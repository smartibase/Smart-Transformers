--- conflicted
+++ resolved
@@ -309,12 +309,8 @@
           path: /workspace/transformers/reports/${{ matrix.machine_type }}_tests_torch_cuda_extensions_gpu
 
   run_tests_quantization_torch_gpu:
-<<<<<<< HEAD
+    if: ${{ inputs.job == 'run_tests_quantization_torch_gpu' }}
     name: " "
-=======
-    if: ${{ inputs.job == 'run_tests_quantization_torch_gpu' }}
-    name: Quantization tests
->>>>>>> af4c0262
     strategy:
       fail-fast: false
       matrix:
@@ -425,62 +421,6 @@
       run_tests_quantization_torch_gpu,
       run_extract_warnings
     ]
-<<<<<<< HEAD
-    steps:
-      - name: Preliminary job status
-        shell: bash
-        # For the meaning of these environment variables, see the job `Setup`
-        run: |
-          echo "Setup status: ${{ needs.setup.result }}"
-
-      - uses: actions/checkout@v3
-      - uses: actions/download-artifact@v3
-      - name: Send message to Slack
-        env:
-          CI_SLACK_BOT_TOKEN: ${{ secrets.CI_SLACK_BOT_TOKEN }}
-          CI_SLACK_CHANNEL_ID: ${{ secrets.CI_SLACK_CHANNEL_ID }}
-          CI_SLACK_CHANNEL_ID_DAILY: ${{ secrets.CI_SLACK_CHANNEL_ID_DAILY }}
-          CI_SLACK_CHANNEL_DUMMY_TESTS: ${{ secrets.CI_SLACK_CHANNEL_DUMMY_TESTS }}
-          CI_SLACK_REPORT_CHANNEL_ID: ${{ secrets.CI_SLACK_CHANNEL_ID_DAILY }}
-          ACCESS_REPO_INFO_TOKEN: ${{ secrets.ACCESS_REPO_INFO_TOKEN }}
-          CI_EVENT: scheduled
-          CI_SHA: ${{ github.sha }}
-          CI_WORKFLOW_REF: ${{ github.workflow_ref }}
-          SETUP_STATUS: ${{ needs.setup.result }}
-        # We pass `needs.setup.outputs.matrix` as the argument. A processing in `notification_service.py` to change
-        # `models/bert` to `models_bert` is required, as the artifact names use `_` instead of `/`.
-        run: |
-          sudo apt-get install -y curl
-          pip install slack_sdk
-          pip show slack_sdk
-          python utils/notification_service.py "${{ needs.setup.outputs.folder_slices }}"
-
-      - uses: actions/checkout@v3
-      - uses: actions/download-artifact@v3
-      - name: Send message to Slack for quantization workflow
-        env:
-          CI_SLACK_BOT_TOKEN: ${{ secrets.CI_SLACK_BOT_TOKEN }}
-          ACCESS_REPO_INFO_TOKEN: ${{ secrets.ACCESS_REPO_INFO_TOKEN }}
-          CI_EVENT: scheduled
-          CI_SHA: ${{ github.sha }}
-          SETUP_STATUS: ${{ needs.setup.result }}
-        # We pass `needs.setup.outputs.quantization_matrix` as the argument. A processing in `notification_service_quantization.py` to change
-        # `quantization/bnb` to `quantization_bnb` is required, as the artifact names use `_` instead of `/`.
-        run: |
-          sudo apt-get install -y curl
-          pip install slack_sdk
-          pip show slack_sdk
-          python utils/notification_service_quantization.py "${{ needs.setup.outputs.quantization_matrix }}" 
-      
-
-      # Upload complete failure tables, as they might be big and only truncated versions could be sent to Slack.
-      - name: Failure table artifacts
-        if: ${{ always() }}
-        uses: actions/upload-artifact@v3
-        with:
-          name: prev_ci_results
-          path: prev_ci_results
-=======
     if: ${{ always() }}
     uses: ./.github/workflows/slack-report.yml
     with:
@@ -490,5 +430,4 @@
       slack_report_channel: ${{ inputs.slack_report_channel }}
       # This would be an empty string if `setup` is skipped.
       folder_slices: ${{ needs.setup.outputs.folder_slices }}
-    secrets: inherit
->>>>>>> af4c0262
+    secrets: inherit