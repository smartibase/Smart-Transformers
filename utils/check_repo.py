# coding=utf-8
# Copyright 2020 The HuggingFace Inc. team.
#
# Licensed under the Apache License, Version 2.0 (the "License");
# you may not use this file except in compliance with the License.
# You may obtain a copy of the License at
#
#     http://www.apache.org/licenses/LICENSE-2.0
#
# Unless required by applicable law or agreed to in writing, software
# distributed under the License is distributed on an "AS IS" BASIS,
# WITHOUT WARRANTIES OR CONDITIONS OF ANY KIND, either express or implied.
# See the License for the specific language governing permissions and
# limitations under the License.
"""
Utility that performs several consistency checks on the repo. This includes:
- checking all models are properly defined in the __init__ of models/
- checking all models are in the main __init__
- checking all models are properly tested
- checking all object in the main __init__ are documented
- checking all models are in at least one auto class
- checking all the auto mapping are properly defined (no typos, importable)
- checking the list of deprecated models is up to date

Use from the root of the repo with (as used in `make repo-consistency`):

```bash
python utils/check_repo.py
```

It has no auto-fix mode.
"""

import os
import re
import sys
import types
import warnings
from collections import OrderedDict
from difflib import get_close_matches
from pathlib import Path
from typing import List, Tuple

from transformers import is_flax_available, is_tf_available, is_torch_available
from transformers.models.auto import get_values
from transformers.models.auto.configuration_auto import CONFIG_MAPPING_NAMES
from transformers.models.auto.feature_extraction_auto import FEATURE_EXTRACTOR_MAPPING_NAMES
from transformers.models.auto.image_processing_auto import IMAGE_PROCESSOR_MAPPING_NAMES
from transformers.models.auto.processing_auto import PROCESSOR_MAPPING_NAMES
from transformers.models.auto.tokenization_auto import TOKENIZER_MAPPING_NAMES
from transformers.utils import ENV_VARS_TRUE_VALUES, direct_transformers_import


# All paths are set with the intent you should run this script from the root of the repo with the command
# python utils/check_repo.py
PATH_TO_TRANSFORMERS = "src/transformers"
PATH_TO_TESTS = "tests"
PATH_TO_DOC = "docs/source/en"

# Update this list with models that are supposed to be private.
PRIVATE_MODELS = [
    "AltRobertaModel",
    "DPRSpanPredictor",
    "UdopStack",
    "LongT5Stack",
    "RealmBertModel",
    "T5Stack",
    "MT5Stack",
    "UMT5Stack",
    "Pop2PianoStack",
    "Qwen2AudioEncoder",
    "Qwen2VisionTransformerPretrainedModel",
    "SwitchTransformersStack",
    "TFDPRSpanPredictor",
    "MaskFormerSwinModel",
    "MaskFormerSwinPreTrainedModel",
    "BridgeTowerTextModel",
    "BridgeTowerVisionModel",
    "Kosmos2TextModel",
    "Kosmos2TextForCausalLM",
    "Kosmos2VisionModel",
    "SeamlessM4Tv2TextToUnitModel",
    "SeamlessM4Tv2CodeHifiGan",
    "SeamlessM4Tv2TextToUnitForConditionalGeneration",
    "Idefics2PerceiverResampler",
    "Idefics2VisionTransformer",
    "Idefics3VisionTransformer",
]

# Update this list for models that are not tested with a comment explaining the reason it should not be.
# Being in this list is an exception and should **not** be the rule.
IGNORE_NON_TESTED = (
    PRIVATE_MODELS.copy()
    + [
        # models to ignore for not tested
        "RecurrentGemmaModel",  # Building part of bigger (tested) model.
        "FuyuForCausalLM",  # Not tested fort now
        "InstructBlipQFormerModel",  # Building part of bigger (tested) model.
        "InstructBlipVideoQFormerModel",  # Building part of bigger (tested) model.
        "UMT5EncoderModel",  # Building part of bigger (tested) model.
        "Blip2QFormerModel",  # Building part of bigger (tested) model.
        "ErnieMForInformationExtraction",
        "FastSpeech2ConformerHifiGan",  # Already tested by SpeechT5HifiGan (# Copied from)
        "FastSpeech2ConformerWithHifiGan",  # Built with two smaller (tested) models.
        "GraphormerDecoderHead",  # Building part of bigger (tested) model.
        "JukeboxVQVAE",  # Building part of bigger (tested) model.
        "JukeboxPrior",  # Building part of bigger (tested) model.
        "DecisionTransformerGPT2Model",  # Building part of bigger (tested) model.
        "SegformerDecodeHead",  # Building part of bigger (tested) model.
        "MgpstrModel",  # Building part of bigger (tested) model.
        "BertLMHeadModel",  # Needs to be setup as decoder.
        "MegatronBertLMHeadModel",  # Building part of bigger (tested) model.
        "RealmBertModel",  # Building part of bigger (tested) model.
        "RealmReader",  # Not regular model.
        "RealmScorer",  # Not regular model.
        "RealmForOpenQA",  # Not regular model.
        "ReformerForMaskedLM",  # Needs to be setup as decoder.
        "TFElectraMainLayer",  # Building part of bigger (tested) model (should it be a TFPreTrainedModel ?)
        "TFRobertaForMultipleChoice",  # TODO: fix
        "TFRobertaPreLayerNormForMultipleChoice",  # TODO: fix
        "SeparableConv1D",  # Building part of bigger (tested) model.
        "FlaxBartForCausalLM",  # Building part of bigger (tested) model.
        "FlaxBertForCausalLM",  # Building part of bigger (tested) model. Tested implicitly through FlaxRobertaForCausalLM.
        "OPTDecoderWrapper",
        "TFSegformerDecodeHead",  # Not a regular model.
        "AltRobertaModel",  # Building part of bigger (tested) model.
        "BlipTextLMHeadModel",  # No need to test it as it is tested by BlipTextVision models
        "TFBlipTextLMHeadModel",  # No need to test it as it is tested by BlipTextVision models
        "BridgeTowerTextModel",  # No need to test it as it is tested by BridgeTowerModel model.
        "BridgeTowerVisionModel",  # No need to test it as it is tested by BridgeTowerModel model.
        "BarkCausalModel",  # Building part of bigger (tested) model.
        "BarkModel",  # Does not have a forward signature - generation tested with integration tests.
        "SeamlessM4TTextToUnitModel",  # Building part of bigger (tested) model.
        "SeamlessM4TCodeHifiGan",  # Building part of bigger (tested) model.
        "SeamlessM4TTextToUnitForConditionalGeneration",  # Building part of bigger (tested) model.
        "ChameleonVQVAE",  # VQVAE here is used only for encoding (discretizing) and is tested as part of bigger model
        "Qwen2VLModel",  # Building part of bigger (tested) model. Tested implicitly through Qwen2VLForConditionalGeneration.
        "MllamaTextModel",  # Building part of bigger (tested) model. # TODO: add tests
        "MllamaVisionModel",  # Building part of bigger (tested) model. # TODO: add tests
    ]
)

# Update this list with test files that don't have a tester with a `all_model_classes` variable and which don't
# trigger the common tests.
TEST_FILES_WITH_NO_COMMON_TESTS = [
    "models/decision_transformer/test_modeling_decision_transformer.py",
    "models/camembert/test_modeling_camembert.py",
    "models/mt5/test_modeling_flax_mt5.py",
    "models/mbart/test_modeling_mbart.py",
    "models/mt5/test_modeling_mt5.py",
    "models/pegasus/test_modeling_pegasus.py",
    "models/camembert/test_modeling_tf_camembert.py",
    "models/mt5/test_modeling_tf_mt5.py",
    "models/xlm_roberta/test_modeling_tf_xlm_roberta.py",
    "models/xlm_roberta/test_modeling_flax_xlm_roberta.py",
    "models/xlm_prophetnet/test_modeling_xlm_prophetnet.py",
    "models/xlm_roberta/test_modeling_xlm_roberta.py",
    "models/vision_text_dual_encoder/test_modeling_vision_text_dual_encoder.py",
    "models/vision_text_dual_encoder/test_modeling_tf_vision_text_dual_encoder.py",
    "models/vision_text_dual_encoder/test_modeling_flax_vision_text_dual_encoder.py",
    "models/decision_transformer/test_modeling_decision_transformer.py",
    "models/bark/test_modeling_bark.py",
]

# Update this list for models that are not in any of the auto MODEL_XXX_MAPPING. Being in this list is an exception and
# should **not** be the rule.
IGNORE_NON_AUTO_CONFIGURED = PRIVATE_MODELS.copy() + [
    # models to ignore for model xxx mapping
    "AlignTextModel",
    "AlignVisionModel",
    "ClapTextModel",
    "ClapTextModelWithProjection",
    "ClapAudioModel",
    "ClapAudioModelWithProjection",
    "Blip2TextModelWithProjection",
    "Blip2VisionModelWithProjection",
    "Blip2QFormerModel",
    "Blip2VisionModel",
    "ErnieMForInformationExtraction",
    "FastSpeech2ConformerHifiGan",
    "FastSpeech2ConformerWithHifiGan",
    "GitVisionModel",
    "GraphormerModel",
    "GraphormerForGraphClassification",
    "BlipForImageTextRetrieval",
    "BlipForQuestionAnswering",
    "BlipVisionModel",
    "BlipTextLMHeadModel",
    "BlipTextModel",
    "BrosSpadeEEForTokenClassification",
    "BrosSpadeELForTokenClassification",
    "TFBlipForConditionalGeneration",
    "TFBlipForImageTextRetrieval",
    "TFBlipForQuestionAnswering",
    "TFBlipVisionModel",
    "TFBlipTextLMHeadModel",
    "TFBlipTextModel",
    "Swin2SRForImageSuperResolution",
    "BridgeTowerForImageAndTextRetrieval",
    "BridgeTowerForMaskedLM",
    "BridgeTowerForContrastiveLearning",
    "CLIPSegForImageSegmentation",
    "CLIPSegVisionModel",
    "CLIPSegTextModel",
    "EsmForProteinFolding",
    "GPTSanJapaneseModel",
    "TimeSeriesTransformerForPrediction",
    "InformerForPrediction",
    "AutoformerForPrediction",
    "PatchTSTForPretraining",
    "PatchTSTForPrediction",
    "JukeboxVQVAE",
    "JukeboxPrior",
    "SamModel",
    "DPTForDepthEstimation",
    "DecisionTransformerGPT2Model",
    "GLPNForDepthEstimation",
    "ViltForImagesAndTextClassification",
    "ViltForImageAndTextRetrieval",
    "ViltForTokenClassification",
    "ViltForMaskedLM",
    "PerceiverForMultimodalAutoencoding",
    "PerceiverForOpticalFlow",
    "SegformerDecodeHead",
    "TFSegformerDecodeHead",
    "FlaxBeitForMaskedImageModeling",
    "BeitForMaskedImageModeling",
    "ChineseCLIPTextModel",
    "ChineseCLIPVisionModel",
    "CLIPTextModelWithProjection",
    "CLIPVisionModelWithProjection",
    "ClvpForCausalLM",
    "ClvpModel",
    "GroupViTTextModel",
    "GroupViTVisionModel",
    "TFCLIPTextModel",
    "TFCLIPVisionModel",
    "TFGroupViTTextModel",
    "TFGroupViTVisionModel",
    "FlaxCLIPTextModel",
    "FlaxCLIPTextModelWithProjection",
    "FlaxCLIPVisionModel",
    "FlaxWav2Vec2ForCTC",
    "DetrForSegmentation",
    "Pix2StructVisionModel",
    "Pix2StructTextModel",
    "ConditionalDetrForSegmentation",
    "DPRReader",
    "FlaubertForQuestionAnswering",
    "FlavaImageCodebook",
    "FlavaTextModel",
    "FlavaImageModel",
    "FlavaMultimodalModel",
    "GPT2DoubleHeadsModel",
    "GPTSw3DoubleHeadsModel",
    "InstructBlipVisionModel",
    "InstructBlipQFormerModel",
    "InstructBlipVideoVisionModel",
    "InstructBlipVideoQFormerModel",
    "LayoutLMForQuestionAnswering",
    "LukeForMaskedLM",
    "LukeForEntityClassification",
    "LukeForEntityPairClassification",
    "LukeForEntitySpanClassification",
    "MgpstrModel",
    "OpenAIGPTDoubleHeadsModel",
    "OwlViTTextModel",
    "OwlViTVisionModel",
    "Owlv2TextModel",
    "Owlv2VisionModel",
    "OwlViTForObjectDetection",
    "PatchTSMixerForPrediction",
    "PatchTSMixerForPretraining",
    "RagModel",
    "RagSequenceForGeneration",
    "RagTokenForGeneration",
    "RealmEmbedder",
    "RealmForOpenQA",
    "RealmScorer",
    "RealmReader",
    "TFDPRReader",
    "TFGPT2DoubleHeadsModel",
    "TFLayoutLMForQuestionAnswering",
    "TFOpenAIGPTDoubleHeadsModel",
    "TFRagModel",
    "TFRagSequenceForGeneration",
    "TFRagTokenForGeneration",
    "Wav2Vec2ForCTC",
    "HubertForCTC",
    "SEWForCTC",
    "SEWDForCTC",
    "XLMForQuestionAnswering",
    "XLNetForQuestionAnswering",
    "SeparableConv1D",
    "VisualBertForRegionToPhraseAlignment",
    "VisualBertForVisualReasoning",
    "VisualBertForQuestionAnswering",
    "VisualBertForMultipleChoice",
    "TFWav2Vec2ForCTC",
    "TFHubertForCTC",
    "XCLIPVisionModel",
    "XCLIPTextModel",
    "AltCLIPTextModel",
    "AltCLIPVisionModel",
    "AltRobertaModel",
    "TvltForAudioVisualClassification",
    "BarkCausalModel",
    "BarkCoarseModel",
    "BarkFineModel",
    "BarkSemanticModel",
    "MusicgenMelodyModel",
    "MusicgenModel",
    "MusicgenForConditionalGeneration",
    "SpeechT5ForSpeechToSpeech",
    "SpeechT5ForTextToSpeech",
    "SpeechT5HifiGan",
    "VitMatteForImageMatting",
    "SeamlessM4TTextToUnitModel",
    "SeamlessM4TTextToUnitForConditionalGeneration",
    "SeamlessM4TCodeHifiGan",
    "SeamlessM4TForSpeechToSpeech",  # no auto class for speech-to-speech
    "TvpForVideoGrounding",
    "SeamlessM4Tv2NARTextToUnitModel",
    "SeamlessM4Tv2NARTextToUnitForConditionalGeneration",
    "SeamlessM4Tv2CodeHifiGan",
    "SeamlessM4Tv2ForSpeechToSpeech",  # no auto class for speech-to-speech
    "SegGptForImageSegmentation",
    "SiglipVisionModel",
    "SiglipTextModel",
    "ChameleonVQVAE",  # no autoclass for VQ-VAE models
<<<<<<< HEAD
    "CLIPTextModel",
=======
    "MoshiForConditionalGeneration",  # no auto class for speech-to-speech
>>>>>>> ca541bd4
]

# DO NOT edit this list!
# (The corresponding pytorch objects should never have been in the main `__init__`, but it's too late to remove)
OBJECT_TO_SKIP_IN_MAIN_INIT_CHECK = [
    "FlaxBertLayer",
    "FlaxBigBirdLayer",
    "FlaxRoFormerLayer",
    "TFBertLayer",
    "TFLxmertEncoder",
    "TFLxmertXLayer",
    "TFMPNetLayer",
    "TFMobileBertLayer",
    "TFSegformerLayer",
    "TFViTMAELayer",
]

# Update this list for models that have multiple model types for the same model doc.
MODEL_TYPE_TO_DOC_MAPPING = OrderedDict(
    [
        ("data2vec-text", "data2vec"),
        ("data2vec-audio", "data2vec"),
        ("data2vec-vision", "data2vec"),
        ("donut-swin", "donut"),
    ]
)


# This is to make sure the transformers module imported is the one in the repo.
transformers = direct_transformers_import(PATH_TO_TRANSFORMERS)


def check_missing_backends():
    """
    Checks if all backends are installed (otherwise the check of this script is incomplete). Will error in the CI if
    that's not the case but only throw a warning for users running this.
    """
    missing_backends = []
    if not is_torch_available():
        missing_backends.append("PyTorch")
    if not is_tf_available():
        missing_backends.append("TensorFlow")
    if not is_flax_available():
        missing_backends.append("Flax")
    if len(missing_backends) > 0:
        missing = ", ".join(missing_backends)
        if os.getenv("TRANSFORMERS_IS_CI", "").upper() in ENV_VARS_TRUE_VALUES:
            raise Exception(
                "Full repo consistency checks require all backends to be installed (with `pip install -e '.[dev]'` in the "
                f"Transformers repo, the following are missing: {missing}."
            )
        else:
            warnings.warn(
                "Full repo consistency checks require all backends to be installed (with `pip install -e '.[dev]'` in the "
                f"Transformers repo, the following are missing: {missing}. While it's probably fine as long as you "
                "didn't make any change in one of those backends modeling files, you should probably execute the "
                "command above to be on the safe side."
            )


def check_model_list():
    """
    Checks the model listed as subfolders of `models` match the models available in `transformers.models`.
    """
    # Get the models from the directory structure of `src/transformers/models/`
    models_dir = os.path.join(PATH_TO_TRANSFORMERS, "models")
    _models = []
    for model in os.listdir(models_dir):
        if model == "deprecated":
            continue
        model_dir = os.path.join(models_dir, model)
        if os.path.isdir(model_dir) and "__init__.py" in os.listdir(model_dir):
            _models.append(model)

    # Get the models in the submodule `transformers.models`
    models = [model for model in dir(transformers.models) if not model.startswith("__")]

    missing_models = sorted(set(_models).difference(models))
    if missing_models:
        raise Exception(
            f"The following models should be included in {models_dir}/__init__.py: {','.join(missing_models)}."
        )


# If some modeling modules should be ignored for all checks, they should be added in the nested list
# _ignore_modules of this function.
def get_model_modules() -> List[str]:
    """Get all the model modules inside the transformers library (except deprecated models)."""
    _ignore_modules = [
        "modeling_auto",
        "modeling_encoder_decoder",
        "modeling_marian",
        "modeling_retribert",
        "modeling_flax_auto",
        "modeling_flax_encoder_decoder",
        "modeling_speech_encoder_decoder",
        "modeling_flax_speech_encoder_decoder",
        "modeling_flax_vision_encoder_decoder",
        "modeling_timm_backbone",
        "modeling_tf_auto",
        "modeling_tf_encoder_decoder",
        "modeling_tf_vision_encoder_decoder",
        "modeling_vision_encoder_decoder",
    ]
    modules = []
    for model in dir(transformers.models):
        # There are some magic dunder attributes in the dir, we ignore them
        if model == "deprecated" or model.startswith("__"):
            continue

        model_module = getattr(transformers.models, model)
        for submodule in dir(model_module):
            if submodule.startswith("modeling") and submodule not in _ignore_modules:
                modeling_module = getattr(model_module, submodule)
                modules.append(modeling_module)
    return modules


def get_models(module: types.ModuleType, include_pretrained: bool = False) -> List[Tuple[str, type]]:
    """
    Get the objects in a module that are models.

    Args:
        module (`types.ModuleType`):
            The module from which we are extracting models.
        include_pretrained (`bool`, *optional*, defaults to `False`):
            Whether or not to include the `PreTrainedModel` subclass (like `BertPreTrainedModel`) or not.

    Returns:
        List[Tuple[str, type]]: List of models as tuples (class name, actual class).
    """
    models = []
    model_classes = (transformers.PreTrainedModel, transformers.TFPreTrainedModel, transformers.FlaxPreTrainedModel)
    for attr_name in dir(module):
        if not include_pretrained and ("Pretrained" in attr_name or "PreTrained" in attr_name):
            continue
        attr = getattr(module, attr_name)
        if isinstance(attr, type) and issubclass(attr, model_classes) and attr.__module__ == module.__name__:
            models.append((attr_name, attr))
    return models


def is_building_block(model: str) -> bool:
    """
    Returns `True` if a model is a building block part of a bigger model.
    """
    if model.endswith("Wrapper"):
        return True
    if model.endswith("Encoder"):
        return True
    if model.endswith("Decoder"):
        return True
    if model.endswith("Prenet"):
        return True


def is_a_private_model(model: str) -> bool:
    """Returns `True` if the model should not be in the main init."""
    if model in PRIVATE_MODELS:
        return True
    return is_building_block(model)


def check_models_are_in_init():
    """Checks all models defined in the library are in the main init."""
    models_not_in_init = []
    dir_transformers = dir(transformers)
    for module in get_model_modules():
        models_not_in_init += [
            model[0] for model in get_models(module, include_pretrained=True) if model[0] not in dir_transformers
        ]

    # Remove private models
    models_not_in_init = [model for model in models_not_in_init if not is_a_private_model(model)]
    if len(models_not_in_init) > 0:
        raise Exception(f"The following models should be in the main init: {','.join(models_not_in_init)}.")


# If some test_modeling files should be ignored when checking models are all tested, they should be added in the
# nested list _ignore_files of this function.
def get_model_test_files() -> List[str]:
    """
    Get the model test files.

    Returns:
        `List[str]`: The list of test files. The returned files will NOT contain the `tests` (i.e. `PATH_TO_TESTS`
        defined in this script). They will be considered as paths relative to `tests`. A caller has to use
        `os.path.join(PATH_TO_TESTS, ...)` to access the files.
    """

    _ignore_files = [
        "test_modeling_common",
        "test_modeling_encoder_decoder",
        "test_modeling_flax_encoder_decoder",
        "test_modeling_flax_speech_encoder_decoder",
        "test_modeling_marian",
        "test_modeling_tf_common",
        "test_modeling_tf_encoder_decoder",
    ]
    test_files = []
    model_test_root = os.path.join(PATH_TO_TESTS, "models")
    model_test_dirs = []
    for x in os.listdir(model_test_root):
        x = os.path.join(model_test_root, x)
        if os.path.isdir(x):
            model_test_dirs.append(x)

    for target_dir in [PATH_TO_TESTS] + model_test_dirs:
        for file_or_dir in os.listdir(target_dir):
            path = os.path.join(target_dir, file_or_dir)
            if os.path.isfile(path):
                filename = os.path.split(path)[-1]
                if "test_modeling" in filename and os.path.splitext(filename)[0] not in _ignore_files:
                    file = os.path.join(*path.split(os.sep)[1:])
                    test_files.append(file)

    return test_files


# This is a bit hacky but I didn't find a way to import the test_file as a module and read inside the tester class
# for the all_model_classes variable.
def find_tested_models(test_file: str) -> List[str]:
    """
    Parse the content of test_file to detect what's in `all_model_classes`. This detects the models that inherit from
    the common test class.

    Args:
        test_file (`str`): The path to the test file to check

    Returns:
        `List[str]`: The list of models tested in that file.
    """
    with open(os.path.join(PATH_TO_TESTS, test_file), "r", encoding="utf-8", newline="\n") as f:
        content = f.read()
    all_models = re.findall(r"all_model_classes\s+=\s+\(\s*\(([^\)]*)\)", content)
    # Check with one less parenthesis as well
    all_models += re.findall(r"all_model_classes\s+=\s+\(([^\)]*)\)", content)
    if len(all_models) > 0:
        model_tested = []
        for entry in all_models:
            for line in entry.split(","):
                name = line.strip()
                if len(name) > 0:
                    model_tested.append(name)
        return model_tested


def should_be_tested(model_name: str) -> bool:
    """
    Whether or not a model should be tested.
    """
    if model_name in IGNORE_NON_TESTED:
        return False
    return not is_building_block(model_name)


def check_models_are_tested(module: types.ModuleType, test_file: str) -> List[str]:
    """Check models defined in a module are all tested in a given file.

    Args:
        module (`types.ModuleType`): The module in which we get the models.
        test_file (`str`): The path to the file where the module is tested.

    Returns:
        `List[str]`: The list of error messages corresponding to models not tested.
    """
    # XxxPreTrainedModel are not tested
    defined_models = get_models(module)
    tested_models = find_tested_models(test_file)
    if tested_models is None:
        if test_file.replace(os.path.sep, "/") in TEST_FILES_WITH_NO_COMMON_TESTS:
            return
        return [
            f"{test_file} should define `all_model_classes` to apply common tests to the models it tests. "
            + "If this intentional, add the test filename to `TEST_FILES_WITH_NO_COMMON_TESTS` in the file "
            + "`utils/check_repo.py`."
        ]
    failures = []
    for model_name, _ in defined_models:
        if model_name not in tested_models and should_be_tested(model_name):
            failures.append(
                f"{model_name} is defined in {module.__name__} but is not tested in "
                + f"{os.path.join(PATH_TO_TESTS, test_file)}. Add it to the all_model_classes in that file."
                + "If common tests should not applied to that model, add its name to `IGNORE_NON_TESTED`"
                + "in the file `utils/check_repo.py`."
            )
    return failures


def check_all_models_are_tested():
    """Check all models are properly tested."""
    modules = get_model_modules()
    test_files = get_model_test_files()
    failures = []
    for module in modules:
        # Matches a module to its test file.
        test_file = [file for file in test_files if f"test_{module.__name__.split('.')[-1]}.py" in file]
        if len(test_file) == 0:
            failures.append(f"{module.__name__} does not have its corresponding test file {test_file}.")
        elif len(test_file) > 1:
            failures.append(f"{module.__name__} has several test files: {test_file}.")
        else:
            test_file = test_file[0]
            new_failures = check_models_are_tested(module, test_file)
            if new_failures is not None:
                failures += new_failures
    if len(failures) > 0:
        raise Exception(f"There were {len(failures)} failures:\n" + "\n".join(failures))


def get_all_auto_configured_models() -> List[str]:
    """Return the list of all models in at least one auto class."""
    result = set()  # To avoid duplicates we concatenate all model classes in a set.
    if is_torch_available():
        for attr_name in dir(transformers.models.auto.modeling_auto):
            if attr_name.startswith("MODEL_") and attr_name.endswith("MAPPING_NAMES"):
                result = result | set(get_values(getattr(transformers.models.auto.modeling_auto, attr_name)))
    if is_tf_available():
        for attr_name in dir(transformers.models.auto.modeling_tf_auto):
            if attr_name.startswith("TF_MODEL_") and attr_name.endswith("MAPPING_NAMES"):
                result = result | set(get_values(getattr(transformers.models.auto.modeling_tf_auto, attr_name)))
    if is_flax_available():
        for attr_name in dir(transformers.models.auto.modeling_flax_auto):
            if attr_name.startswith("FLAX_MODEL_") and attr_name.endswith("MAPPING_NAMES"):
                result = result | set(get_values(getattr(transformers.models.auto.modeling_flax_auto, attr_name)))
    return list(result)


def ignore_unautoclassed(model_name: str) -> bool:
    """Rules to determine if a model should be in an auto class."""
    # Special white list
    if model_name in IGNORE_NON_AUTO_CONFIGURED:
        return True
    # Encoder and Decoder should be ignored
    if "Encoder" in model_name or "Decoder" in model_name:
        return True
    return False


def check_models_are_auto_configured(module: types.ModuleType, all_auto_models: List[str]) -> List[str]:
    """
    Check models defined in module are each in an auto class.

    Args:
        module (`types.ModuleType`):
            The module in which we get the models.
        all_auto_models (`List[str]`):
            The list of all models in an auto class (as obtained with `get_all_auto_configured_models()`).

    Returns:
        `List[str]`: The list of error messages corresponding to models not tested.
    """
    defined_models = get_models(module)
    failures = []
    for model_name, _ in defined_models:
        if model_name not in all_auto_models and not ignore_unautoclassed(model_name):
            failures.append(
                f"{model_name} is defined in {module.__name__} but is not present in any of the auto mapping. "
                "If that is intended behavior, add its name to `IGNORE_NON_AUTO_CONFIGURED` in the file "
                "`utils/check_repo.py`."
            )
    return failures


def check_all_models_are_auto_configured():
    """Check all models are each in an auto class."""
    # This is where we need to check we have all backends or the check is incomplete.
    check_missing_backends()
    modules = get_model_modules()
    all_auto_models = get_all_auto_configured_models()
    failures = []
    for module in modules:
        new_failures = check_models_are_auto_configured(module, all_auto_models)
        if new_failures is not None:
            failures += new_failures
    if len(failures) > 0:
        raise Exception(f"There were {len(failures)} failures:\n" + "\n".join(failures))


def check_all_auto_object_names_being_defined():
    """Check all names defined in auto (name) mappings exist in the library."""
    # This is where we need to check we have all backends or the check is incomplete.
    check_missing_backends()

    failures = []
    mappings_to_check = {
        "TOKENIZER_MAPPING_NAMES": TOKENIZER_MAPPING_NAMES,
        "IMAGE_PROCESSOR_MAPPING_NAMES": IMAGE_PROCESSOR_MAPPING_NAMES,
        "FEATURE_EXTRACTOR_MAPPING_NAMES": FEATURE_EXTRACTOR_MAPPING_NAMES,
        "PROCESSOR_MAPPING_NAMES": PROCESSOR_MAPPING_NAMES,
    }

    # Each auto modeling files contains multiple mappings. Let's get them in a dynamic way.
    for module_name in ["modeling_auto", "modeling_tf_auto", "modeling_flax_auto"]:
        module = getattr(transformers.models.auto, module_name, None)
        if module is None:
            continue
        # all mappings in a single auto modeling file
        mapping_names = [x for x in dir(module) if x.endswith("_MAPPING_NAMES")]
        mappings_to_check.update({name: getattr(module, name) for name in mapping_names})

    for name, mapping in mappings_to_check.items():
        for _, class_names in mapping.items():
            if not isinstance(class_names, tuple):
                class_names = (class_names,)
                for class_name in class_names:
                    if class_name is None:
                        continue
                    # dummy object is accepted
                    if not hasattr(transformers, class_name):
                        # If the class name is in a model name mapping, let's not check if there is a definition in any modeling
                        # module, if it's a private model defined in this file.
                        if name.endswith("MODEL_MAPPING_NAMES") and is_a_private_model(class_name):
                            continue
                        if name.endswith("MODEL_FOR_IMAGE_MAPPING_NAMES") and is_a_private_model(class_name):
                            continue
                        failures.append(
                            f"`{class_name}` appears in the mapping `{name}` but it is not defined in the library."
                        )
    if len(failures) > 0:
        raise Exception(f"There were {len(failures)} failures:\n" + "\n".join(failures))


def check_all_auto_mapping_names_in_config_mapping_names():
    """Check all keys defined in auto mappings (mappings of names) appear in `CONFIG_MAPPING_NAMES`."""
    # This is where we need to check we have all backends or the check is incomplete.
    check_missing_backends()

    failures = []
    # `TOKENIZER_PROCESSOR_MAPPING_NAMES` and `AutoTokenizer` is special, and don't need to follow the rule.
    mappings_to_check = {
        "IMAGE_PROCESSOR_MAPPING_NAMES": IMAGE_PROCESSOR_MAPPING_NAMES,
        "FEATURE_EXTRACTOR_MAPPING_NAMES": FEATURE_EXTRACTOR_MAPPING_NAMES,
        "PROCESSOR_MAPPING_NAMES": PROCESSOR_MAPPING_NAMES,
    }

    # Each auto modeling files contains multiple mappings. Let's get them in a dynamic way.
    for module_name in ["modeling_auto", "modeling_tf_auto", "modeling_flax_auto"]:
        module = getattr(transformers.models.auto, module_name, None)
        if module is None:
            continue
        # all mappings in a single auto modeling file
        mapping_names = [x for x in dir(module) if x.endswith("_MAPPING_NAMES")]
        mappings_to_check.update({name: getattr(module, name) for name in mapping_names})

    for name, mapping in mappings_to_check.items():
        for model_type in mapping:
            if model_type not in CONFIG_MAPPING_NAMES:
                failures.append(
                    f"`{model_type}` appears in the mapping `{name}` but it is not defined in the keys of "
                    "`CONFIG_MAPPING_NAMES`."
                )
    if len(failures) > 0:
        raise Exception(f"There were {len(failures)} failures:\n" + "\n".join(failures))


def check_all_auto_mappings_importable():
    """Check all auto mappings can be imported."""
    # This is where we need to check we have all backends or the check is incomplete.
    check_missing_backends()

    failures = []
    mappings_to_check = {}
    # Each auto modeling files contains multiple mappings. Let's get them in a dynamic way.
    for module_name in ["modeling_auto", "modeling_tf_auto", "modeling_flax_auto"]:
        module = getattr(transformers.models.auto, module_name, None)
        if module is None:
            continue
        # all mappings in a single auto modeling file
        mapping_names = [x for x in dir(module) if x.endswith("_MAPPING_NAMES")]
        mappings_to_check.update({name: getattr(module, name) for name in mapping_names})

    for name in mappings_to_check:
        name = name.replace("_MAPPING_NAMES", "_MAPPING")
        if not hasattr(transformers, name):
            failures.append(f"`{name}`")
    if len(failures) > 0:
        raise Exception(f"There were {len(failures)} failures:\n" + "\n".join(failures))


def check_objects_being_equally_in_main_init():
    """
    Check if a (TensorFlow or Flax) object is in the main __init__ iif its counterpart in PyTorch is.
    """
    attrs = dir(transformers)

    failures = []
    for attr in attrs:
        obj = getattr(transformers, attr)
        if not hasattr(obj, "__module__") or "models.deprecated" in obj.__module__:
            continue

        module_path = obj.__module__
        module_name = module_path.split(".")[-1]
        module_dir = ".".join(module_path.split(".")[:-1])
        if (
            module_name.startswith("modeling_")
            and not module_name.startswith("modeling_tf_")
            and not module_name.startswith("modeling_flax_")
        ):
            parent_module = sys.modules[module_dir]

            frameworks = []
            if is_tf_available():
                frameworks.append("TF")
            if is_flax_available():
                frameworks.append("Flax")

            for framework in frameworks:
                other_module_path = module_path.replace("modeling_", f"modeling_{framework.lower()}_")
                if os.path.isfile("src/" + other_module_path.replace(".", "/") + ".py"):
                    other_module_name = module_name.replace("modeling_", f"modeling_{framework.lower()}_")
                    other_module = getattr(parent_module, other_module_name)
                    if hasattr(other_module, f"{framework}{attr}"):
                        if not hasattr(transformers, f"{framework}{attr}"):
                            if f"{framework}{attr}" not in OBJECT_TO_SKIP_IN_MAIN_INIT_CHECK:
                                failures.append(f"{framework}{attr}")
                    if hasattr(other_module, f"{framework}_{attr}"):
                        if not hasattr(transformers, f"{framework}_{attr}"):
                            if f"{framework}_{attr}" not in OBJECT_TO_SKIP_IN_MAIN_INIT_CHECK:
                                failures.append(f"{framework}_{attr}")
    if len(failures) > 0:
        raise Exception(f"There were {len(failures)} failures:\n" + "\n".join(failures))


_re_decorator = re.compile(r"^\s*@(\S+)\s+$")


def check_decorator_order(filename: str) -> List[int]:
    """
    Check that in a given test file, the slow decorator is always last.

    Args:
        filename (`str`): The path to a test file to check.

    Returns:
        `List[int]`: The list of failures as a list of indices where there are problems.
    """
    with open(filename, "r", encoding="utf-8", newline="\n") as f:
        lines = f.readlines()
    decorator_before = None
    errors = []
    for i, line in enumerate(lines):
        search = _re_decorator.search(line)
        if search is not None:
            decorator_name = search.groups()[0]
            if decorator_before is not None and decorator_name.startswith("parameterized"):
                errors.append(i)
            decorator_before = decorator_name
        elif decorator_before is not None:
            decorator_before = None
    return errors


def check_all_decorator_order():
    """Check that in all test files, the slow decorator is always last."""
    errors = []
    for fname in os.listdir(PATH_TO_TESTS):
        if fname.endswith(".py"):
            filename = os.path.join(PATH_TO_TESTS, fname)
            new_errors = check_decorator_order(filename)
            errors += [f"- {filename}, line {i}" for i in new_errors]
    if len(errors) > 0:
        msg = "\n".join(errors)
        raise ValueError(
            "The parameterized decorator (and its variants) should always be first, but this is not the case in the"
            f" following files:\n{msg}"
        )


def find_all_documented_objects() -> List[str]:
    """
    Parse the content of all doc files to detect which classes and functions it documents.

    Returns:
        `List[str]`: The list of all object names being documented.
        `Dict[str, List[str]]`: A dictionary mapping the object name (full import path, e.g.
            `integrations.PeftAdapterMixin`) to its documented methods
    """
    documented_obj = []
    documented_methods_map = {}
    for doc_file in Path(PATH_TO_DOC).glob("**/*.md"):
        with open(doc_file, "r", encoding="utf-8", newline="\n") as f:
            content = f.read()
        raw_doc_objs = re.findall(r"\[\[autodoc\]\]\s+(\S+)\s+", content)
        documented_obj += [obj.split(".")[-1] for obj in raw_doc_objs]

        for obj in raw_doc_objs:
            obj_public_methods = re.findall(rf"\[\[autodoc\]\] {obj}((\n\s+-.*)+)", content)
            # Some objects have no methods documented
            if len(obj_public_methods) == 0:
                continue
            else:
                documented_methods_map[obj] = re.findall(r"(?<=-\s).*", obj_public_methods[0][0])

    return documented_obj, documented_methods_map


# One good reason for not being documented is to be deprecated. Put in this list deprecated objects.
DEPRECATED_OBJECTS = [
    "AutoModelWithLMHead",
    "BartPretrainedModel",
    "DataCollator",
    "DataCollatorForSOP",
    "GlueDataset",
    "GlueDataTrainingArguments",
    "LineByLineTextDataset",
    "LineByLineWithRefDataset",
    "LineByLineWithSOPTextDataset",
    "LogitsWarper",
    "NerPipeline",
    "PretrainedBartModel",
    "PretrainedFSMTModel",
    "SingleSentenceClassificationProcessor",
    "SquadDataTrainingArguments",
    "SquadDataset",
    "SquadExample",
    "SquadFeatures",
    "SquadV1Processor",
    "SquadV2Processor",
    "TFAutoModelWithLMHead",
    "TFBartPretrainedModel",
    "TextDataset",
    "TextDatasetForNextSentencePrediction",
    "Wav2Vec2ForMaskedLM",
    "Wav2Vec2Tokenizer",
    "glue_compute_metrics",
    "glue_convert_examples_to_features",
    "glue_output_modes",
    "glue_processors",
    "glue_tasks_num_labels",
    "squad_convert_examples_to_features",
    "xnli_compute_metrics",
    "xnli_output_modes",
    "xnli_processors",
    "xnli_tasks_num_labels",
    "TFTrainingArguments",
]

# Exceptionally, some objects should not be documented after all rules passed.
# ONLY PUT SOMETHING IN THIS LIST AS A LAST RESORT!
UNDOCUMENTED_OBJECTS = [
    "AddedToken",  # This is a tokenizers class.
    "BasicTokenizer",  # Internal, should never have been in the main init.
    "CharacterTokenizer",  # Internal, should never have been in the main init.
    "DPRPretrainedReader",  # Like an Encoder.
    "DummyObject",  # Just picked by mistake sometimes.
    "MecabTokenizer",  # Internal, should never have been in the main init.
    "ModelCard",  # Internal type.
    "SqueezeBertModule",  # Internal building block (should have been called SqueezeBertLayer)
    "TFDPRPretrainedReader",  # Like an Encoder.
    "TransfoXLCorpus",  # Internal type.
    "WordpieceTokenizer",  # Internal, should never have been in the main init.
    "absl",  # External module
    "add_end_docstrings",  # Internal, should never have been in the main init.
    "add_start_docstrings",  # Internal, should never have been in the main init.
    "convert_tf_weight_name_to_pt_weight_name",  # Internal used to convert model weights
    "logger",  # Internal logger
    "logging",  # External module
    "requires_backends",  # Internal function
    "AltRobertaModel",  # Internal module
]

# This list should be empty. Objects in it should get their own doc page.
SHOULD_HAVE_THEIR_OWN_PAGE = [
    # Benchmarks
    "PyTorchBenchmark",
    "PyTorchBenchmarkArguments",
    "TensorFlowBenchmark",
    "TensorFlowBenchmarkArguments",
    "AutoBackbone",
    "BeitBackbone",
    "BitBackbone",
    "ConvNextBackbone",
    "ConvNextV2Backbone",
    "DinatBackbone",
    "Dinov2Backbone",
    "FocalNetBackbone",
    "HieraBackbone",
    "MaskFormerSwinBackbone",
    "MaskFormerSwinConfig",
    "MaskFormerSwinModel",
    "NatBackbone",
    "PvtV2Backbone",
    "ResNetBackbone",
    "SwinBackbone",
    "Swinv2Backbone",
    "TimmBackbone",
    "TimmBackboneConfig",
    "VitDetBackbone",
]


def ignore_undocumented(name: str) -> bool:
    """Rules to determine if `name` should be undocumented (returns `True` if it should not be documented)."""
    # NOT DOCUMENTED ON PURPOSE.
    # Constants uppercase are not documented.
    if name.isupper():
        return True
    # PreTrainedModels / Encoders / Decoders / Layers / Embeddings / Attention are not documented.
    if (
        name.endswith("PreTrainedModel")
        or name.endswith("Decoder")
        or name.endswith("Encoder")
        or name.endswith("Layer")
        or name.endswith("Embeddings")
        or name.endswith("Attention")
    ):
        return True
    # Submodules are not documented.
    if os.path.isdir(os.path.join(PATH_TO_TRANSFORMERS, name)) or os.path.isfile(
        os.path.join(PATH_TO_TRANSFORMERS, f"{name}.py")
    ):
        return True
    # All load functions are not documented.
    if name.startswith("load_tf") or name.startswith("load_pytorch"):
        return True
    # is_xxx_available functions are not documented.
    if name.startswith("is_") and name.endswith("_available"):
        return True
    # Deprecated objects are not documented.
    if name in DEPRECATED_OBJECTS or name in UNDOCUMENTED_OBJECTS:
        return True
    # MMBT model does not really work.
    if name.startswith("MMBT"):
        return True
    if name in SHOULD_HAVE_THEIR_OWN_PAGE:
        return True
    return False


def check_all_objects_are_documented():
    """Check all models are properly documented."""
    documented_objs, documented_methods_map = find_all_documented_objects()
    modules = transformers._modules
    objects = [c for c in dir(transformers) if c not in modules and not c.startswith("_")]
    undocumented_objs = [c for c in objects if c not in documented_objs and not ignore_undocumented(c)]
    if len(undocumented_objs) > 0:
        raise Exception(
            "The following objects are in the public init so should be documented:\n - "
            + "\n - ".join(undocumented_objs)
        )
    check_model_type_doc_match()
    check_public_method_exists(documented_methods_map)


def check_public_method_exists(documented_methods_map):
    """Check that all explicitly documented public methods are defined in the corresponding class."""
    failures = []
    for obj, methods in documented_methods_map.items():
        # Let's ensure there is no repetition
        if len(set(methods)) != len(methods):
            failures.append(f"Error in the documentation of {obj}: there are repeated documented methods.")

        # Navigates into the object, given the full import path
        nested_path = obj.split(".")
        submodule = transformers
        if len(nested_path) > 1:
            nested_submodules = nested_path[:-1]
            for submodule_name in nested_submodules:
                if submodule_name == "transformers":
                    continue

                try:
                    submodule = getattr(submodule, submodule_name)
                except AttributeError:
                    failures.append(f"Could not parse {submodule_name}. Are the required dependencies installed?")
                continue

        class_name = nested_path[-1]

        try:
            obj_class = getattr(submodule, class_name)
        except AttributeError:
            failures.append(f"Could not parse {submodule_name}. Are the required dependencies installed?")
            continue

        # Checks that all explicitly documented methods are defined in the class
        for method in methods:
            if method == "all":  # Special keyword to document all public methods
                continue
            try:
                if not hasattr(obj_class, method):
                    failures.append(
                        "The following public method is explicitly documented but not defined in the corresponding "
                        f"class. class: {obj}, method: {method}. If the method is defined, this error can be due to "
                        f"lacking dependencies."
                    )
            except ImportError:
                pass

    if len(failures) > 0:
        raise Exception("\n".join(failures))


def check_model_type_doc_match():
    """Check all doc pages have a corresponding model type."""
    model_doc_folder = Path(PATH_TO_DOC) / "model_doc"
    model_docs = [m.stem for m in model_doc_folder.glob("*.md")]

    model_types = list(transformers.models.auto.configuration_auto.MODEL_NAMES_MAPPING.keys())
    model_types = [MODEL_TYPE_TO_DOC_MAPPING[m] if m in MODEL_TYPE_TO_DOC_MAPPING else m for m in model_types]

    errors = []
    for m in model_docs:
        if m not in model_types and m != "auto":
            close_matches = get_close_matches(m, model_types)
            error_message = f"{m} is not a proper model identifier."
            if len(close_matches) > 0:
                close_matches = "/".join(close_matches)
                error_message += f" Did you mean {close_matches}?"
            errors.append(error_message)

    if len(errors) > 0:
        raise ValueError(
            "Some model doc pages do not match any existing model type:\n"
            + "\n".join(errors)
            + "\nYou can add any missing model type to the `MODEL_NAMES_MAPPING` constant in "
            "models/auto/configuration_auto.py."
        )


def check_deprecated_constant_is_up_to_date():
    """
    Check if the constant `DEPRECATED_MODELS` in `models/auto/configuration_auto.py` is up to date.
    """
    deprecated_folder = os.path.join(PATH_TO_TRANSFORMERS, "models", "deprecated")
    deprecated_models = [m for m in os.listdir(deprecated_folder) if not m.startswith("_")]

    constant_to_check = transformers.models.auto.configuration_auto.DEPRECATED_MODELS
    message = []
    missing_models = sorted(set(deprecated_models) - set(constant_to_check))
    if len(missing_models) != 0:
        missing_models = ", ".join(missing_models)
        message.append(
            "The following models are in the deprecated folder, make sure to add them to `DEPRECATED_MODELS` in "
            f"`models/auto/configuration_auto.py`: {missing_models}."
        )

    extra_models = sorted(set(constant_to_check) - set(deprecated_models))
    if len(extra_models) != 0:
        extra_models = ", ".join(extra_models)
        message.append(
            "The following models are in the `DEPRECATED_MODELS` constant but not in the deprecated folder. Either "
            f"remove them from the constant or move to the deprecated folder: {extra_models}."
        )

    if len(message) > 0:
        raise Exception("\n".join(message))


def check_repo_quality():
    """Check all models are tested and documented."""
    print("Repository-wide checks:")
    print("    - checking all models are included.")
    check_model_list()
    print("    - checking all models are public.")
    check_models_are_in_init()
    print("    - checking all models have tests.")
    check_all_decorator_order()
    check_all_models_are_tested()
    print("    - checking all objects have documentation.")
    check_all_objects_are_documented()
    print("    - checking all models are in at least one auto class.")
    check_all_models_are_auto_configured()
    print("    - checking all names in auto name mappings are defined.")
    check_all_auto_object_names_being_defined()
    print("    - checking all keys in auto name mappings are defined in `CONFIG_MAPPING_NAMES`.")
    check_all_auto_mapping_names_in_config_mapping_names()
    print("    - checking all auto mappings could be imported.")
    check_all_auto_mappings_importable()
    print("    - checking all objects are equally (across frameworks) in the main __init__.")
    check_objects_being_equally_in_main_init()
    print("    - checking the DEPRECATED_MODELS constant is up to date.")
    check_deprecated_constant_is_up_to_date()


if __name__ == "__main__":
    check_repo_quality()<|MERGE_RESOLUTION|>--- conflicted
+++ resolved
@@ -328,11 +328,8 @@
     "SiglipVisionModel",
     "SiglipTextModel",
     "ChameleonVQVAE",  # no autoclass for VQ-VAE models
-<<<<<<< HEAD
     "CLIPTextModel",
-=======
     "MoshiForConditionalGeneration",  # no auto class for speech-to-speech
->>>>>>> ca541bd4
 ]
 
 # DO NOT edit this list!
