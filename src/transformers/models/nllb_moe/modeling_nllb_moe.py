# coding=utf-8
# Copyright 2023 NllbMoe Authors and HuggingFace Inc. team.
#
# Licensed under the Apache License, Version 2.0 (the "License");
# you may not use this file except in compliance with the License.
# You may obtain a copy of the License at
#
#     http://www.apache.org/licenses/LICENSE-2.0
#
# Unless required by applicable law or agreed to in writing, software
# distributed under the License is distributed on an "AS IS" BASIS,
# WITHOUT WARRANTIES OR CONDITIONS OF ANY KIND, either express or implied.
# See the License for the specific language governing permissions and
# limitations under the License.
""" PyTorch No Language Left Behind Mixture of Expert model."""


import math
import random
from typing import List, Optional, Tuple, Union

import torch
import torch.nn as nn
from torch.nn import CrossEntropyLoss
from torch.utils.checkpoint import checkpoint

from ...activations import ACT2FN
from ...deepspeed import is_deepspeed_zero3_enabled
from ...modeling_outputs import (
    MoEModelOutput,
    MoEModelOutputWithPastAndCrossAttentions,
    Seq2SeqMoEModelOutput,
    Seq2SeqMoEOutput,
)
from ...modeling_utils import PreTrainedModel
from ...utils import (
    add_end_docstrings,
    add_start_docstrings,
    add_start_docstrings_to_model_forward,
    logging,
    replace_return_docstrings,
)
from .configuration_nllb_moe import NllbMoeConfig


logger = logging.get_logger(__name__)

_CONFIG_FOR_DOC = "NllbMoeConfig"
_CHECKPOINT_FOR_DOC = "facebook/nllb-moe"

####################################################
# This dict contains ids and associated url
# for the pretrained weights provided with the models
####################################################
NLLB_MOE_PRETRAINED_MODEL_ARCHIVE_LIST = [
    "facebook/nllb-moe",
    # See all NLLB-MOE models at https://huggingface.co/models?filter=nllb-moe
]


# Copied from transformers.models.bart.modeling_bart.shift_tokens_right
def shift_tokens_right(input_ids: torch.Tensor, pad_token_id: int, decoder_start_token_id: int):
    """
    Shift input ids one token to the right.
    """
    shifted_input_ids = input_ids.new_zeros(input_ids.shape)
    shifted_input_ids[:, 1:] = input_ids[:, :-1].clone()
    shifted_input_ids[:, 0] = decoder_start_token_id

    if pad_token_id is None:
        raise ValueError("self.model.config.pad_token_id has to be defined.")
    # replace possible -100 values in labels by `pad_token_id`
    shifted_input_ids.masked_fill_(shifted_input_ids == -100, pad_token_id)

    return shifted_input_ids


# Copied from transformers.models.bart.modeling_bart._make_causal_mask
def _make_causal_mask(input_ids_shape: torch.Size, dtype: torch.dtype, past_key_values_length: int = 0):
    """
    Make causal mask used for bi-directional self-attention.
    """
    bsz, tgt_len = input_ids_shape
    mask = torch.full((tgt_len, tgt_len), torch.tensor(torch.finfo(dtype).min))
    mask_cond = torch.arange(mask.size(-1))
    mask.masked_fill_(mask_cond < (mask_cond + 1).view(mask.size(-1), 1), 0)
    mask = mask.to(dtype)

    if past_key_values_length > 0:
        mask = torch.cat([torch.zeros(tgt_len, past_key_values_length, dtype=dtype), mask], dim=-1)
    return mask[None, None, :, :].expand(bsz, 1, tgt_len, tgt_len + past_key_values_length)


# Copied from transformers.models.bart.modeling_bart._expand_mask
def _expand_mask(mask: torch.Tensor, dtype: torch.dtype, tgt_len: Optional[int] = None):
    """
    Expands attention_mask from `[bsz, seq_len]` to `[bsz, 1, tgt_seq_len, src_seq_len]`.
    """
    bsz, src_len = mask.size()
    tgt_len = tgt_len if tgt_len is not None else src_len

    expanded_mask = mask[:, None, None, :].expand(bsz, 1, tgt_len, src_len).to(dtype)

    inverted_mask = 1.0 - expanded_mask

    return inverted_mask.masked_fill(inverted_mask.to(torch.bool), torch.finfo(dtype).min)


def create_position_ids_from_input_ids(input_ids, padding_idx, past_key_values_length=0):
    """
    Replace non-padding symbols with their position numbers. Position numbers begin at padding_idx+1. Padding symbols
    are ignored. This is modified from fairseq's `utils.make_positions`.
    """
    # The series of casts and type-conversions here are carefully balanced to both work with ONNX export and XLA.
    mask = input_ids.ne(padding_idx).int()
    incremental_indices = (torch.cumsum(mask, dim=1).type_as(mask) + past_key_values_length) * mask
    return incremental_indices.long() + padding_idx


def router_z_loss_func(router_logits: torch.Tensor) -> float:
    r"""
    Compute the router z-loss implemented in PyTorch.

    The router z-loss was introduced in [Designing Effective Sparse Expert Models](https://arxiv.org/abs/2202.08906).
    It encourages router logits to remain small in an effort to improve stability.

    Args:
        router_logits (`float`):
            Input logits of shape [batch_size, sequence_length, num_experts]

    Returns:
        Scalar router z-loss.
    """
    num_groups, tokens_per_group, _ = router_logits.shape
    log_z = torch.logsumexp(router_logits, dim=-1)
    z_loss = log_z**2
    return torch.sum(z_loss) / (num_groups * tokens_per_group)


def load_balancing_loss_func(router_probs: torch.Tensor, expert_indices: torch.Tensor) -> float:
    r"""
    Computes auxiliary load balancing loss as in Switch Transformer - implemented in Pytorch.

    See Switch Transformer (https://arxiv.org/abs/2101.03961) for more details. This function implements the loss
    function presented in equations (4) - (6) of the paper. It aims at penalizing cases where the routing between
    experts is too unbalanced.

    Args:
        router_probs (`torch.Tensor`):
            Probability assigned to each expert per token. Shape: [batch_size, seqeunce_length, num_experts].
        expert_indices (`torch.Tensor`):
            Indices tensor of shape [batch_size, seqeunce_length] identifying the selected expert for a given token.

    Returns:
        The auxiliary loss.
    """
    num_experts = router_probs.shape[-1]

    # cast the expert indices to int64, otherwise one-hot encoding will fail
    if expert_indices.dtype != torch.int64:
        expert_indices = expert_indices.to(torch.int64)

    if len(expert_indices.shape) == 2:
        expert_indices = expert_indices.unsqueeze(2)

    expert_mask = torch.nn.functional.one_hot(expert_indices, num_experts)

    # For a given token, determine if it was routed to a given expert.
    expert_mask = torch.max(expert_mask, axis=-2).values

    # cast to float32 otherwise mean will fail
    expert_mask = expert_mask.to(torch.float32)
    tokens_per_group_and_expert = torch.mean(expert_mask, axis=-2)

    router_prob_per_group_and_expert = torch.mean(router_probs, axis=-2)
    return torch.mean(tokens_per_group_and_expert * router_prob_per_group_and_expert) * (num_experts**2)


# Copied from transformers.models.m2m_100.modeling_m2m_100.M2M100SinusoidalPositionalEmbedding
class NllbMoeSinusoidalPositionalEmbedding(nn.Module):
    """This module produces sinusoidal positional embeddings of any length."""

    def __init__(self, num_positions: int, embedding_dim: int, padding_idx: Optional[int] = None):
        super().__init__()
        self.offset = 2
        self.embedding_dim = embedding_dim
        self.padding_idx = padding_idx
        self.make_weights(num_positions + self.offset, embedding_dim, padding_idx)

    def make_weights(self, num_embeddings: int, embedding_dim: int, padding_idx: Optional[int] = None):
        emb_weights = self.get_embedding(num_embeddings, embedding_dim, padding_idx)
        if hasattr(self, "weights"):
            # in forward put the weights on the correct dtype and device of the param
            emb_weights = emb_weights.to(dtype=self.weights.dtype, device=self.weights.device)

        self.register_buffer("weights", emb_weights)

    @staticmethod
    def get_embedding(num_embeddings: int, embedding_dim: int, padding_idx: Optional[int] = None):
        """
        Build sinusoidal embeddings.

        This matches the implementation in tensor2tensor, but differs slightly from the description in Section 3.5 of
        "Attention Is All You Need".
        """
        half_dim = embedding_dim // 2
        emb = math.log(10000) / (half_dim - 1)
        emb = torch.exp(torch.arange(half_dim, dtype=torch.float) * -emb)
        emb = torch.arange(num_embeddings, dtype=torch.float).unsqueeze(1) * emb.unsqueeze(0)
        emb = torch.cat([torch.sin(emb), torch.cos(emb)], dim=1).view(num_embeddings, -1)
        if embedding_dim % 2 == 1:
            # zero pad
            emb = torch.cat([emb, torch.zeros(num_embeddings, 1)], dim=1)
        if padding_idx is not None:
            emb[padding_idx, :] = 0

        return emb.to(torch.get_default_dtype())

    @torch.no_grad()
    def forward(
        self, input_ids: torch.Tensor = None, inputs_embeds: torch.Tensor = None, past_key_values_length: int = 0
    ):
        if input_ids is not None:
            bsz, seq_len = input_ids.size()
            # Create the position ids from the input token ids. Any padded tokens remain padded.
            position_ids = create_position_ids_from_input_ids(input_ids, self.padding_idx, past_key_values_length).to(
                input_ids.device
            )
        else:
            bsz, seq_len = inputs_embeds.size()[:-1]
            position_ids = self.create_position_ids_from_inputs_embeds(inputs_embeds, past_key_values_length)

        # expand embeddings if needed
        max_pos = self.padding_idx + 1 + seq_len + past_key_values_length
        if max_pos > self.weights.size(0):
            self.make_weights(max_pos + self.offset, self.embedding_dim, self.padding_idx)

        return self.weights.index_select(0, position_ids.view(-1)).view(bsz, seq_len, self.weights.shape[-1]).detach()

    def create_position_ids_from_inputs_embeds(self, inputs_embeds, past_key_values_length):
        """
        We are provided embeddings directly. We cannot infer which are padded so just generate sequential position ids.

        Args:
            inputs_embeds: torch.Tensor

        Returns: torch.Tensor
        """
        input_shape = inputs_embeds.size()[:-1]
        sequence_length = input_shape[1]

        position_ids = torch.arange(
            self.padding_idx + 1, sequence_length + self.padding_idx + 1, dtype=torch.long, device=inputs_embeds.device
        )
        return position_ids.unsqueeze(0).expand(input_shape).contiguous() + past_key_values_length


class NllbMoeTop2Router(nn.Module):
    """
    Router using tokens choose top-2 experts assignment.

    This router uses the same mechanism as in NLLB-MoE from the fairseq repository, but it is also based on the
    implementation of Switch Transformers by the HuggingFace team Tokens choose their top experts. Items are sorted by
    router_probs and then routed to their choice of expert until the expert's expert_capacity is reached. **There is no
    guarantee that each token is processed by an expert**, or that each expert receives at least one token.

    """

    def __init__(self, config: NllbMoeConfig):
        super().__init__()
        self.num_experts = config.num_experts
        self.expert_capacity = config.expert_capacity
        self.classifier = nn.Linear(config.hidden_size, self.num_experts, bias=config.router_bias)
        self.jitter_noise = config.router_jitter_noise
        self.ignore_padding_tokens = config.router_ignore_padding_tokens
        self.dtype = getattr(torch, config.router_dtype)
        
        self.second_expert_policy = config.second_expert_policy
        self.normalize_router_prob_before_dropping = config.normalize_router_prob_before_dropping
        self.batch_prioritized_routing = config.batch_prioritized_routing
        self.moe_eval_capacity_token_fraction = config.moe_eval_capacity_token_fraction
        # add normalize_gate_prob_before_dropping 
        # second_expert_policy ( random / sampling/ all)
        # add local droupout? 
        # eval_capacity_token_fraction, either 0.25 when evaluating but 0 or 1 when training
        # add normalize_expert_grad ???
    
    def _cast_classifier(self):
        r"""
        `bitsandbytes` `Linear8bitLt` layers does not support manual casting Therefore we need to check if they are an
        instance of the `Linear8bitLt` class by checking special attributes.
        """
        if not (hasattr(self.classifier, "SCB") or hasattr(self.classifier, "CB")):
            self.classifier = self.classifier.to(self.dtype)

    def _compute_router_probabilities(self, hidden_states: torch.Tensor) -> Tuple[torch.Tensor, torch.Tensor]:
        r"""
        Computes router probabilities from input hidden states.

        Args:
            hidden_states (`torch.Tensor`):
                (batch_size, sequence_length, hidden_dim) from which router probabilities are computed.
        Returns:
            router_probabilities (`torch.Tensor`):
                Tensor of shape (batch_size, sequence_length, num_experts) corresponding to the probabilities for each
                token and expert. Used for routing tokens to experts.
            router_logits (`torch.Tensor`):
                Logits tensor of shape (batch_size, sequence_length, num_experts) corresponding to raw router logits.
                This is used later for computing router z-loss.
        """
        # float32 is used to ensure stability. See the discussion of "selective precision" in
        # https://arxiv.org/abs/2101.03961.
        # We also store the previous dtype to cast back the output to the previous dtype
        self.input_dtype = hidden_states.dtype
        hidden_states = hidden_states.to(self.dtype)

        # Shape: [num_groups, tokens_per_group, num_experts]
        self._cast_classifier()
        router_logits = self.classifier(hidden_states)

        # Apply Softmax and cast back to the original `dtype`
        router_probabilities = nn.functional.softmax(router_logits, dim=-1, dtype=self.dtype).to(self.input_dtype)
        return router_probabilities, router_logits

    def forward(self, hidden_states: torch.Tensor, padding_mask: Optional[torch.LongTensor] = None) -> Tuple:
        r"""
        Generic forward function for every Router class. Each Router expects to have the same input hidden states
        (`hidden_states`) corresponding to the hidden states for each token, the `expert_capacity` corresponding to the
        number of tokens the Router will send to each expert, some Routers can send up to few tokens to each expert.

        Each Router works as the following: it expects the hidden states for each token, gets the `router_probs` and
        `router_logits` from the `router_weights`. This will assign for each token, the raw probability to be assigned
        to an expert. Then each Router class will have to define its own `_compute_routing_instructions`.

        Args:
            hidden_states (`torch.Tensor`) :
                [num_groups, tokens_per_group, hidden_dim] inputs to send to experts.
        Returns:
            Tuple[`torch.Tensor`, `torch.Tensor`, `torch.Tensor`] Tuple containing the expert index, the router probs
            and the router logits. The router probabilities and logits are required to compute the loss.
        """
        batch_size, sequence_length, hidden_dim = hidden_states.shape
        
        # 1. hide the batch
        hidden_states = hidden_states.reshape((batch_size * sequence_length), hidden_dim)
        if not self.training and self.moe_eval_capacity_token_fraction > 0:
            self.expert_capacity = math.ceil(self.moe_eval_capacity_token_fraction * sequence_length)
        router_probs, router_logits = self._compute_router_probabilities(hidden_states)

        top_1_max_probs, top_1_expert_index = torch.max(router_probs, dim=-1)
        # ((batch_size * sequence_length), self.num_experts)
        top_1_mask = torch.nn.functional.one_hot(top_1_expert_index, num_classes=self.num_experts)
        
        if self.second_expert_policy == "sampling":
            gumbel = torch.distributions.gumbel.Gumbel(0, 1).rsample
            router_logits += gumbel(router_logits.shape).to(router_logits.device)
        
        # replace top_1_expert_index with min values
        logits_except_top_1 = router_logits.masked_fill(top_1_mask.bool(), float("-inf"))
        top_2_expert_index = torch.argmax(logits_except_top_1, dim=-1)
        top_2_mask = torch.nn.functional.one_hot(top_2_expert_index, num_classes=self.num_experts)
        top_2_max_probs = (router_probs * top_2_mask).sum(dim=1)
        

        if self.normalize_router_prob_before_dropping:
            # Normalize gate probabilities
            denom_s = torch.clamp(top_1_max_probs + top_2_max_probs, min=torch.finfo(denom_s.dtype).eps)
            top_1_max_probs = top_1_max_probs / denom_s
            top_2_max_probs = top_2_max_probs / denom_s
        
        if self.second_expert_policy == "random":
            sampled = (2 * top_2_mask) > torch.rand_like(top_2_mask)
            top_2_mask = top_2_mask * sampled.repeat(self.num_experts, 1).transpose(1, 0)

        if padding_mask is not None:
            nonpadding = ~padding_mask
            top_1_mask = top_1_mask * nonpadding.unsqueeze(-1).to(top_1_mask.dtype)
            top_2_mask = top_2_mask * nonpadding.unsqueeze(-1).to(top_1_mask.dtype)
                
        if self.batch_prioritized_routing:
            # sort tokens based on their routing probability
            # to make sure important tokens are routed, even 
            # if they appear last in the sequence. TODO explain with a bit more 
            # details for each operations
            importance_scores = (-1 * top_1_max_probs).argsort(dim=0)
            sorted_top_1_mask = top_1_mask[importance_scores]
            sorted_cumsum1 = (torch.cumsum(sorted_top_1_mask) -1 ) * sorted_top_1_mask
            importance_sorted_locations1 = sorted_cumsum1[importance_scores.argsort(dim=0)]

            sorted_top_2_mask = top_2_mask[importance_scores]
            sorted_cumsum2 = (torch.cumsum(sorted_top_2_mask)-1) * sorted_top_2_mask
            importance_sorted_locations2 = sorted_cumsum2[importance_scores.argsort(dim=0)]
            # Update 2nd's location by accounting for locations of 1st
            importance_sorted_locations2 += torch.sum(top_1_mask, dim=0, keepdim=True)

            locations1 = importance_sorted_locations1
            locations2 = importance_sorted_locations2
    
        else:
            locations1 = torch.cumsum(top_1_mask, dim = 0) - 1
            locations2 = torch.cumsum(top_2_mask, dim = 0) - 1
            # Update 2nd's location by accounting for locations of 1st
            locations2 += torch.sum(top_1_mask, dim=0, keepdim=True)

        # Remove locations outside capacity from ( cumsum < capacity = False will not be routed)
        top_1_mask = top_1_mask * torch.lt(locations1, self.expert_capacity)
        top_2_mask = top_2_mask * torch.lt(locations2, self.expert_capacity)
            
        if not self.normalize_router_prob_before_dropping:
            # Normalize gate probabilities
            top_1_max_probs = (router_probs * top_1_mask).sum(dim=1)
            top_2_max_probs = (router_probs * top_2_mask).sum(dim=1)
            denom_s = top_1_max_probs + top_2_max_probs
            # Avoid divide-by-zero
            denom_s = torch.clamp(denom_s, min=torch.finfo(denom_s.dtype).eps)
            top_1_max_probs /= denom_s
            top_2_max_probs /= denom_s

<<<<<<< HEAD
=======

>>>>>>> 60233b7d
        # Calculate combine_weights and dispatch_mask
        gates1 = top_1_max_probs[:, None] * top_1_mask
        gates2 = top_2_max_probs[:, None] * top_2_mask

<<<<<<< HEAD
        dispatch_mask = top_1_mask + top_2_mask
        router_probs = gates1 + gates2

        dispatch_mask = dispatch_mask.reshape((batch_size, sequence_length, self.num_experts))
        router_probs = router_probs.reshape((batch_size, sequence_length, self.num_experts))
=======
        dispatch_mask = torch.stack([top_1_mask, top_2_mask])
        router_probs = torch.stack([gates1, gates2])

>>>>>>> 60233b7d
        return dispatch_mask, router_probs, router_logits


# Copied from transformers.models.switch_transformers.modeling_switch_transformers.SwitchTransformersTop1Router with SwitchTransformers->NllbMoe
class NllbMoeTop1Router(nn.Module):
    """
    Router using tokens choose top-1 experts assignment.

    This router uses the same mechanism as in Switch Transformer (https://arxiv.org/abs/2101.03961) and V-MoE
    (https://arxiv.org/abs/2106.05974): tokens choose their top experts. Items are sorted by router_probs and then
    routed to their choice of expert until the expert's expert_capacity is reached. **There is no guarantee that each
    token is processed by an expert**, or that each expert receives at least one token.

    """

    def __init__(self, config: NllbMoeConfig):
        super().__init__()
        self.num_experts = config.num_experts
        self.expert_capacity = config.expert_capacity
        self.classifier = nn.Linear(config.hidden_size, self.num_experts, bias=config.router_bias)
        self.jitter_noise = config.router_jitter_noise
        self.ignore_padding_tokens = config.router_ignore_padding_tokens
        self.dtype = getattr(torch, config.router_dtype)

    def _compute_router_probabilities(self, hidden_states: torch.Tensor) -> Tuple[torch.Tensor, torch.Tensor]:
        r"""
        Computes router probabilities from input hidden states.

        Args:
            hidden_states (`torch.Tensor`):
                (batch_size, sequence_length, hidden_dim) from which router probabilities are computed.
        Returns:
            router_probabilities (`torch.Tensor`):
                Tensor of shape (batch_size, sequence_length, num_experts) corresponding to the probabilities for each
                token and expert. Used for routing tokens to experts.
            router_logits (`torch.Tensor`):
                Logits tensor of shape (batch_size, sequence_length, num_experts) corresponding to raw router logits.
                This is used later for computing router z-loss.
        """
        # float32 is used to ensure stability. See the discussion of "selective precision" in
        # https://arxiv.org/abs/2101.03961.
        # We also store the previous dtype to cast back the output to the previous dtype
        self.input_dtype = hidden_states.dtype
        hidden_states = hidden_states.to(self.dtype)

        if self.jitter_noise > 0:
            # Get the lower and upper bound of the uniform distribution
            # Adapted from: https://stackoverflow.com/questions/44328530/how-to-get-a-uniform-distribution-in-a-range-r1-r2-in-pytorch
            distrib_lower_bound = 1.0 - self.jitter_noise
            distrib_upper_bound = 1.0 + self.jitter_noise

            uniform_distrib = torch.rand(hidden_states.shape, device=hidden_states.device, dtype=self.dtype)
            uniform_distrib = uniform_distrib * (distrib_lower_bound - distrib_upper_bound)

            uniform_distrib = uniform_distrib + distrib_upper_bound
            # Multiply the token inputs by the uniform distribution - adding some noise
            hidden_states *= uniform_distrib

        # Shape: [num_groups, tokens_per_group, num_experts]
        self._cast_classifier()
        router_logits = self.classifier(hidden_states)

        # Apply Softmax and cast back to the original `dtype`
        router_probabilities = nn.functional.softmax(router_logits, dim=-1, dtype=self.dtype).to(self.input_dtype)
        return router_probabilities, router_logits

    def _cast_classifier(self):
        r"""
        `bitsandbytes` `Linear8bitLt` layers does not support manual casting Therefore we need to check if they are an
        instance of the `Linear8bitLt` class by checking special attributes.
        """
        if not (hasattr(self.classifier, "SCB") or hasattr(self.classifier, "CB")):
            self.classifier = self.classifier.to(self.dtype)

    def forward(self, hidden_states: torch.Tensor) -> Tuple:
        r"""
        Generic forward function for every Router class. Each Router expects to have the same input hidden states
        (`hidden_states`) corresponding to the hidden states for each token, the `expert_capacity` corresponding to the
        number of tokens the Router will send to each expert, some Routers can send up to few tokens to each expert.

        Each Router works as the following: it expects the hidden states for each token, gets the `router_probs` and
        `router_logits` from the `router_weights`. This will assign for each token, the raw probability to be assigned
        to an expert. Then each Router class will have to define its own `_compute_routing_instructions`.

        Args:
            hidden_states (`torch.Tensor`) :
                [num_groups, tokens_per_group, hidden_dim] inputs to send to experts.
        Returns:
            Tuple[`torch.Tensor`, `torch.Tensor`, `torch.Tensor`] Tuple containing the expert index, the router probs
            and the router logits. The router probabilities and logits are required to compute the loss.
        """
        router_probs, router_logits = self._compute_router_probabilities(hidden_states)

        expert_index = torch.argmax(router_probs, dim=-1)
        expert_index = torch.nn.functional.one_hot(expert_index, num_classes=self.num_experts)

        # Mask tokens outside expert capacity. Sum over each sequence
        token_priority = torch.cumsum(expert_index, dim=-2)
        # mask if the token routed to to the expert will overflow
        expert_capacity_mask = token_priority <= self.expert_capacity
        expert_index = expert_index * expert_capacity_mask

        router_probs = torch.max(router_probs, dim=-1).values.unsqueeze(-1)
        return expert_index, router_probs, router_logits


# Adapted from transformers.models.t5.modeling_t5.T5DenseActDense with T5->NllbMoe
class NllbMoeDenseActDense(nn.Module):
    def __init__(self, config: NllbMoeConfig, ffn_dim: int):
        super().__init__()
        self.fc1 = nn.Linear(config.d_model, ffn_dim)
        self.fc2 = nn.Linear(ffn_dim, config.d_model)
        self.dropout = nn.Dropout(config.activation_dropout)
        self.act = ACT2FN[config.activation_function]

    def forward(self, hidden_states):
        hidden_states = self.fc1(hidden_states)
        hidden_states = self.act(hidden_states)
        hidden_states = self.dropout(hidden_states)
        if (
            isinstance(self.fc2.weight, torch.Tensor)
            and hidden_states.dtype != self.fc2.weight.dtype
            and self.fc2.weight.dtype != torch.int8
        ):
            hidden_states = hidden_states.to(self.fc2.weight.dtype)
        hidden_states = self.fc2(hidden_states)
        return hidden_states


# Adapted from transformers.models.switch_transformers.modeling_switch_transformers.SwitchTransformersSparseMLP with SwitchTransformers->NllbMoe
class NllbMoeSparseMLP(nn.Module):
    r"""
    Implementation of the Switch Transformers Sparse MLP module.
    """

    def __init__(self, config: NllbMoeConfig, ffn_dim: int, expert_class: nn.Module = NllbMoeDenseActDense):
        super().__init__()
        # Step 1: Get the correct router according to its class
        self.router_type = config.router_type
        # TODO handle the type of router chosen
        self.router = NllbMoeTop2Router(config)
        self.moe_token_dropout = config.moe_token_dropout
        self.token_droput = nn.Dropout2d(self.moe_token_dropout)
        # Step 2: Get the experts
        self.experts = nn.ModuleDict()
        for idx in range(config.num_experts):
            self.experts[f"expert_{idx}"] = expert_class(config, ffn_dim)

    def forward(self, hidden_states):
        r"""
        Hold on, this will be slightly tricky to understand In the correct order, a MoE layer does the following:

        1- Gets the `router_mask` from the router. The shape of the mask is `(batch_size, sequence_length, num_expert)`
        and corresponds to the argmax of the `router_probs`. The probabilities are needed in the computation of the
        hidden states : they are broadcasted to the hidden states values (can be interpreted as a scaling factor).

        2- Dispatch the tokens to its associated experts. We do a classic for loop over the experts and assign for each
        expert the corresponding hidden states.

        """
        # Step 1: Get the router_mask from the router as wel as the probabilities
        router_mask, combine_weights, router_logits = self.router(hidden_states)
        expert_index = torch.argmax(router_mask, dim=-1)

        # The routers introduced might not always map all the tokens, to a router, which means that some hidden states
        # can be unchanged from one layer to another. That is why the hidden states are cloned before updating only the seleced ones.

        next_states = hidden_states.clone()
        for idx, expert in enumerate(self.experts.values()):
            token_indices = router_mask[:, :, idx].bool()
            # original code multiplies the hidden states by the dispatch mask
            # then chunks the dispatched input after some reshaping, then feeds each chunk to the corresponding
            # expert. Which is better in terms of performances? Chunks are then concatenated together
            # chunk size = torch.Size([1, 1, capacity, d_model])
            next_states[token_indices] = expert(hidden_states[token_indices])

        # TODO, they added dropout here, by randomly masking the outputs (Dropout2D can be used)
        if self.moe_token_dropout>0:
            if self.trainig:
                next_states = self.token_dropout(next_states)
            else:
                next_states *= (1 - self.moe_token_dropout)
    
        # TODO to combine the expert states, they use the `combining_weights` not the router_logits
        # combined_output = combine_weights.view(S, E * C).mm(
        #     expert_output.view(E * C, M)
        # )
                    
        hidden_states = combine_weights * next_states
        return hidden_states, (router_logits, expert_index)


# Adapted from transformers.models.switch_transformers.modeling_switch_transformers.SwitchTransformersLayerFF with SwitchTransformers->NllbMoe,NllbMoeLayerNorm->nn.LayerNorm
class NllbMoeLayerFF(nn.Module):
    r"""
    Switch Transformers Feed Forward layer module. This is a wrapper around the Mixture of Experts module.

    Parameters:
        config : ([`NllbMoeConfig`]): Model configuration class with all the parameters of the model.
            Initializing with a config file does not load the weights associated with the model, only the
            configuration. Check out the [`~PreTrainedModel.from_pretrained`] method to load the model weights.
        is_sparse (`bool`):
            Whether the MLP layer is a `Sparse` layer (contains a Mixture of Experts) or not
    """

    def __init__(self, config: NllbMoeConfig, ffn_dim, is_sparse=False):
        super().__init__()
        self.is_sparse = is_sparse

        # Check if it is a sparse layer, if not then it is a dense layer
        if not self.is_sparse:
            self.mlp = NllbMoeDenseActDense(config, ffn_dim)
        else:
            self.mlp = NllbMoeSparseMLP(config, ffn_dim)

        self.layer_norm = nn.LayerNorm(config.d_model)
        self.dropout = nn.Dropout(config.activation_dropout)

    def forward(self, hidden_states, output_router_logits):
        forwarded_states = self.layer_norm(hidden_states)
        forwarded_states = self.mlp(forwarded_states)

        if isinstance(forwarded_states, tuple):
            forwarded_states, router_tuple = forwarded_states
        else:
            router_tuple = None  # layer is not sparse

        output = hidden_states + self.dropout(forwarded_states)

        if output_router_logits:
            output = (output, router_tuple)

        return output


# Adapted from transformers.models.bart.modeling_bart.BartAttention with Bart->NllbMoe
class NllbMoeAttention(nn.Module):
    """Multi-headed attention from 'Attention Is All You Need' paper"""

    def __init__(
        self,
        embed_dim: int,
        num_heads: int,
        dropout: float = 0.0,
        is_decoder: bool = False,
        bias: bool = True,
    ):
        super().__init__()
        self.embed_dim = embed_dim
        self.num_heads = num_heads
        self.dropout = dropout
        self.head_dim = embed_dim // num_heads

        if (self.head_dim * num_heads) != self.embed_dim:
            raise ValueError(
                f"embed_dim must be divisible by num_heads (got `embed_dim`: {self.embed_dim}"
                f" and `num_heads`: {num_heads})."
            )
        self.scaling = self.head_dim**-0.5
        self.is_decoder = is_decoder

        self.k_proj = nn.Linear(embed_dim, embed_dim, bias=bias)
        self.v_proj = nn.Linear(embed_dim, embed_dim, bias=bias)
        self.q_proj = nn.Linear(embed_dim, embed_dim, bias=bias)
        self.out_proj = nn.Linear(embed_dim, embed_dim, bias=bias)

    def _shape(self, tensor: torch.Tensor, seq_len: int, bsz: int):
        return tensor.view(bsz, seq_len, self.num_heads, self.head_dim).transpose(1, 2).contiguous()

    def forward(
        self,
        hidden_states: torch.Tensor,
        encoder_hidden_states: Optional[torch.Tensor] = None,
        past_key_value: Optional[Tuple[torch.Tensor]] = None,
        attention_mask: Optional[torch.Tensor] = None,
        layer_head_mask: Optional[torch.Tensor] = None,
        output_attentions: bool = False,
    ) -> Tuple[torch.Tensor, Optional[torch.Tensor], Optional[Tuple[torch.Tensor]]]:
        """Input shape: Batch x Time x Channel"""

        # if encoder_hidden_states are provided this layer is used as a cross-attention layer
        # for the decoder
        is_cross_attention = encoder_hidden_states is not None

        bsz, tgt_len, _ = hidden_states.size()

        # get query proj
        query_states = self.q_proj(hidden_states) * self.scaling
        # get key, value proj
        # `past_key_value[0].shape[2] == encoder_hidden_states.shape[1]`
        # is checking that the `sequence_length` of the `past_key_value` is the same as
        # the provided `encoder_hidden_states` to support prefix tuning
        if (
            is_cross_attention
            and past_key_value is not None
            and past_key_value[0].shape[2] == encoder_hidden_states.shape[1]
        ):
            # reuse k,v, cross_attentions
            key_states = past_key_value[0]
            value_states = past_key_value[1]
        elif is_cross_attention:
            # cross_attentions
            key_states = self._shape(self.k_proj(encoder_hidden_states), -1, bsz)
            value_states = self._shape(self.v_proj(encoder_hidden_states), -1, bsz)
        elif past_key_value is not None:
            # reuse k, v, self_attention
            key_states = self._shape(self.k_proj(hidden_states), -1, bsz)
            value_states = self._shape(self.v_proj(hidden_states), -1, bsz)
            key_states = torch.cat([past_key_value[0], key_states], dim=2)
            value_states = torch.cat([past_key_value[1], value_states], dim=2)
        else:
            # self_attention
            key_states = self._shape(self.k_proj(hidden_states), -1, bsz)
            value_states = self._shape(self.v_proj(hidden_states), -1, bsz)

        if self.is_decoder:
            # if cross_attention save Tuple(torch.Tensor, torch.Tensor) of all cross attention key/value_states.
            # Further calls to cross_attention layer can then reuse all cross-attention
            # key/value_states (first "if" case)
            # if uni-directional self-attention (decoder) save Tuple(torch.Tensor, torch.Tensor) of
            # all previous decoder key/value_states. Further calls to uni-directional self-attention
            # can concat previous decoder key/value_states to current projected key/value_states (third "elif" case)
            # if encoder bi-directional self-attention `past_key_value` is always `None`
            past_key_value = (key_states, value_states)

        proj_shape = (bsz * self.num_heads, -1, self.head_dim)
        query_states = self._shape(query_states, tgt_len, bsz).view(*proj_shape)
        key_states = key_states.reshape(*proj_shape)
        value_states = value_states.reshape(*proj_shape)

        src_len = key_states.size(1)
        attn_weights = torch.bmm(query_states, key_states.transpose(1, 2))

        if attn_weights.size() != (bsz * self.num_heads, tgt_len, src_len):
            raise ValueError(
                f"Attention weights should be of size {(bsz * self.num_heads, tgt_len, src_len)}, but is"
                f" {attn_weights.size()}"
            )

        if attention_mask is not None:
            if attention_mask.size() != (bsz, 1, tgt_len, src_len):
                raise ValueError(
                    f"Attention mask should be of size {(bsz, 1, tgt_len, src_len)}, but is {attention_mask.size()}"
                )
            attn_weights = attn_weights.view(bsz, self.num_heads, tgt_len, src_len) + attention_mask
            attn_weights = attn_weights.view(bsz * self.num_heads, tgt_len, src_len)

        attn_weights = nn.functional.softmax(attn_weights, dim=-1)

        if layer_head_mask is not None:
            if layer_head_mask.size() != (self.num_heads,):
                raise ValueError(
                    f"Head mask for a single layer should be of size {(self.num_heads,)}, but is"
                    f" {layer_head_mask.size()}"
                )
            attn_weights = layer_head_mask.view(1, -1, 1, 1) * attn_weights.view(bsz, self.num_heads, tgt_len, src_len)
            attn_weights = attn_weights.view(bsz * self.num_heads, tgt_len, src_len)

        if output_attentions:
            # this operation is a bit awkward, but it's required to
            # make sure that attn_weights keeps its gradient.
            # In order to do so, attn_weights have to be reshaped
            # twice and have to be reused in the following
            attn_weights_reshaped = attn_weights.view(bsz, self.num_heads, tgt_len, src_len)
            attn_weights = attn_weights_reshaped.view(bsz * self.num_heads, tgt_len, src_len)
        else:
            attn_weights_reshaped = None

        attn_probs = nn.functional.dropout(attn_weights, p=self.dropout, training=self.training)

        attn_output = torch.bmm(attn_probs, value_states)

        if attn_output.size() != (bsz * self.num_heads, tgt_len, self.head_dim):
            raise ValueError(
                f"`attn_output` should be of size {(bsz * self.num_heads, tgt_len, self.head_dim)}, but is"
                f" {attn_output.size()}"
            )

        attn_output = attn_output.view(bsz, self.num_heads, tgt_len, self.head_dim)
        attn_output = attn_output.transpose(1, 2)

        # Use the `embed_dim` from the config (stored in the class) rather than `hidden_state` because `attn_output` can be
        # partitioned across GPUs when using tensor-parallelism.
        attn_output = attn_output.reshape(bsz, tgt_len, self.embed_dim)

        attn_output = self.out_proj(attn_output)

        return attn_output, attn_weights_reshaped, past_key_value


# Adapted from transformers.models.mbart.modeling_mbart.MBartEncoderLayer with MBart->NllbMoe
class NllbMoeEncoderLayer(nn.Module):
    def __init__(self, config: NllbMoeConfig, is_sparse: bool = False):
        super().__init__()
        self.embed_dim = config.d_model
        self.is_sparse = is_sparse
        self.self_attn = NllbMoeAttention(
            embed_dim=self.embed_dim,
            num_heads=config.encoder_attention_heads,
            dropout=config.attention_dropout,
        )
        self.self_attn_layer_norm = nn.LayerNorm(self.embed_dim)
        self.dropout = config.dropout
        self.ffn = NllbMoeLayerFF(config, ffn_dim=config.encoder_ffn_dim, is_sparse=self.is_sparse)
        self.final_layer_norm = nn.LayerNorm(self.embed_dim)

    def forward(
        self,
        hidden_states: torch.Tensor,
        attention_mask: torch.Tensor,
        layer_head_mask: torch.Tensor,
        output_attentions: bool = False,
        output_router_logits: bool = False,
    ) -> torch.Tensor:
        """
        Args:
            hidden_states (`torch.FloatTensor`): input to the layer of shape `(seq_len, batch, embed_dim)`
            attention_mask (`torch.FloatTensor`): attention mask of size
                `(batch, 1, tgt_len, src_len)` where padding elements are indicated by very large negative values.
            layer_head_mask (`torch.FloatTensor`): mask for attention heads in a given layer of size
                `(encoder_attention_heads,)`.
            output_attentions (`bool`, *optional*):
                Whether or not to return the attentions tensors of all attention layers. See `attentions` under
                returned tensors for more detail.
        """
        residual = hidden_states
        hidden_states = self.self_attn_layer_norm(hidden_states)
        hidden_states, attn_weights, _ = self.self_attn(
            hidden_states=hidden_states,
            attention_mask=attention_mask,
            layer_head_mask=layer_head_mask,
            output_attentions=output_attentions,
        )
        hidden_states = nn.functional.dropout(hidden_states, p=self.dropout, training=self.training)
        hidden_states = residual + hidden_states

        residual = hidden_states
        hidden_states = self.final_layer_norm(hidden_states)

        hidden_states = self.ffn(hidden_states, output_router_logits)

        if output_router_logits:
            hidden_states, router_states = hidden_states

        hidden_states = residual + hidden_states

        if hidden_states.dtype == torch.float16 and (
            torch.isinf(hidden_states).any() or torch.isnan(hidden_states).any()
        ):
            clamp_value = torch.finfo(hidden_states.dtype).max - 1000
            hidden_states = torch.clamp(hidden_states, min=-clamp_value, max=clamp_value)

        outputs = (hidden_states,)

        if output_attentions:
            outputs += (attn_weights,)

        if output_router_logits:
            outputs += (router_states,)

        return outputs


# Adapted from transformers.models.mbart.modeling_mbart.MBartDecoderLayer with MBart->NllbMoe
class NllbMoeDecoderLayer(nn.Module):
    def __init__(self, config: NllbMoeConfig, is_sparse: bool = False):
        super().__init__()
        self.embed_dim = config.d_model
        self.is_sparse = is_sparse
        self.self_attn = NllbMoeAttention(
            embed_dim=self.embed_dim,
            num_heads=config.decoder_attention_heads,
            dropout=config.attention_dropout,
            is_decoder=True,
        )
        self.dropout = config.dropout
        self.activation_fn = ACT2FN[config.activation_function]
        self.activation_dropout = config.activation_dropout

        self.self_attn_layer_norm = nn.LayerNorm(self.embed_dim)
        self.cross_attention = NllbMoeAttention(
            self.embed_dim,
            config.decoder_attention_heads,
            dropout=config.attention_dropout,
            is_decoder=True,
        )
        self.cross_attention_layer_norm = nn.LayerNorm(self.embed_dim)
        self.ffn = NllbMoeLayerFF(config, config.decoder_ffn_dim, is_sparse=self.is_sparse)
        self.final_layer_norm = nn.LayerNorm(self.embed_dim)

    def forward(
        self,
        hidden_states: torch.Tensor,
        attention_mask: Optional[torch.Tensor] = None,
        encoder_hidden_states: Optional[torch.Tensor] = None,
        encoder_attention_mask: Optional[torch.Tensor] = None,
        layer_head_mask: Optional[torch.Tensor] = None,
        cross_attn_layer_head_mask: Optional[torch.Tensor] = None,
        past_key_value: Optional[Tuple[torch.Tensor]] = None,
        output_attentions: Optional[bool] = False,
        output_router_logits: Optional[bool] = False,
        use_cache: Optional[bool] = True,
    ) -> torch.Tensor:
        """
        Args:
            hidden_states (`torch.FloatTensor`): input to the layer of shape `(batch, seq_len, embed_dim)`
            attention_mask (`torch.FloatTensor`): attention mask of size
                `(batch, 1, tgt_len, src_len)` where padding elements are indicated by very large negative values.
            encoder_hidden_states (`torch.FloatTensor`):
                cross attention input to the layer of shape `(batch, seq_len, embed_dim)`
            encoder_attention_mask (`torch.FloatTensor`): encoder attention mask of size
                `(batch, 1, tgt_len, src_len)` where padding elements are indicated by very large negative values.
            layer_head_mask (`torch.FloatTensor`): mask for attention heads in a given layer of size
                `(encoder_attention_heads,)`.
            cross_attn_layer_head_mask (`torch.FloatTensor`): mask for cross-attention heads in a given layer of
                size `(decoder_attention_heads,)`.
            past_key_value (`Tuple(torch.FloatTensor)`): cached past key and value projection states
            output_attentions (`bool`, *optional*):
                Whether or not to return the attentions tensors of all attention layers. See `attentions` under
                returned tensors for more detail.
        """
        residual = hidden_states
        hidden_states = self.self_attn_layer_norm(hidden_states)

        # Self Attention
        # decoder uni-directional self-attention cached key/values tuple is at positions 1,2
        self_attn_past_key_value = past_key_value[:2] if past_key_value is not None else None
        # add present self-attn cache to positions 1,2 of present_key_value tuple
        hidden_states, self_attn_weights, present_key_value = self.self_attn(
            hidden_states=hidden_states,
            past_key_value=self_attn_past_key_value,
            attention_mask=attention_mask,
            layer_head_mask=layer_head_mask,
            output_attentions=output_attentions,
        )
        hidden_states = nn.functional.dropout(hidden_states, p=self.dropout, training=self.training)
        hidden_states = residual + hidden_states

        # Cross-Attention Block
        cross_attn_present_key_value = None
        cross_attn_weights = None
        if encoder_hidden_states is not None:
            residual = hidden_states
            hidden_states = self.cross_attention_layer_norm(hidden_states)

            # cross_attn cached key/values tuple is at positions 3,4 of present_key_value tuple
            cross_attn_past_key_value = past_key_value[-2:] if past_key_value is not None else None
            hidden_states, cross_attn_weights, cross_attn_present_key_value = self.cross_attention(
                hidden_states=hidden_states,
                encoder_hidden_states=encoder_hidden_states,
                past_key_value=cross_attn_past_key_value,
                attention_mask=encoder_attention_mask,
                layer_head_mask=cross_attn_layer_head_mask,
                output_attentions=output_attentions,
            )
            hidden_states = nn.functional.dropout(hidden_states, p=self.dropout, training=self.training)
            hidden_states = residual + hidden_states

            # add cross-attn to positions 3,4 of present_key_value tuple
            present_key_value += cross_attn_present_key_value

        # Fully Connected
        residual = hidden_states
        hidden_states = self.ffn(hidden_states, output_router_logits)

        if output_router_logits:
            hidden_states, router_states = hidden_states

        hidden_states = residual + hidden_states

        # clamp inf values to enable fp16 training
        if hidden_states.dtype == torch.float16 and torch.isinf(hidden_states).any():
            clamp_value = torch.finfo(hidden_states.dtype).max - 1000
            hidden_states = torch.clamp(hidden_states, min=-clamp_value, max=clamp_value)

        outputs = (
            hidden_states,
            present_key_value,
        )

        if output_attentions:
            outputs += (
                self_attn_weights,
                cross_attn_weights,
            )

        if output_router_logits:
            outputs += (router_states,)

        return outputs


class NllbMoePreTrainedModel(PreTrainedModel):
    config_class = NllbMoeConfig
    base_model_prefix = "model"
    supports_gradient_checkpointing = True
    _no_split_modules = ["NllbMoeAttention"]

    def _init_weights(self, module):
        """Initialize the weights"""
        std = self.config.init_std
        if isinstance(module, nn.Linear):
            module.weight.data.normal_(mean=0.0, std=std)
            if module.bias is not None:
                module.bias.data.zero_()
        elif isinstance(module, nn.Embedding):
            module.weight.data.normal_(mean=0.0, std=std)
            if module.padding_idx is not None:
                module.weight.data[module.padding_idx].zero_()

    def _set_gradient_checkpointing(self, module, value=False):
        if isinstance(module, (NllbMoeDecoder, NllbMoeEncoder)):
            module.gradient_checkpointing = value


NLLB_MOE_START_DOCSTRING = r"""
    This model inherits from [`PreTrainedModel`]. Check the superclass documentation for the generic methods the
    library implements for all its model (such as downloading or saving, resizing the input embeddings, pruning heads
    etc.)

    This model is also a PyTorch [torch.nn.Module](https://pytorch.org/docs/stable/nn.html#torch.nn.Module) subclass.
    Use it as a regular PyTorch Module and refer to the PyTorch documentation for all matter related to general usage
    and behavior.

    Parameters:
        config ([`NllbMoeConfig`]):
            Model configuration class with all the parameters of the model. Initializing with a config file does not
            load the weights associated with the model, only the configuration. Check out the
            [`~PreTrainedModel.from_pretrained`] method to load the model weights.
"""

NLLB_MOE_GENERATION_EXAMPLE = r"""
    Translation example:

    ```python
    >>> from transformers import AutoTokenizer, NllbMoeForConditionalGeneration

    >>> model = NllbMoeForConditionalGeneration.from_pretrained("facebook/NllbMoe_418M")
    >>> tokenizer = AutoTokenizer.from_pretrained("facebook/NllbMoe_418M")

    >>> text_to_translate = "Life is like a box of chocolates"
    >>> model_inputs = tokenizer(text_to_translate, return_tensors="pt")

    >>> # translate to French
    >>> gen_tokens = model.generate(**model_inputs, forced_bos_token_id=tokenizer.get_lang_id("fr"))
    >>> print(tokenizer.batch_decode(gen_tokens, skip_special_tokens=True))
    ```
"""

NLLB_MOE_INPUTS_DOCSTRING = r"""
    Args:
        input_ids (`torch.LongTensor` of shape `(batch_size, sequence_length)`):
            Indices of input sequence tokens in the vocabulary. Padding will be ignored by default should you provide
            it.

            Indices can be obtained using [`AutoTokenizer`]. See [`PreTrainedTokenizer.encode`] and
            [`PreTrainedTokenizer.__call__`] for details.

            [What are input IDs?](../glossary#input-ids)
        attention_mask (`torch.Tensor` of shape `(batch_size, sequence_length)`, *optional*):
            Mask to avoid performing attention on padding token indices. Mask values selected in `[0, 1]`:

            - 1 for tokens that are **not masked**,
            - 0 for tokens that are **masked**.

            [What are attention masks?](../glossary#attention-mask)
        decoder_input_ids (`torch.LongTensor` of shape `(batch_size, target_sequence_length)`, *optional*):
            Indices of decoder input sequence tokens in the vocabulary.

            Indices can be obtained using [`AutoTokenizer`]. See [`PreTrainedTokenizer.encode`] and
            [`PreTrainedTokenizer.__call__`] for details.

            [What are decoder input IDs?](../glossary#decoder-input-ids)

            NllbMoe uses the `eos_token_id` as the starting token for `decoder_input_ids` generation. If
            `past_key_values` is used, optionally only the last `decoder_input_ids` have to be input (see
            `past_key_values`).
        decoder_attention_mask (`torch.LongTensor` of shape `(batch_size, target_sequence_length)`, *optional*):
            Default behavior: generate a tensor that ignores pad tokens in `decoder_input_ids`. Causal mask will also
            be used by default.
        head_mask (`torch.Tensor` of shape `(encoder_layers, encoder_attention_heads)`, *optional*):
            Mask to nullify selected heads of the attention modules in the encoder. Mask values selected in `[0, 1]`:

            - 1 indicates the head is **not masked**,
            - 0 indicates the head is **masked**.

        decoder_head_mask (`torch.Tensor` of shape `(decoder_layers, decoder_attention_heads)`, *optional*):
            Mask to nullify selected heads of the attention modules in the decoder. Mask values selected in `[0, 1]`:

            - 1 indicates the head is **not masked**,
            - 0 indicates the head is **masked**.

        cross_attn_head_mask (`torch.Tensor` of shape `(decoder_layers, decoder_attention_heads)`, *optional*):
            Mask to nullify selected heads of the cross-attention modules in the decoder. Mask values selected in `[0,
            1]`:

            - 1 indicates the head is **not masked**,
            - 0 indicates the head is **masked**.
        encoder_outputs (`tuple(tuple(torch.FloatTensor)`, *optional*):
            Tuple consists of (`last_hidden_state`, *optional*: `hidden_states`, *optional*: `attentions`)
            `last_hidden_state` of shape `(batch_size, sequence_length, hidden_size)`, *optional*) is a sequence of
            hidden-states at the output of the last layer of the encoder. Used in the cross-attention of the decoder.
        past_key_values (`tuple(tuple(torch.FloatTensor))`, *optional*, returned when `use_cache=True` is passed or when `config.use_cache=True`):
            Tuple of `tuple(torch.FloatTensor)` of length `config.n_layers`, with each tuple having 2 tensors of shape
            `(batch_size, num_heads, sequence_length, embed_size_per_head)`) and 2 additional tensors of shape
            `(batch_size, num_heads, encoder_sequence_length, embed_size_per_head)`.

            Contains pre-computed hidden-states (key and values in the self-attention blocks and in the cross-attention
            blocks) that can be used (see `past_key_values` input) to speed up sequential decoding.

            If `past_key_values` are used, the user can optionally input only the last `decoder_input_ids` (those that
            don't have their past key value states given to this model) of shape `(batch_size, 1)` instead of all
            `decoder_input_ids` of shape `(batch_size, sequence_length)`. inputs_embeds (`torch.FloatTensor` of shape
            `(batch_size, sequence_length, hidden_size)`, *optional*): Optionally, instead of passing `input_ids` you
            can choose to directly pass an embedded representation. This is useful if you want more control over how to
            convert `input_ids` indices into associated vectors than the model's internal embedding lookup matrix.
        decoder_inputs_embeds (`torch.FloatTensor` of shape `(batch_size, target_sequence_length, hidden_size)`, *optional*):
            Optionally, instead of passing `decoder_input_ids` you can choose to directly pass an embedded
            representation. If `past_key_values` is used, optionally only the last `decoder_inputs_embeds` have to be
            input (see `past_key_values`). This is useful if you want more control over how to convert
            `decoder_input_ids` indices into associated vectors than the model's internal embedding lookup matrix.

            If `decoder_input_ids` and `decoder_inputs_embeds` are both unset, `decoder_inputs_embeds` takes the value
            of `inputs_embeds`.
        use_cache (`bool`, *optional*):
            If set to `True`, `past_key_values` key value states are returned and can be used to speed up decoding (see
            `past_key_values`).
        output_attentions (`bool`, *optional*):
            Whether or not to return the attentions tensors of all attention layers. See `attentions` under returned
            tensors for more detail.
        output_hidden_states (`bool`, *optional*):
            Whether or not to return the hidden states of all layers. See `hidden_states` under returned tensors for
            more detail.
        return_dict (`bool`, *optional*):
            Whether or not to return a [`~utils.ModelOutput`] instead of a plain tuple.
"""


class NllbMoeEncoder(NllbMoePreTrainedModel):
    """
    Transformer encoder consisting of *config.encoder_layers* self attention layers. Each layer is a
    [`NllbMoeEncoderLayer`].

    Args:
        config: NllbMoeConfig
        embed_tokens (nn.Embedding): output embedding
    """

    def __init__(self, config: NllbMoeConfig, embed_tokens: Optional[nn.Embedding] = None):
        super().__init__(config)

        self.dropout = config.dropout
        self.layerdrop = config.encoder_layerdrop

        embed_dim = config.d_model
        self.padding_idx = config.pad_token_id
        self.max_source_positions = config.max_position_embeddings
        self.embed_scale = math.sqrt(embed_dim) if config.scale_embedding else 1.0

        self.embed_tokens = nn.Embedding(config.vocab_size, embed_dim, self.padding_idx)

        if embed_tokens is not None:
            self.embed_tokens.weight = embed_tokens.weight

        self.embed_positions = NllbMoeSinusoidalPositionalEmbedding(
            config.max_position_embeddings,
            embed_dim,
            self.padding_idx,
        )
        sparse_step = config.encoder_sparse_step
        self.layers = nn.ModuleList()
        for i in range(config.encoder_layers):
            is_sparse = (i + 1) % sparse_step == 0 if sparse_step > 0 else False
            self.layers.append(NllbMoeEncoderLayer(config, is_sparse))

        self.layer_norm = nn.LayerNorm(config.d_model)

        self.gradient_checkpointing = False
        # Initialize weights and apply final processing
        self.post_init()

    def forward(
        self,
        input_ids: Optional[torch.Tensor] = None,
        attention_mask: Optional[torch.Tensor] = None,
        head_mask: Optional[torch.Tensor] = None,
        inputs_embeds: Optional[torch.Tensor] = None,
        output_attentions: Optional[bool] = None,
        output_hidden_states: Optional[bool] = None,
        output_router_logits: Optional[bool] = None,
        return_dict: Optional[bool] = None,
    ):
        r"""
        Args:
            input_ids (`torch.LongTensor` of shape `(batch_size, sequence_length)`):
                Indices of input sequence tokens in the vocabulary. Padding will be ignored by default should you
                provide it.

                Indices can be obtained using [`AutoTokenizer`]. See [`PreTrainedTokenizer.encode`] and
                [`PreTrainedTokenizer.__call__`] for details.

                [What are input IDs?](../glossary#input-ids)
            attention_mask (`torch.Tensor` of shape `(batch_size, sequence_length)`, *optional*):
                Mask to avoid performing attention on padding token indices. Mask values selected in `[0, 1]`:

                - 1 for tokens that are **not masked**,
                - 0 for tokens that are **masked**.

                [What are attention masks?](../glossary#attention-mask)
            head_mask (`torch.Tensor` of shape `(encoder_layers, encoder_attention_heads)`, *optional*):
                Mask to nullify selected heads of the attention modules. Mask values selected in `[0, 1]`:

                - 1 indicates the head is **not masked**,
                - 0 indicates the head is **masked**.

            inputs_embeds (`torch.FloatTensor` of shape `(batch_size, sequence_length, hidden_size)`, *optional*):
                Optionally, instead of passing `input_ids` you can choose to directly pass an embedded representation.
                This is useful if you want more control over how to convert `input_ids` indices into associated vectors
                than the model's internal embedding lookup matrix.
            output_attentions (`bool`, *optional*):
                Whether or not to return the attentions tensors of all attention layers. See `attentions` under
                returned tensors for more detail.
            output_hidden_states (`bool`, *optional*):
                Whether or not to return the hidden states of all layers. See `hidden_states` under returned tensors
                for more detail.
            return_dict (`bool`, *optional*):
                Whether or not to return a [`~utils.ModelOutput`] instead of a plain tuple.
        """
        output_attentions = output_attentions if output_attentions is not None else self.config.output_attentions
        output_hidden_states = (
            output_hidden_states if output_hidden_states is not None else self.config.output_hidden_states
        )
        return_dict = return_dict if return_dict is not None else self.config.use_return_dict

        # retrieve input_ids and inputs_embeds
        if input_ids is not None and inputs_embeds is not None:
            raise ValueError("You cannot specify both input_ids and inputs_embeds at the same time")
        elif input_ids is not None:
            input_shape = input_ids.size()
            input_ids = input_ids.view(-1, input_shape[-1])
        elif inputs_embeds is not None:
            input_shape = inputs_embeds.size()[:-1]
        else:
            raise ValueError("You have to specify either input_ids or inputs_embeds")

        if inputs_embeds is None:
            inputs_embeds = self.embed_tokens(input_ids) * self.embed_scale

        embed_pos = self.embed_positions(input_ids, inputs_embeds)
        embed_pos = embed_pos.to(inputs_embeds.device)

        hidden_states = inputs_embeds + embed_pos
        hidden_states = nn.functional.dropout(hidden_states, p=self.dropout, training=self.training)

        # expand attention_mask
        if attention_mask is not None:
            # [bsz, seq_len] -> [bsz, 1, tgt_seq_len, src_seq_len]
            attention_mask = _expand_mask(attention_mask, inputs_embeds.dtype)

        encoder_states = () if output_hidden_states else None
        all_router_probs = () if output_router_logits else None
        all_attentions = () if output_attentions else None

        # check if head_mask has a correct number of layers specified if desired
        if head_mask is not None:
            if head_mask.size()[0] != len(self.layers):
                raise ValueError(
                    f"The head_mask should be specified for {len(self.layers)} layers, but it is for"
                    f" {head_mask.size()[0]}."
                )
        deepspeed_zero3_is_enabled = is_deepspeed_zero3_enabled()

        for idx, encoder_layer in enumerate(self.layers):
            if output_hidden_states:
                encoder_states = encoder_states + (hidden_states,)

            # add LayerDrop (see https://arxiv.org/abs/1909.11556 for description)
            dropout_probability = random.uniform(0, 1)

            skip_the_layer = True if self.training and (dropout_probability < self.layerdrop) else False
            if not skip_the_layer or deepspeed_zero3_is_enabled:
                # under deepspeed zero3 all gpus must run in sync

                if self.gradient_checkpointing and self.training:
                    # create gradient checkpointing function
                    def create_custom_forward(module):
                        def custom_forward(*inputs):
                            return module(*inputs, output_attentions)

                        return custom_forward

                    layer_outputs = torch.utils.checkpoint.checkpoint(
                        create_custom_forward(encoder_layer),
                        hidden_states,
                        attention_mask,
                        (head_mask[idx] if head_mask is not None else None),
                    )
                else:
                    layer_outputs = encoder_layer(
                        hidden_states,
                        attention_mask,
                        layer_head_mask=(head_mask[idx] if head_mask is not None else None),
                        output_attentions=output_attentions,
                        output_router_logits=output_router_logits,
                    )

                hidden_states = layer_outputs[0]

            if skip_the_layer:
                layer_outputs = (None, None, None)

            if output_attentions:
                all_attentions += (layer_outputs[1],)

            if output_router_logits:
                all_router_probs += (layer_outputs[-1],)

        last_hidden_state = self.layer_norm(hidden_states)

        if output_hidden_states:
            encoder_states += (last_hidden_state,)

        if not return_dict:
            return tuple(
                v for v in [last_hidden_state, encoder_states, all_attentions, all_router_probs] if v is not None
            )

        return MoEModelOutput(
            last_hidden_state=last_hidden_state,
            hidden_states=encoder_states,
            attentions=all_attentions,
            router_probs=all_router_probs,
        )


class NllbMoeDecoder(NllbMoePreTrainedModel):
    """
    Transformer decoder consisting of *config.decoder_layers* layers. Each layer is a [`NllbMoeDecoderLayer`]

    Args:
        config: NllbMoeConfig
        embed_tokens (nn.Embedding): output embedding
    """

    def __init__(self, config: NllbMoeConfig, embed_tokens: Optional[nn.Embedding] = None):
        super().__init__(config)
        self.dropout = config.dropout
        self.layerdrop = config.decoder_layerdrop
        self.padding_idx = config.pad_token_id
        self.max_target_positions = config.max_position_embeddings
        self.embed_scale = math.sqrt(config.d_model) if config.scale_embedding else 1.0

        self.embed_tokens = nn.Embedding(config.vocab_size, config.d_model, self.padding_idx)

        if embed_tokens is not None:
            self.embed_tokens.weight = embed_tokens.weight

        self.embed_positions = NllbMoeSinusoidalPositionalEmbedding(
            config.max_position_embeddings,
            config.d_model,
            self.padding_idx,
        )

        sparse_step = config.decoder_sparse_step
        self.layers = nn.ModuleList()
        for i in range(config.decoder_layers):
            is_sparse = (i + 1) % sparse_step == 0 if sparse_step > 0 else False
            self.layers.append(NllbMoeDecoderLayer(config, is_sparse))

        self.layer_norm = nn.LayerNorm(config.d_model)

        self.gradient_checkpointing = False
        # Initialize weights and apply final processing
        self.post_init()

    def forward(
        self,
        input_ids: Optional[torch.Tensor] = None,
        attention_mask: Optional[torch.Tensor] = None,
        encoder_hidden_states: Optional[torch.Tensor] = None,
        encoder_attention_mask: Optional[torch.Tensor] = None,
        head_mask: Optional[torch.Tensor] = None,
        cross_attn_head_mask: Optional[torch.Tensor] = None,
        past_key_values: Optional[List[torch.FloatTensor]] = None,
        inputs_embeds: Optional[torch.Tensor] = None,
        use_cache: Optional[bool] = None,
        output_attentions: Optional[bool] = None,
        output_hidden_states: Optional[bool] = None,
        output_router_logits: Optional[bool] = None,
        return_dict: Optional[bool] = None,
    ):
        r"""
        Args:
            input_ids (`torch.LongTensor` of shape `(batch_size, sequence_length)`):
                Indices of input sequence tokens in the vocabulary. Padding will be ignored by default should you
                provide it.

                Indices can be obtained using [`AutoTokenizer`]. See [`PreTrainedTokenizer.encode`] and
                [`PreTrainedTokenizer.__call__`] for details.

                [What are input IDs?](../glossary#input-ids)
            attention_mask (`torch.Tensor` of shape `(batch_size, sequence_length)`, *optional*):
                Mask to avoid performing attention on padding token indices. Mask values selected in `[0, 1]`:

                - 1 for tokens that are **not masked**,
                - 0 for tokens that are **masked**.

                [What are attention masks?](../glossary#attention-mask)
            encoder_hidden_states (`torch.FloatTensor` of shape `(batch_size, encoder_sequence_length, hidden_size)`, *optional*):
                Sequence of hidden-states at the output of the last layer of the encoder. Used in the cross-attention
                of the decoder.
            encoder_attention_mask (`torch.LongTensor` of shape `(batch_size, encoder_sequence_length)`, *optional*):
                Mask to avoid performing cross-attention on padding tokens indices of encoder input_ids. Mask values
                selected in `[0, 1]`:

                - 1 for tokens that are **not masked**,
                - 0 for tokens that are **masked**.

                [What are attention masks?](../glossary#attention-mask)
            head_mask (`torch.Tensor` of shape `(decoder_layers, decoder_attention_heads)`, *optional*):
                Mask to nullify selected heads of the attention modules. Mask values selected in `[0, 1]`:

                - 1 indicates the head is **not masked**,
                - 0 indicates the head is **masked**.

            cross_attn_head_mask (`torch.Tensor` of shape `(decoder_layers, decoder_attention_heads)`, *optional*):
                Mask to nullify selected heads of the cross-attention modules in the decoder to avoid performing
                cross-attention on hidden heads. Mask values selected in `[0, 1]`:

                - 1 indicates the head is **not masked**,
                - 0 indicates the head is **masked**.

            past_key_values (`tuple(tuple(torch.FloatTensor))`, *optional*, returned when `use_cache=True` is passed or when `config.use_cache=True`):
                Tuple of `tuple(torch.FloatTensor)` of length `config.n_layers`, with each tuple having 2 tensors of
                shape `(batch_size, num_heads, sequence_length, embed_size_per_head)`) and 2 additional tensors of
                shape `(batch_size, num_heads, encoder_sequence_length, embed_size_per_head)`.

                Contains pre-computed hidden-states (key and values in the self-attention blocks and in the
                cross-attention blocks) that can be used (see `past_key_values` input) to speed up sequential decoding.

                If `past_key_values` are used, the user can optionally input only the last `decoder_input_ids` (those
                that don't have their past key value states given to this model) of shape `(batch_size, 1)` instead of
                all `decoder_input_ids` of shape `(batch_size, sequence_length)`. inputs_embeds (`torch.FloatTensor` of
                shape `(batch_size, sequence_length, hidden_size)`, *optional*): Optionally, instead of passing
                `input_ids` you can choose to directly pass an embedded representation. This is useful if you want more
                control over how to convert `input_ids` indices into associated vectors than the model's internal
                embedding lookup matrix.
            output_attentions (`bool`, *optional*):
                Whether or not to return the attentions tensors of all attention layers. See `attentions` under
                returned tensors for more detail.
            output_hidden_states (`bool`, *optional*):
                Whether or not to return the hidden states of all layers. See `hidden_states` under returned tensors
                for more detail.
            return_dict (`bool`, *optional*):
                Whether or not to return a [`~utils.ModelOutput`] instead of a plain tuple.
        """
        output_attentions = output_attentions if output_attentions is not None else self.config.output_attentions
        output_hidden_states = (
            output_hidden_states if output_hidden_states is not None else self.config.output_hidden_states
        )
        use_cache = use_cache if use_cache is not None else self.config.use_cache
        return_dict = return_dict if return_dict is not None else self.config.use_return_dict

        # retrieve input_ids and inputs_embeds
        if input_ids is not None and inputs_embeds is not None:
            raise ValueError("You cannot specify both decoder_input_ids and decoder_inputs_embeds at the same time")
        elif input_ids is not None:
            input_shape = input_ids.size()
            input_ids = input_ids.view(-1, input_shape[-1])
        elif inputs_embeds is not None:
            input_shape = inputs_embeds.size()[:-1]
        else:
            raise ValueError("You have to specify either decoder_input_ids or decoder_inputs_embeds")

        # past_key_values_length
        past_key_values_length = past_key_values[0][0].shape[2] if past_key_values is not None else 0

        if inputs_embeds is None:
            inputs_embeds = self.embed_tokens(input_ids) * self.embed_scale

        # create causal mask
        # [bsz, seq_len] -> [bsz, 1, tgt_seq_len, src_seq_len]
        combined_attention_mask = None
        if input_shape[-1] > 1:
            combined_attention_mask = _make_causal_mask(
                input_shape, inputs_embeds.dtype, past_key_values_length=past_key_values_length
            ).to(inputs_embeds.device)

        if attention_mask is not None and combined_attention_mask is not None:
            # [bsz, seq_len] -> [bsz, 1, tgt_seq_len, src_seq_len]
            combined_attention_mask = combined_attention_mask + _expand_mask(
                attention_mask, inputs_embeds.dtype, tgt_len=input_shape[-1]
            )

        # expand encoder attention mask
        if encoder_hidden_states is not None and encoder_attention_mask is not None:
            # [bsz, seq_len] -> [bsz, 1, tgt_seq_len, src_seq_len]
            encoder_attention_mask = _expand_mask(encoder_attention_mask, inputs_embeds.dtype, tgt_len=input_shape[-1])

        # embed positions
        positions = self.embed_positions(input_ids, inputs_embeds, past_key_values_length)
        positions = positions.to(inputs_embeds.device)

        hidden_states = inputs_embeds + positions

        hidden_states = nn.functional.dropout(hidden_states, p=self.dropout, training=self.training)

        if self.gradient_checkpointing and self.training:
            if use_cache:
                logger.warning_once(
                    "`use_cache=True` is incompatible with gradient checkpointing. Setting" " `use_cache=False`..."
                )
                use_cache = False

        # decoder layers
        all_hidden_states = () if output_hidden_states else None
        all_self_attns = () if output_attentions else None
        all_router_probs = () if output_router_logits else None
        all_cross_attentions = () if output_attentions else None
        present_key_value_states = () if use_cache else None

        # check if head_mask/cross_attn_head_mask has a correct number of layers specified if desired
        for attn_mask, mask_name in zip([head_mask, cross_attn_head_mask], ["head_mask", "cross_attn_head_mask"]):
            if attn_mask is not None:
                if attn_mask.size()[0] != len(self.layers):
                    raise ValueError(
                        f"The `{mask_name}` should be specified for {len(self.layers)} layers, but it is for"
                        f" {head_mask.size()[0]}."
                    )
        deepspeed_zero3_is_enabled = is_deepspeed_zero3_enabled()

        for idx, decoder_layer in enumerate(self.layers):
            if output_hidden_states:
                all_hidden_states += (hidden_states,)

            # add LayerDrop (see https://arxiv.org/abs/1909.11556 for description)
            dropout_probability = random.uniform(0, 1)

            skip_the_layer = True if self.training and (dropout_probability < self.layerdrop) else False
            if not skip_the_layer or deepspeed_zero3_is_enabled:
                layer_head_mask = head_mask[idx] if head_mask is not None else None
                cross_attn_layer_head_mask = cross_attn_head_mask[idx] if cross_attn_head_mask is not None else None

                past_key_value = past_key_values[idx] if past_key_values is not None else None

                # under deepspeed zero3 all gpus must run in sync
                if self.gradient_checkpointing and self.training:
                    if use_cache:
                        logger.warning_once(
                            "`use_cache=True` is incompatible with gradient checkpointing. Setting `use_cache=False`..."
                        )
                        use_cache = False

                    def create_custom_forward(module):
                        def custom_forward(*inputs):
                            return tuple(module(*inputs, use_cache, output_attentions))

                        return custom_forward

                    layer_outputs = checkpoint(
                        create_custom_forward(decoder_layer),
                        hidden_states,
                        combined_attention_mask,
                        encoder_hidden_states,
                        encoder_attention_mask,
                        layer_head_mask,
                        cross_attn_layer_head_mask,
                        None,  # past_key_value is always None with gradient checkpointing
                    )
                else:
                    layer_outputs = decoder_layer(
                        hidden_states,
                        attention_mask=combined_attention_mask,
                        encoder_hidden_states=encoder_hidden_states,
                        encoder_attention_mask=encoder_attention_mask,
                        layer_head_mask=layer_head_mask,
                        cross_attn_layer_head_mask=cross_attn_layer_head_mask,
                        past_key_value=past_key_value,
                        use_cache=use_cache,
                        output_attentions=output_attentions,
                        output_router_logits=output_router_logits,
                    )

                hidden_states = layer_outputs[0]

            if skip_the_layer:
                continue

            if use_cache:
                present_key_value_states += (layer_outputs[1],)

            if output_attentions:
                all_self_attns += (layer_outputs[2],)
                all_cross_attentions += (layer_outputs[3],)

            if output_router_logits:
                all_router_probs += (layer_outputs[-1],)

        hidden_states = self.layer_norm(hidden_states)

        # Add last layer
        if output_hidden_states:
            all_hidden_states += (hidden_states,)

        if not return_dict:
            return tuple(
                v
                for v in [
                    hidden_states,
                    present_key_value_states,
                    all_hidden_states,
                    all_self_attns,
                    all_cross_attentions,
                    all_router_probs,
                ]
                if v is not None
            )
        return MoEModelOutputWithPastAndCrossAttentions(
            last_hidden_state=hidden_states,
            past_key_values=present_key_value_states,
            hidden_states=all_hidden_states,
            attentions=all_self_attns,
            cross_attentions=all_cross_attentions,
            router_probs=all_router_probs,
        )


@add_start_docstrings(
    "The bare NllbMoe Model outputting raw hidden-states without any specific head on top.",
    NLLB_MOE_START_DOCSTRING,
)
class NllbMoeModel(NllbMoePreTrainedModel):
    _keys_to_ignore_on_load_missing = [
        "encoder.embed_tokens.weight",
        "decoder.embed_tokens.weight",
        "encoder.embed_positions.weights",
        "encoder.embed_positions.bias",
        "decoder.embed_positions.weights",
        "decoder.embed_positions.bias",
    ]

    def __init__(self, config: NllbMoeConfig):
        super().__init__(config)

        padding_idx, vocab_size = config.pad_token_id, config.vocab_size
        self.shared = nn.Embedding(vocab_size, config.d_model, padding_idx)

        self.encoder = NllbMoeEncoder(config, self.shared)
        self.decoder = NllbMoeDecoder(config, self.shared)

        # Initialize weights and apply final processing
        self.post_init()

    def get_input_embeddings(self):
        return self.shared

    def set_input_embeddings(self, value):
        self.shared = value
        self.encoder.embed_tokens = self.shared
        self.decoder.embed_tokens = self.shared

    def get_encoder(self):
        return self.encoder

    def get_decoder(self):
        return self.decoder

    @add_start_docstrings_to_model_forward(NLLB_MOE_INPUTS_DOCSTRING)
    @replace_return_docstrings(output_type=Seq2SeqMoEModelOutput, config_class=_CONFIG_FOR_DOC)
    def forward(
        self,
        input_ids: Optional[torch.LongTensor] = None,
        attention_mask: Optional[torch.Tensor] = None,
        decoder_input_ids: Optional[torch.LongTensor] = None,
        decoder_attention_mask: Optional[torch.LongTensor] = None,
        head_mask: Optional[torch.Tensor] = None,
        decoder_head_mask: Optional[torch.Tensor] = None,
        cross_attn_head_mask: Optional[torch.Tensor] = None,
        encoder_outputs: Optional[Tuple[Tuple[torch.FloatTensor]]] = None,
        past_key_values: Optional[Tuple[Tuple[torch.FloatTensor]]] = None,
        inputs_embeds: Optional[torch.FloatTensor] = None,
        decoder_inputs_embeds: Optional[torch.FloatTensor] = None,
        use_cache: Optional[bool] = None,
        output_attentions: Optional[bool] = None,
        output_hidden_states: Optional[bool] = None,
        output_router_logits: Optional[bool] = None,
        return_dict: Optional[bool] = None,
    ) -> Union[Tuple[torch.Tensor], Seq2SeqMoEModelOutput]:
        r"""
        Returns:

        Example:

        ```python
        >>> from transformers import AutoTokenizer, NllbMoeModel

        >>> tokenizer = AutoTokenizer.from_pretrained("hf-internal-testing/nllb-moe-8")
        >>> model = SwitchTransformersModel.from_pretrained("hf-internal-testing/nllb-moe-8")

        >>> input_ids = tokenizer(
        ...     "Studies have been shown that owning a dog is good for you", return_tensors="pt"
        ... ).input_ids  # Batch size 1
        >>> decoder_input_ids = tokenizer("Studies show that", return_tensors="pt").input_ids  # Batch size 1

        >>> # preprocess: Prepend decoder_input_ids with start token which is pad token for SwitchTransformersModel.
        >>> # This is not needed for torch's SwitchTransformersForConditionalGeneration as it does this internally using labels arg.
        >>> decoder_input_ids = model._shift_right(decoder_input_ids)

        >>> # forward pass
        >>> outputs = model(input_ids=input_ids, decoder_input_ids=decoder_input_ids)
        >>> last_hidden_states = outputs.last_hidden_state
        ```"""
        output_attentions = output_attentions if output_attentions is not None else self.config.output_attentions
        output_hidden_states = (
            output_hidden_states if output_hidden_states is not None else self.config.output_hidden_states
        )
        use_cache = use_cache if use_cache is not None else self.config.use_cache
        return_dict = return_dict if return_dict is not None else self.config.use_return_dict

        if encoder_outputs is None:
            encoder_outputs = self.encoder(
                input_ids=input_ids,
                attention_mask=attention_mask,
                head_mask=head_mask,
                inputs_embeds=inputs_embeds,
                output_attentions=output_attentions,
                output_hidden_states=output_hidden_states,
                output_router_logits=output_router_logits,
                return_dict=return_dict,
            )
        # If the user passed a tuple for encoder_outputs, we wrap it in a BaseModelOutput when return_dict=True
        elif return_dict and not isinstance(encoder_outputs, MoEModelOutput):
            encoder_outputs = MoEModelOutput(
                last_hidden_state=encoder_outputs[0],
                hidden_states=encoder_outputs[1] if len(encoder_outputs) > 1 else None,
                attentions=encoder_outputs[2] if len(encoder_outputs) > 2 else None,
                router_probs=encoder_outputs[3] if len(encoder_outputs) > 3 else None,
            )

        # decoder outputs consists of (dec_features, past_key_value, dec_hidden, dec_attn)
        decoder_outputs = self.decoder(
            input_ids=decoder_input_ids,
            attention_mask=decoder_attention_mask,
            encoder_hidden_states=encoder_outputs[0],
            encoder_attention_mask=attention_mask,
            head_mask=decoder_head_mask,
            cross_attn_head_mask=cross_attn_head_mask,
            past_key_values=past_key_values,
            inputs_embeds=decoder_inputs_embeds,
            use_cache=use_cache,
            output_attentions=output_attentions,
            output_hidden_states=output_hidden_states,
            output_router_logits=output_router_logits,
            return_dict=return_dict,
        )

        if not return_dict:
            return decoder_outputs + encoder_outputs

        return Seq2SeqMoEModelOutput(
            past_key_values=decoder_outputs.past_key_values,
            cross_attentions=decoder_outputs.cross_attentions,
            last_hidden_state=decoder_outputs.last_hidden_state,
            encoder_last_hidden_state=encoder_outputs.last_hidden_state,
            encoder_hidden_states=encoder_outputs.hidden_states,
            decoder_hidden_states=decoder_outputs.hidden_states,
            encoder_attentions=encoder_outputs.attentions,
            decoder_attentions=decoder_outputs.attentions,
            encoder_router_logits=encoder_outputs.router_probs,
            decoder_router_logits=decoder_outputs.router_probs,
        )


@add_start_docstrings(
    "The NllbMoe Model with a language modeling head. Can be used for summarization.", NLLB_MOE_START_DOCSTRING
)
class NllbMoeForConditionalGeneration(NllbMoePreTrainedModel):
    base_model_prefix = "model"
    _keys_to_ignore_on_load_missing = [
        r"encoder.version",
        r"decoder.version",
        r"lm_head.weight",
        r"encoder.embed_tokens.weight",
        r"decoder.embed_tokens.weight",
        r"encoder.embed_positions.weights",
        r"encoder.embed_positions.bias",
        r"decoder.embed_positions.weights",
        r"decoder.embed_positions.bias",
    ]

    def __init__(self, config: NllbMoeConfig):
        super().__init__(config)
        self.model = NllbMoeModel(config)
        self.lm_head = nn.Linear(config.d_model, config.vocab_size, bias=False)

        self.router_z_loss_coef = config.router_z_loss_coef
        self.router_aux_loss_coef = config.router_aux_loss_coef
        # Initialize weights and apply final processing
        self.post_init()

    def get_encoder(self):
        return self.model.get_encoder()

    def get_decoder(self):
        return self.model.get_decoder()

    def resize_token_embeddings(self, new_num_tokens: int) -> nn.Embedding:
        new_embeddings = super().resize_token_embeddings(new_num_tokens)
        return new_embeddings

    def get_output_embeddings(self):
        return self.lm_head

    def set_output_embeddings(self, new_embeddings):
        self.lm_head = new_embeddings

    @add_start_docstrings_to_model_forward(NLLB_MOE_INPUTS_DOCSTRING)
    @replace_return_docstrings(output_type=Seq2SeqMoEOutput, config_class=_CONFIG_FOR_DOC)
    @add_end_docstrings(NLLB_MOE_GENERATION_EXAMPLE)
    def forward(
        self,
        input_ids: Optional[torch.LongTensor] = None,
        attention_mask: Optional[torch.Tensor] = None,
        decoder_input_ids: Optional[torch.LongTensor] = None,
        decoder_attention_mask: Optional[torch.LongTensor] = None,
        head_mask: Optional[torch.Tensor] = None,
        decoder_head_mask: Optional[torch.Tensor] = None,
        cross_attn_head_mask: Optional[torch.Tensor] = None,
        encoder_outputs: Optional[Tuple[Tuple[torch.FloatTensor]]] = None,
        past_key_values: Optional[Tuple[Tuple[torch.FloatTensor]]] = None,
        inputs_embeds: Optional[torch.FloatTensor] = None,
        decoder_inputs_embeds: Optional[torch.FloatTensor] = None,
        labels: Optional[torch.LongTensor] = None,
        use_cache: Optional[bool] = None,
        output_attentions: Optional[bool] = None,
        output_hidden_states: Optional[bool] = None,
        output_router_logits: Optional[bool] = None,
        return_dict: Optional[bool] = None,
    ) -> Union[Tuple[torch.Tensor], Seq2SeqMoEOutput]:
        r"""
        labels (`torch.LongTensor` of shape `(batch_size, sequence_length)`, *optional*):
            Labels for computing the masked language modeling loss. Indices should either be in `[0, ...,
            config.vocab_size]` or -100 (see `input_ids` docstring). Tokens with indices set to `-100` are ignored
            (masked), the loss is only computed for the tokens with labels in `[0, ..., config.vocab_size]`.

        Returns:
        """
        return_dict = return_dict if return_dict is not None else self.config.use_return_dict

        if labels is not None:
            if decoder_input_ids is None:
                decoder_input_ids = shift_tokens_right(
                    labels, self.config.pad_token_id, self.config.decoder_start_token_id
                )

        outputs = self.model(
            input_ids,
            attention_mask=attention_mask,
            decoder_input_ids=decoder_input_ids,
            encoder_outputs=encoder_outputs,
            decoder_attention_mask=decoder_attention_mask,
            head_mask=head_mask,
            decoder_head_mask=decoder_head_mask,
            cross_attn_head_mask=cross_attn_head_mask,
            past_key_values=past_key_values,
            inputs_embeds=inputs_embeds,
            decoder_inputs_embeds=decoder_inputs_embeds,
            use_cache=use_cache,
            output_attentions=output_attentions,
            output_hidden_states=output_hidden_states,
            output_router_logits=output_router_logits,
            return_dict=return_dict,
        )
        lm_logits = self.lm_head(outputs[0])

        loss = None
        encoder_z_loss = None
        encoder_aux_loss = None
        decoder_z_loss = None
        decoder_aux_loss = None

        if labels is not None:
            loss_fct = CrossEntropyLoss(ignore_index=-100)
            # todo check in the config if router loss enables

            if output_router_logits:
                encoder_router_logits = outputs[-1]
                decoder_router_logits = outputs[5 if output_attentions else 3]

                # Compute the router loss (z_loss + auxiliary loss) for each router in the encoder and decoder
                encoder_router_logits, encoder_expert_indexes = self._unpack_router_logits(encoder_router_logits)
                encoder_z_loss = router_z_loss_func(encoder_router_logits)
                encoder_router_probs = nn.Softmax(dim=-1)(encoder_router_logits)
                encoder_aux_loss = load_balancing_loss_func(encoder_router_probs, encoder_expert_indexes)

                decoder_router_logits, decoder_expert_indexes = self._unpack_router_logits(decoder_router_logits)
                decoder_z_loss = router_z_loss_func(decoder_router_logits)
                decoder_router_probs = nn.Softmax(dim=-1)(decoder_router_logits)
                decoder_aux_loss = load_balancing_loss_func(decoder_router_probs, decoder_expert_indexes)

            loss = loss_fct(lm_logits.view(-1, lm_logits.size(-1)), labels.view(-1))

            if output_router_logits and labels is not None:
                z_loss = self.router_z_loss_coef * (encoder_z_loss + decoder_z_loss)
                aux_loss = self.router_aux_loss_coef * (encoder_aux_loss + decoder_aux_loss)
                loss = loss + z_loss + aux_loss

        output = (loss,) if loss is not None else ()
        if not return_dict:
            output += (lm_logits,)
            if output_router_logits:  # only return the loss if they are not None
                output += (
                    encoder_z_loss,
                    encoder_aux_loss,
                    decoder_z_loss,
                    decoder_aux_loss,
                    *outputs[1:],
                )
            else:
                output += outputs[1:]

            return output

        return Seq2SeqMoEOutput(
            loss=loss,
            logits=lm_logits,
            past_key_values=outputs.past_key_values,
            cross_attentions=outputs.cross_attentions,
            encoder_z_loss=encoder_z_loss,
            decoder_z_loss=decoder_z_loss,
            encoder_aux_loss=encoder_aux_loss,
            decoder_aux_loss=decoder_aux_loss,
            encoder_last_hidden_state=outputs.encoder_last_hidden_state,
            encoder_hidden_states=outputs.encoder_hidden_states,
            decoder_hidden_states=outputs.decoder_hidden_states,
            encoder_attentions=outputs.encoder_attentions,
            decoder_attentions=outputs.decoder_attentions,
            encoder_router_logits=outputs.encoder_router_logits,
            decoder_router_logits=outputs.decoder_router_logits,
        )

    # Copied from transfomers.models.switch_transformers.SwitchTransformersForConditionalGeneration._unpack_router_logits
    def _unpack_router_logits(self, router_outputs):
        total_router_logits = []
        total_expert_indexes = []
        for router_output in router_outputs:
            if router_output is not None:
                router_logits, expert_indexes = router_output
                total_router_logits.append(router_logits)
                total_expert_indexes.append(expert_indexes)
        if len(total_expert_indexes) > 0:
            total_router_logits = torch.cat(total_router_logits, dim=1)
        if len(total_expert_indexes) > 0:
            torch.cat(total_expert_indexes, dim=1)
        return torch.cat(total_router_logits, dim=1), torch.cat(total_expert_indexes, dim=1)

    # Copied from transfomers.models.switch_transformers.SwitchTransformersForConditionalGeneration.prepare_inputs_for_generation
    def prepare_inputs_for_generation(
        self,
        decoder_input_ids,
        past_key_values=None,
        attention_mask=None,
        head_mask=None,
        decoder_head_mask=None,
        cross_attn_head_mask=None,
        use_cache=None,
        encoder_outputs=None,
        **kwargs,
    ):
        # cut decoder_input_ids if past is used
        if past_key_values is not None:
            decoder_input_ids = decoder_input_ids[:, -1:]

        return {
            "input_ids": None,  # encoder_outputs is defined. input_ids not needed
            "encoder_outputs": encoder_outputs,
            "past_key_values": past_key_values,
            "decoder_input_ids": decoder_input_ids,
            "attention_mask": attention_mask,
            "head_mask": head_mask,
            "decoder_head_mask": decoder_head_mask,
            "cross_attn_head_mask": cross_attn_head_mask,
            "use_cache": use_cache,  # change this to avoid caching (presumably for debugging)
        }

    @staticmethod
    def _reorder_cache(past_key_values, beam_idx):
        reordered_past = ()
        for layer_past in past_key_values:
            reordered_past += (tuple(past_state.index_select(0, beam_idx) for past_state in layer_past),)
        return reordered_past<|MERGE_RESOLUTION|>--- conflicted
+++ resolved
@@ -416,25 +416,15 @@
             top_1_max_probs /= denom_s
             top_2_max_probs /= denom_s
 
-<<<<<<< HEAD
-=======
-
->>>>>>> 60233b7d
         # Calculate combine_weights and dispatch_mask
         gates1 = top_1_max_probs[:, None] * top_1_mask
         gates2 = top_2_max_probs[:, None] * top_2_mask
 
-<<<<<<< HEAD
         dispatch_mask = top_1_mask + top_2_mask
         router_probs = gates1 + gates2
 
         dispatch_mask = dispatch_mask.reshape((batch_size, sequence_length, self.num_experts))
         router_probs = router_probs.reshape((batch_size, sequence_length, self.num_experts))
-=======
-        dispatch_mask = torch.stack([top_1_mask, top_2_mask])
-        router_probs = torch.stack([gates1, gates2])
-
->>>>>>> 60233b7d
         return dispatch_mask, router_probs, router_logits
 
 
@@ -596,7 +586,7 @@
 
         """
         # Step 1: Get the router_mask from the router as wel as the probabilities
-        router_mask, combine_weights, router_logits = self.router(hidden_states)
+        router_mask, router_probs, router_logits = self.router(hidden_states)
         expert_index = torch.argmax(router_mask, dim=-1)
 
         # The routers introduced might not always map all the tokens, to a router, which means that some hidden states
@@ -613,17 +603,12 @@
 
         # TODO, they added dropout here, by randomly masking the outputs (Dropout2D can be used)
         if self.moe_token_dropout>0:
-            if self.trainig:
+            if self.training:
                 next_states = self.token_dropout(next_states)
             else:
                 next_states *= (1 - self.moe_token_dropout)
     
-        # TODO to combine the expert states, they use the `combining_weights` not the router_logits
-        # combined_output = combine_weights.view(S, E * C).mm(
-        #     expert_output.view(E * C, M)
-        # )
-                    
-        hidden_states = combine_weights * next_states
+        hidden_states = router_probs * next_states
         return hidden_states, (router_logits, expert_index)
 
 
