--- conflicted
+++ resolved
@@ -919,7 +919,6 @@
     )
     def call(
         self,
-<<<<<<< HEAD
         input_ids: Optional[TFModelInputType] = None,
         attention_mask: Optional[Union[np.ndarray, tf.Tensor]] = None,
         token_type_ids: Optional[Union[np.ndarray, tf.Tensor]] = None,
@@ -930,21 +929,7 @@
         output_hidden_states: Optional[bool] = None,
         return_dict: Optional[bool] = None,
         training: Optional[bool] = False,
-        **kwargs,
     ) -> Untion[Tuple, TFBaseModelOutputWithPooling]:
-=======
-        input_ids=None,
-        attention_mask=None,
-        token_type_ids=None,
-        position_ids=None,
-        head_mask=None,
-        inputs_embeds=None,
-        output_attentions=None,
-        output_hidden_states=None,
-        return_dict=None,
-        training=False,
-    ):
->>>>>>> b18dfd95
         outputs = self.mobilebert(
             input_ids=input_ids,
             attention_mask=attention_mask,
@@ -998,7 +983,6 @@
     @replace_return_docstrings(output_type=TFMobileBertForPreTrainingOutput, config_class=_CONFIG_FOR_DOC)
     def call(
         self,
-<<<<<<< HEAD
         input_ids: Optional[TFModelInputType] = None,
         attention_mask: Optional[Union[np.ndarray, tf.Tensor]] = None,
         token_type_ids: Optional[Union[np.ndarray, tf.Tensor]] = None,
@@ -1009,21 +993,7 @@
         output_hidden_states: Optional[bool] = None,
         return_dict: Optional[bool] = None,
         training: Optional[bool] = False,
-        **kwargs,
     ) -> Union[Tuple, TFMobileBertForPreTrainingOutput]:
-=======
-        input_ids=None,
-        attention_mask=None,
-        token_type_ids=None,
-        position_ids=None,
-        head_mask=None,
-        inputs_embeds=None,
-        output_attentions=None,
-        output_hidden_states=None,
-        return_dict=None,
-        training=False,
-    ):
->>>>>>> b18dfd95
         r"""
         Return:
 
@@ -1110,7 +1080,6 @@
     )
     def call(
         self,
-<<<<<<< HEAD
         input_ids: Optional[TFModelInputType] = None,
         attention_mask: Optional[Union[np.ndarray, tf.Tensor]] = None,
         token_type_ids: Optional[Union[np.ndarray, tf.Tensor]] = None,
@@ -1122,22 +1091,7 @@
         return_dict: Optional[bool] = None,
         labels: Optional[Union[np.ndarray, tf.Tensor]] = None,
         training: Optional[bool] = False,
-        **kwargs,
     ) -> Union[Tuple, TFMaskedLMOutput]:
-=======
-        input_ids=None,
-        attention_mask=None,
-        token_type_ids=None,
-        position_ids=None,
-        head_mask=None,
-        inputs_embeds=None,
-        output_attentions=None,
-        output_hidden_states=None,
-        return_dict=None,
-        labels=None,
-        training=False,
-    ):
->>>>>>> b18dfd95
         r"""
         labels (`tf.Tensor` of shape `(batch_size, sequence_length)`, *optional*):
             Labels for computing the masked language modeling loss. Indices should be in `[-100, 0, ...,
@@ -1209,7 +1163,6 @@
     @replace_return_docstrings(output_type=TFNextSentencePredictorOutput, config_class=_CONFIG_FOR_DOC)
     def call(
         self,
-<<<<<<< HEAD
         input_ids: Optional[TFModelInputType] = None,
         attention_mask: Optional[Union[np.ndarray, tf.Tensor]] = None,
         token_type_ids: Optional[Union[np.ndarray, tf.Tensor]] = None,
@@ -1221,22 +1174,7 @@
         return_dict: Optional[bool] = None,
         next_sentence_label: Optional[Union[np.ndarray, tf.Tensor]] = None,
         training: Optional[bool] = False,
-        **kwargs,
     ) -> Union[Tuple, TFNextSentencePredictorOutput]:
-=======
-        input_ids=None,
-        attention_mask=None,
-        token_type_ids=None,
-        position_ids=None,
-        head_mask=None,
-        inputs_embeds=None,
-        output_attentions=None,
-        output_hidden_states=None,
-        return_dict=None,
-        next_sentence_label=None,
-        training=False,
-    ):
->>>>>>> b18dfd95
         r"""
         Return:
 
@@ -1335,7 +1273,6 @@
     )
     def call(
         self,
-<<<<<<< HEAD
         input_ids: Optional[TFModelInputType] = None,
         attention_mask: Optional[Union[np.ndarray, tf.Tensor]] = None,
         token_type_ids: Optional[Union[np.ndarray, tf.Tensor]] = None,
@@ -1347,22 +1284,7 @@
         return_dict: Optional[bool] = None,
         labels: Optional[Union[np.ndarray, tf.Tensor]] = None,
         training: Optional[bool] = False,
-        **kwargs,
     ) -> Union[Tuple, TFSequenceClassifierOutput]:
-=======
-        input_ids=None,
-        attention_mask=None,
-        token_type_ids=None,
-        position_ids=None,
-        head_mask=None,
-        inputs_embeds=None,
-        output_attentions=None,
-        output_hidden_states=None,
-        return_dict=None,
-        labels=None,
-        training=False,
-    ):
->>>>>>> b18dfd95
         r"""
         labels (`tf.Tensor` of shape `(batch_size,)`, *optional*):
             Labels for computing the sequence classification/regression loss. Indices should be in `[0, ...,
@@ -1443,7 +1365,6 @@
     )
     def call(
         self,
-<<<<<<< HEAD
         input_ids: Optional[TFModelInputType] = None,
         attention_mask: Optional[Union[np.ndarray, tf.Tensor]] = None,
         token_type_ids: Optional[Union[np.ndarray, tf.Tensor]] = None,
@@ -1456,23 +1377,7 @@
         start_positions: Optional[Union[np.ndarray, tf.Tensor]] = None,
         end_positions: Optional[Union[np.ndarray, tf.Tensor]] = None,
         training: Optional[bool] = False,
-        **kwargs,
     ) -> Union[Tuple, TFQuestionAnsweringModelOutput]:
-=======
-        input_ids=None,
-        attention_mask=None,
-        token_type_ids=None,
-        position_ids=None,
-        head_mask=None,
-        inputs_embeds=None,
-        output_attentions=None,
-        output_hidden_states=None,
-        return_dict=None,
-        start_positions=None,
-        end_positions=None,
-        training=False,
-    ):
->>>>>>> b18dfd95
         r"""
         start_positions (`tf.Tensor` of shape `(batch_size,)`, *optional*):
             Labels for position (index) of the start of the labelled span for computing the token classification loss.
@@ -1577,7 +1482,6 @@
     )
     def call(
         self,
-<<<<<<< HEAD
         input_ids: Optional[TFModelInputType] = None,
         attention_mask: Optional[Union[np.ndarray, tf.Tensor]] = None,
         token_type_ids: Optional[Union[np.ndarray, tf.Tensor]] = None,
@@ -1589,22 +1493,7 @@
         return_dict: Optional[bool] = None,
         labels: Optional[Union[np.ndarray, tf.Tensor]] = None,
         training: Optional[bool] = False,
-        **kwargs,
     ) -> Union[Tuple, TFMultipleChoiceModelOutput]:
-=======
-        input_ids=None,
-        attention_mask=None,
-        token_type_ids=None,
-        position_ids=None,
-        head_mask=None,
-        inputs_embeds=None,
-        output_attentions=None,
-        output_hidden_states=None,
-        return_dict=None,
-        labels=None,
-        training=False,
-    ):
->>>>>>> b18dfd95
         r"""
         labels (`tf.Tensor` of shape `(batch_size,)`, *optional*):
             Labels for computing the multiple choice classification loss. Indices should be in `[0, ..., num_choices]`
@@ -1720,7 +1609,6 @@
     )
     def call(
         self,
-<<<<<<< HEAD
         input_ids: Optional[TFModelInputType] = None,
         attention_mask: Optional[Union[np.ndarray, tf.Tensor]] = None,
         token_type_ids: Optional[Union[np.ndarray, tf.Tensor]] = None,
@@ -1732,22 +1620,7 @@
         return_dict: Optional[bool] = None,
         labels: Optional[Union[np.ndarray, tf.Tensor]] = None,
         training: Optional[bool] = False,
-        **kwargs,
     ) -> Union[Tuple, TFTokenClassifierOutput]:
-=======
-        input_ids=None,
-        attention_mask=None,
-        token_type_ids=None,
-        position_ids=None,
-        head_mask=None,
-        inputs_embeds=None,
-        output_attentions=None,
-        output_hidden_states=None,
-        return_dict=None,
-        labels=None,
-        training=False,
-    ):
->>>>>>> b18dfd95
         r"""
         labels (`tf.Tensor` of shape `(batch_size, sequence_length)`, *optional*):
             Labels for computing the token classification loss. Indices should be in `[0, ..., config.num_labels - 1]`.
