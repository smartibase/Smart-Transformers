# coding=utf-8
# Copyright 2021 The Fairseq Authors and The HuggingFace Inc. team. All rights reserved.
#
# Licensed under the Apache License, Version 2.0 (the "License");
# you may not use this file except in compliance with the License.
# You may obtain a copy of the License at
#
#     http://www.apache.org/licenses/LICENSE-2.0
#
# Unless required by applicable law or agreed to in writing, software
# distributed under the License is distributed on an "AS IS" BASIS,
# WITHOUT WARRANTIES OR CONDITIONS OF ANY KIND, either express or implied.
# See the License for the specific language governing permissions and
# limitations under the License.
""" TF 2.0 Bart model. """


import random
from typing import Dict, Optional, Tuple, Union

import tensorflow as tf

from ...activations_tf import get_tf_activation
from ...file_utils import (
    add_code_sample_docstrings,
    add_end_docstrings,
    add_start_docstrings,
    add_start_docstrings_to_model_forward,
    replace_return_docstrings,
)
from ...modeling_tf_outputs import (
    TFBaseModelOutput,
    TFBaseModelOutputWithPast,
    TFSeq2SeqLMOutput,
    TFSeq2SeqModelOutput,
)

# Public API
from ...modeling_tf_utils import (
    DUMMY_INPUTS,
    TFCausalLanguageModelingLoss,
    TFPreTrainedModel,
    TFSharedEmbeddings,
    TFWrappedEmbeddings,
    input_processing,
    keras_serializable,
    shape_list,
)
from ...utils import logging
from .configuration_bart import BartConfig


logger = logging.get_logger(__name__)

_CONFIG_FOR_DOC = "BartConfig"
_TOKENIZER_FOR_DOC = "BartTokenizer"


LARGE_NEGATIVE = -1e8


def shift_tokens_right(input_ids: tf.Tensor, pad_token_id: int, decoder_start_token_id: int):
    shifted_input_ids = tf.cast(input_ids, tf.int32)
    shifted_input_ids = tf.roll(shifted_input_ids, 1, axis=-1)
    start_tokens = tf.fill((shape_list(shifted_input_ids)[0], 1), decoder_start_token_id)
    shifted_input_ids = tf.concat([start_tokens, shifted_input_ids[:, 1:]], -1)
    # replace possible -100 values in labels by `pad_token_id`
    shifted_input_ids = tf.where(
        shifted_input_ids == -100, tf.fill(shape_list(shifted_input_ids), pad_token_id), shifted_input_ids
    )

    # "Verify that `labels` has only positive values and -100"
    assert_gte0 = tf.debugging.assert_greater_equal(shifted_input_ids, tf.cast(0, tf.int32))

    # Make sure the assertion op is called by wrapping the result in an identity no-op
    with tf.control_dependencies([assert_gte0]):
        shifted_input_ids = tf.identity(shifted_input_ids)

    return shifted_input_ids


def _make_causal_mask(input_ids_shape: tf.TensorShape, past_key_values_length: int = 0):
    """
    Make causal mask used for bi-directional self-attention.
    """
    bsz, tgt_len = input_ids_shape
    mask = tf.ones((tgt_len, tgt_len), dtype=tf.float32) * LARGE_NEGATIVE
    mask_cond = tf.range(shape_list(mask)[-1])

    mask = tf.where(mask_cond < tf.reshape(mask_cond + 1, (shape_list(mask)[-1], 1)), 0.0, mask)
    mask = tf.cast(mask, tf.float32)

    if past_key_values_length > 0:
        mask = tf.concat([tf.zeros((tgt_len, past_key_values_length), dtype=tf.float32), mask], axis=-1)
    return tf.broadcast_to(mask[None, None, :, :], (bsz, 1, tgt_len, tgt_len + past_key_values_length))


def _expand_mask(mask: tf.Tensor, tgt_len: Optional[int] = None, past_key_values_length: int = 0):
    """
    Expands attention_mask from `[bsz, seq_len]` to `[bsz, 1, tgt_seq_len, src_seq_len]`.
    """
    bsz, src_len = shape_list(mask)
    tgt_len = tgt_len if tgt_len is not None else src_len

    expanded_mask = tf.cast(tf.broadcast_to(mask[:, None, None, :], (bsz, 1, tgt_len, src_len)), tf.float32)

    return (1.0 - expanded_mask) * LARGE_NEGATIVE


class TFBartLearnedPositionalEmbedding(TFSharedEmbeddings):
    """
    This module learns positional embeddings up to a fixed maximum size.
    """

    def __init__(self, num_embeddings: int, embedding_dim: int, padding_idx: int, **kwargs):
        assert padding_idx is not None, "padding_idx cannot be None"
        # Bart is set up so that if padding_idx is specified then offset the embedding ids by 2
        # and adjust num_embeddings appropriately. Other models dont have this hack
        self.offset = 2
        super().__init__(num_embeddings + self.offset, embedding_dim, **kwargs)

    def call(self, input_shape: tf.TensorShape, past_key_values_length: int = 0):
        """Input is expected to be of size [bsz x seqlen]."""
        bsz, seq_len = input_shape[:2]

        positions = tf.range(
            past_key_values_length, seq_len + past_key_values_length, delta=1, dtype=tf.int32, name="range"
        )
        return super().call(positions + self.offset)


class TFBartAttention(tf.keras.layers.Layer):
    """Multi-headed attention from "Attention Is All You Need"""

    def __init__(
        self,
        embed_dim: int,
        num_heads: int,
        dropout: float = 0.0,
        is_decoder: bool = False,
        bias: bool = True,
        **kwargs,
    ):
        super().__init__(**kwargs)
        self.embed_dim = embed_dim

        self.num_heads = num_heads
        self.dropout = tf.keras.layers.Dropout(dropout)
        self.head_dim = embed_dim // num_heads
        assert self.head_dim * num_heads == self.embed_dim, "embed_dim must be divisible by num_heads"
        self.scaling = self.head_dim ** -0.5
        self.is_decoder = is_decoder

        self.k_proj = tf.keras.layers.Dense(embed_dim, use_bias=bias, name="k_proj")
        self.q_proj = tf.keras.layers.Dense(embed_dim, use_bias=bias, name="q_proj")
        self.v_proj = tf.keras.layers.Dense(embed_dim, use_bias=bias, name="v_proj")
        self.out_proj = tf.keras.layers.Dense(embed_dim, use_bias=bias, name="out_proj")

    def _shape(self, tensor: tf.Tensor, seq_len: int, bsz: int):
        return tf.transpose(tf.reshape(tensor, (bsz, seq_len, self.num_heads, self.head_dim)), (0, 2, 1, 3))

    def call(
        self,
        hidden_states: tf.Tensor,
        key_value_states: Optional[tf.Tensor] = None,
        past_key_value: Optional[Tuple[Tuple[tf.Tensor]]] = None,
        attention_mask: Optional[tf.Tensor] = None,
        layer_head_mask: Optional[tf.Tensor] = None,
        training=False,
    ) -> Tuple[tf.Tensor, Optional[tf.Tensor]]:
        """Input shape: Batch x Time x Channel"""

        # if key_value_states are provided this layer is used as a cross-attention layer
        # for the decoder
        is_cross_attention = key_value_states is not None
        bsz, tgt_len, embed_dim = shape_list(hidden_states)

        # get query proj
        query_states = self.q_proj(hidden_states) * self.scaling
        # get key, value proj
        if is_cross_attention and past_key_value is not None:
            # reuse k,v, cross_attentions
            key_states = past_key_value[0]
            value_states = past_key_value[1]
        elif is_cross_attention:
            # cross_attentions
            key_states = self._shape(self.k_proj(key_value_states), -1, bsz)
            value_states = self._shape(self.v_proj(key_value_states), -1, bsz)
        elif past_key_value is not None:
            # reuse k, v, self_attention
            key_states = self._shape(self.k_proj(hidden_states), -1, bsz)
            value_states = self._shape(self.v_proj(hidden_states), -1, bsz)
            key_states = tf.concat([past_key_value[0], key_states], axis=2)
            value_states = tf.concat([past_key_value[1], value_states], axis=2)
        else:
            # self_attention
            key_states = self._shape(self.k_proj(hidden_states), -1, bsz)
            value_states = self._shape(self.v_proj(hidden_states), -1, bsz)

        if self.is_decoder:
            # if cross_attention save Tuple(tf.Tensor, tf.Tensor) of all cross attention key/value_states.
            # Further calls to cross_attention layer can then reuse all cross-attention
            # key/value_states (first "if" case)
            # if uni-directional self-attention (decoder) save Tuple(tf.Tensor, tf.Tensor) of
            # all previous decoder key/value_states. Further calls to uni-directional self-attention
            # can concat previous decoder key/value_states to current projected key/value_states (third "elif" case)
            # if encoder bi-directional self-attention `past_key_value` is always `None`
            past_key_value = (key_states, value_states)

        proj_shape = (bsz * self.num_heads, -1, self.head_dim)
        query_states = tf.reshape(self._shape(query_states, tgt_len, bsz), proj_shape)
        key_states = tf.reshape(key_states, proj_shape)
        value_states = tf.reshape(value_states, proj_shape)

        src_len = shape_list(key_states)[1]
        attn_weights = tf.matmul(query_states, key_states, transpose_b=True)

        tf.debugging.assert_equal(
            shape_list(attn_weights),
            [bsz * self.num_heads, tgt_len, src_len],
            message=f"Attention weights should be of size {(bsz * self.num_heads, tgt_len, src_len)}, but is {shape_list(attn_weights)}",
        )

        if attention_mask is not None:
            tf.debugging.assert_equal(
                shape_list(attention_mask),
                [bsz, 1, tgt_len, src_len],
                message=f"Attention mask should be of size {(bsz, 1, tgt_len, src_len)}, but is {shape_list(attention_mask)}",
            )
            attn_weights = tf.reshape(attn_weights, (bsz, self.num_heads, tgt_len, src_len)) + attention_mask
            attn_weights = tf.reshape(attn_weights, (bsz * self.num_heads, tgt_len, src_len))

        attn_weights = tf.nn.softmax(attn_weights, axis=-1)

        if layer_head_mask is not None:
            tf.debugging.assert_equal(
                shape_list(layer_head_mask),
                [self.num_heads],
                message=f"Head mask for a single layer should be of size {(self.num_heads)}, but is {shape_list(layer_head_mask)}",
            )
            attn_weights = tf.reshape(layer_head_mask, (1, -1, 1, 1)) * tf.reshape(
                attn_weights, (bsz, self.num_heads, tgt_len, src_len)
            )
            attn_weights = attn_weights = tf.reshape(attn_weights, (bsz * self.num_heads, tgt_len, src_len))

        attn_probs = self.dropout(attn_weights, training=training)

        attn_output = tf.matmul(attn_probs, value_states)

        tf.debugging.assert_equal(
            shape_list(attn_output),
            [bsz * self.num_heads, tgt_len, self.head_dim],
            message=f"`attn_output` should be of size {(bsz, self.num_heads, tgt_len, self.head_dim)}, but is {shape_list(attn_output)}",
        )

        attn_output = tf.transpose(
            tf.reshape(attn_output, (bsz, self.num_heads, tgt_len, self.head_dim)), (0, 2, 1, 3)
        )
        attn_output = tf.reshape(attn_output, (bsz, tgt_len, embed_dim))

        attn_output = self.out_proj(attn_output)
        attn_weights: tf.Tensor = tf.reshape(attn_weights, (bsz, self.num_heads, tgt_len, src_len))

        return attn_output, attn_weights, past_key_value


class TFBartEncoderLayer(tf.keras.layers.Layer):
    def __init__(self, config: BartConfig, **kwargs):
        super().__init__(**kwargs)
        self.embed_dim = config.d_model
        self.self_attn = TFBartAttention(
            self.embed_dim, config.encoder_attention_heads, dropout=config.attention_dropout, name="self_attn"
        )
        self.self_attn_layer_norm = tf.keras.layers.LayerNormalization(epsilon=1e-5, name="self_attn_layer_norm")
        self.dropout = tf.keras.layers.Dropout(config.dropout)
        self.activation_fn = get_tf_activation(config.activation_function)
        self.activation_dropout = tf.keras.layers.Dropout(config.activation_dropout)
        self.fc1 = tf.keras.layers.Dense(config.encoder_ffn_dim, name="fc1")
        self.fc2 = tf.keras.layers.Dense(self.embed_dim, name="fc2")
        self.final_layer_norm = tf.keras.layers.LayerNormalization(epsilon=1e-5, name="final_layer_norm")

    def call(self, hidden_states: tf.Tensor, attention_mask: tf.Tensor, layer_head_mask: tf.Tensor, training=False):
        """
        Args:
            hidden_states (:obj:`tf.Tensor`): input to the layer of shape `(seq_len, batch, embed_dim)`
            attention_mask (:obj:`tf.Tensor`): attention mask of size
                `(batch, 1, tgt_len, src_len)` where padding elements are indicated by very large negative values.
            layer_head_mask (:obj:`tf.Tensor`): mask for attention heads in a given layer of size
                `(encoder_attention_heads,)`
        """
        residual = hidden_states
        hidden_states, self_attn_weights, _ = self.self_attn(
            hidden_states=hidden_states, attention_mask=attention_mask, layer_head_mask=layer_head_mask
        )
        tf.debugging.assert_equal(
            shape_list(hidden_states),
            shape_list(residual),
            message=f"Self attn modified the shape of query {shape_list(residual)} to {shape_list(hidden_states)}",
        )
        hidden_states = self.dropout(hidden_states, training=training)
        hidden_states = residual + hidden_states
        hidden_states = self.self_attn_layer_norm(hidden_states)

        residual = hidden_states
        hidden_states = self.activation_fn(self.fc1(hidden_states))
        hidden_states = self.activation_dropout(hidden_states, training=training)
        hidden_states = self.fc2(hidden_states)
        hidden_states = self.dropout(hidden_states, training=training)
        hidden_states = residual + hidden_states
        hidden_states = self.final_layer_norm(hidden_states)

        return hidden_states, self_attn_weights


class TFBartDecoderLayer(tf.keras.layers.Layer):
    def __init__(self, config: BartConfig, **kwargs):
        super().__init__(**kwargs)
        self.embed_dim = config.d_model
        self.self_attn = TFBartAttention(
            embed_dim=self.embed_dim,
            num_heads=config.decoder_attention_heads,
            dropout=config.attention_dropout,
            name="self_attn",
            is_decoder=True,
        )
        self.dropout = tf.keras.layers.Dropout(config.dropout)
        self.activation_fn = get_tf_activation(config.activation_function)
        self.activation_dropout = tf.keras.layers.Dropout(config.activation_dropout)

        self.self_attn_layer_norm = tf.keras.layers.LayerNormalization(epsilon=1e-5, name="self_attn_layer_norm")
        self.encoder_attn = TFBartAttention(
            self.embed_dim,
            config.decoder_attention_heads,
            dropout=config.attention_dropout,
            name="encoder_attn",
            is_decoder=True,
        )
        self.encoder_attn_layer_norm = tf.keras.layers.LayerNormalization(epsilon=1e-5, name="encoder_attn_layer_norm")
        self.fc1 = tf.keras.layers.Dense(config.decoder_ffn_dim, name="fc1")
        self.fc2 = tf.keras.layers.Dense(self.embed_dim, name="fc2")
        self.final_layer_norm = tf.keras.layers.LayerNormalization(epsilon=1e-5, name="final_layer_norm")

    def call(
        self,
        hidden_states,
        attention_mask: Optional[tf.Tensor] = None,
        encoder_hidden_states: Optional[tf.Tensor] = None,
        encoder_attention_mask: Optional[tf.Tensor] = None,
        layer_head_mask: Optional[tf.Tensor] = None,
        encoder_layer_head_mask: Optional[tf.Tensor] = None,
        past_key_value: Optional[Tuple[tf.Tensor]] = None,
        training=False,
    ) -> Tuple[tf.Tensor, tf.Tensor, Tuple[Tuple[tf.Tensor]]]:
        """
        Args:
            hidden_states (:obj:`tf.Tensor`): input to the layer of shape `(seq_len, batch, embed_dim)`
            attention_mask (:obj:`tf.Tensor`): attention mask of size
                `(batch, 1, tgt_len, src_len)` where padding elements are indicated by very large negative values.
            encoder_hidden_states (:obj:`tf.Tensor`): cross attention input to the layer of shape `(seq_len, batch, embed_dim)`
            encoder_attention_mask (:obj:`tf.Tensor`): encoder attention mask of size
                `(batch, 1, tgt_len, src_len)` where padding elements are indicated by very large negative values.
            layer_head_mask (:obj:`tf.Tensor`): mask for attention heads in a given layer of size
                `(decoder_attention_heads,)`
            encoder_layer_head_mask (:obj:`tf.Tensor`): mask for encoder attention heads in a given layer of size
                `(encoder_attention_heads,)`
            past_key_value (:obj:`Tuple(tf.Tensor)`): cached past key and value projection states
        """
        residual = hidden_states

        # Self Attention
        # decoder uni-directional self-attention cached key/values tuple is at positions 1,2
        self_attn_past_key_value = past_key_value[:2] if past_key_value is not None else None
        # add present self-attn cache to positions 1,2 of present_key_value tuple
        hidden_states, self_attn_weights, present_key_value = self.self_attn(
            hidden_states=hidden_states,
            past_key_value=self_attn_past_key_value,
            attention_mask=attention_mask,
            layer_head_mask=layer_head_mask,
        )
        hidden_states = self.dropout(hidden_states, training=training)
        hidden_states = residual + hidden_states
        hidden_states = self.self_attn_layer_norm(hidden_states)

        # Cross-Attention Block
        cross_attn_present_key_value = None
        if encoder_hidden_states is not None:
            residual = hidden_states

            # cross_attn cached key/values tuple is at positions 3,4 of present_key_value tuple
            cross_attn_past_key_value = past_key_value[-2:] if past_key_value is not None else None
            hidden_states, _, cross_attn_present_key_value = self.encoder_attn(
                hidden_states=hidden_states,
                key_value_states=encoder_hidden_states,
                attention_mask=encoder_attention_mask,
                layer_head_mask=encoder_layer_head_mask,
                past_key_value=cross_attn_past_key_value,
            )
            hidden_states = self.dropout(hidden_states, training=training)
            hidden_states = residual + hidden_states
            hidden_states = self.encoder_attn_layer_norm(hidden_states)

            # add cross-attn to positions 3,4 of present_key_value tuple
            present_key_value = present_key_value + cross_attn_present_key_value

        # Fully Connected
        residual = hidden_states
        hidden_states = self.activation_fn(self.fc1(hidden_states))
        hidden_states = self.activation_dropout(hidden_states, training=training)
        hidden_states = self.fc2(hidden_states)
        hidden_states = self.dropout(hidden_states, training=training)
        hidden_states = residual + hidden_states
        hidden_states = self.final_layer_norm(hidden_states)

        return (
            hidden_states,
            self_attn_weights,
            present_key_value,
        )


class TFBartPretrainedModel(TFPreTrainedModel):
    config_class = BartConfig
    base_model_prefix = "model"

    @property
    def dummy_inputs(self):
        pad_token = 1
        input_ids = tf.cast(tf.convert_to_tensor(DUMMY_INPUTS), tf.int32)
        decoder_input_ids = tf.cast(tf.convert_to_tensor(DUMMY_INPUTS), tf.int32)
        dummy_inputs = {
            "decoder_input_ids": decoder_input_ids,
            "attention_mask": tf.math.not_equal(input_ids, pad_token),
            "input_ids": input_ids,
        }
        return dummy_inputs

    @tf.function(
        input_signature=[
            {
                "input_ids": tf.TensorSpec((None, None), tf.int32, name="input_ids"),
                "attention_mask": tf.TensorSpec((None, None), tf.int32, name="attention_mask"),
                "decoder_input_ids": tf.TensorSpec((None, None), tf.int32, name="decoder_input_ids"),
                "decoder_attention_mask": tf.TensorSpec((None, None), tf.int32, name="decoder_attention_mask"),
            }
        ]
    )
    def serving(self, inputs):
        output = self.call(inputs)

        return self.serving_output(output)


BART_START_DOCSTRING = r"""
    This model inherits from :class:`~transformers.TFPreTrainedModel`. Check the superclass documentation for the
    generic methods the library implements for all its model (such as downloading or saving, resizing the input
    embeddings, pruning heads etc.)

    This model is also a `tf.keras.Model <https://www.tensorflow.org/api_docs/python/tf/keras/Model>`__ subclass. Use
    it as a regular TF 2.0 Keras Model and refer to the TF 2.0 documentation for all matter related to general usage
    and behavior.

    .. note::

        TF 2.0 models accepts two formats as inputs:

        - having all inputs as keyword arguments (like PyTorch models), or
        - having all inputs as a list, tuple or dict in the first positional arguments.

        This second option is useful when using :meth:`tf.keras.Model.fit` method which currently requires having all
        the tensors in the first argument of the model call function: :obj:`model(inputs)`.

        If you choose this second option, there are three possibilities you can use to gather all the input Tensors in
        the first positional argument :

        - a single Tensor with :obj:`input_ids` only and nothing else: :obj:`model(input_ids)`
        - a list of varying length with one or several input Tensors IN THE ORDER given in the docstring:
          :obj:`model([input_ids, attention_mask])` or :obj:`model([input_ids, attention_mask, token_type_ids])`
        - a dictionary with one or several input Tensors associated to the input names given in the docstring:
          :obj:`model({"input_ids": input_ids, "token_type_ids": token_type_ids})`

    Args:
        config (:class:`~transformers.BartConfig`): Model configuration class with all the parameters of the model.
            Initializing with a config file does not load the weights associated with the model, only the
            configuration. Check out the :meth:`~transformers.TFPreTrainedModel.from_pretrained` method to load the
            model weights.
"""


BART_GENERATION_EXAMPLE = r"""
    Summarization example::

        >>> from transformers import BartTokenizer, TFBartForConditionalGeneration, BartConfig

        >>> model = TFBartForConditionalGeneration.from_pretrained('facebook/bart-large')
        >>> tokenizer = BartTokenizer.from_pretrained('facebook/bart-large')

        >>> ARTICLE_TO_SUMMARIZE = "My friends are cool but they eat too many carbs."
        >>> inputs = tokenizer([ARTICLE_TO_SUMMARIZE], max_length=1024, return_tensors='tf')

        >>> # Generate Summary
        >>> summary_ids = model.generate(inputs['input_ids'], num_beams=4, max_length=5, early_stopping=True)
        >>> print([tokenizer.decode(g, skip_special_tokens=True, clean_up_tokenization_spaces=False) for g in summary_ids])

    Mask filling example::

        >>> from transformers import BartTokenizer, TFBartForConditionalGeneration
        >>> tokenizer = BartTokenizer.from_pretrained('facebook/bart-large')
        >>> TXT = "My friends are <mask> but they eat too many carbs."

        >>> model = TFBartForConditionalGeneration.from_pretrained('facebook/bart-large')
        >>> input_ids = tokenizer([TXT], return_tensors='tf')['input_ids']
        >>> logits = model(input_ids).logits
        >>> probs = tf.nn.softmax(logits[0])
        >>> # probs[5] is associated with the mask token
"""


BART_INPUTS_DOCSTRING = r"""
    Args:
        input_ids (:obj:`tf.Tensor` of shape :obj:`({0})`):
            Indices of input sequence tokens in the vocabulary.

            Indices can be obtained using :class:`~transformers.BertTokenizer`. See
            :meth:`transformers.PreTrainedTokenizer.encode` and :meth:`transformers.PreTrainedTokenizer.__call__` for
            details.

            `What are input IDs? <../glossary.html#input-ids>`__
        attention_mask (:obj:`tf.Tensor` of shape :obj:`({0})`, `optional`):
            Mask to avoid performing attention on padding token indices. Mask values selected in ``[0, 1]``:

            - 1 for tokens that are **not masked**,
            - 0 for tokens that are **masked**.

            `What are attention masks? <../glossary.html#attention-mask>`__
        decoder_input_ids (:obj:`tf.Tensor` of shape :obj:`(batch_size, target_sequence_length)`, `optional`):
            Indices of decoder input sequence tokens in the vocabulary.

            Indices can be obtained using :class:`~transformers.BartTokenizer`. See
            :meth:`transformers.PreTrainedTokenizer.encode` and :meth:`transformers.PreTrainedTokenizer.__call__` for
            details.

            `What are input IDs? <../glossary.html#input-ids>`__

            Bart uses the :obj:`eos_token_id` as the starting token for :obj:`decoder_input_ids` generation. If
            :obj:`past_key_values` is used, optionally only the last :obj:`decoder_input_ids` have to be input (see
            :obj:`past_key_values`).

            For translation and summarization training, :obj:`decoder_input_ids` should be provided. If no
            :obj:`decoder_input_ids` is provided, the model will create this tensor by shifting the :obj:`input_ids` to
            the right for denoising pre-training following the paper.
        decoder_attention_mask (:obj:`tf.Tensor` of shape :obj:`(batch_size, target_sequence_length)`, `optional`):
            will be made by default and ignore pad tokens. It is not recommended to set this for most use cases.
        head_mask (:obj:`tf.Tensor` of shape :obj:`(encoder_layers, encoder_attention_heads)`, `optional`):
            Mask to nullify selected heads of the attention modules in the encoder. Mask values selected in ``[0, 1]``:

            - 1 indicates the head is **not masked**,
            - 0 indicates the heas is **masked**.

        decoder_head_mask (:obj:`tf.Tensor` of shape :obj:`(decoder_layers, decoder_attention_heads)`, `optional`):
            Mask to nullify selected heads of the attention modules in the decoder. Mask values selected in ``[0, 1]``:

            - 1 indicates the head is **not masked**,
            - 0 indicates the head is **masked**.

        encoder_outputs (:obj:`tf.FloatTensor`, `optional`):
            hidden states at the output of the last layer of the encoder. Used in the cross-attention of the decoder.
            of shape :obj:`(batch_size, sequence_length, hidden_size)` is a sequence of
        past_key_values (:obj:`Tuple[Tuple[tf.Tensor]]` of length :obj:`config.n_layers`)
            contains precomputed key and value hidden states of the attention blocks. Can be used to speed up decoding.
            If :obj:`past_key_values` are used, the user can optionally input only the last :obj:`decoder_input_ids`
            (those that don't have their past key value states given to this model) of shape :obj:`(batch_size, 1)`
            instead of all :obj:`decoder_input_ids` of shape :obj:`(batch_size, sequence_length)`.
        use_cache (:obj:`bool`, `optional`, defaults to :obj:`True`):
            If set to :obj:`True`, :obj:`past_key_values` key value states are returned and can be used to speed up
            decoding (see :obj:`past_key_values`). Set to :obj:`False` during training, :obj:`True` during generation
        output_attentions (:obj:`bool`, `optional`):
            Whether or not to return the attentions tensors of all attention layers. See ``attentions`` under returned
            tensors for more detail. This argument can be used only in eager mode, in graph mode the value in the
            config will be used instead.
        output_hidden_states (:obj:`bool`, `optional`):
            Whether or not to return the hidden states of all layers. See ``hidden_states`` under returned tensors for
            more detail. This argument can be used only in eager mode, in graph mode the value in the config will be
            used instead.
        return_dict (:obj:`bool`, `optional`):
            Whether or not to return a :class:`~transformers.file_utils.ModelOutput` instead of a plain tuple. This
            argument can be used in eager mode, in graph mode the value will always be set to True.
        training (:obj:`bool`, `optional`, defaults to :obj:`False`):
            Whether or not to use the model in training mode (some modules like dropout modules have different
            behaviors between training and evaluation).
"""


@keras_serializable
class TFBartEncoder(tf.keras.layers.Layer):
    config_class = BartConfig
    """
    Transformer encoder consisting of *config.encoder_layers* self attention layers. Each layer is a
    :class:`TFBartEncoderLayer`.

    Args:
        config: BartConfig
    """

    def __init__(self, config: BartConfig, embed_tokens: Optional[TFSharedEmbeddings] = None, **kwargs):
        super().__init__(**kwargs)
        self.config = config
        self.dropout = tf.keras.layers.Dropout(config.dropout)
        self.layerdrop = config.encoder_layerdrop
        self.padding_idx = config.pad_token_id
        self.max_source_positions = config.max_position_embeddings
        self.embed_scale = tf.math.sqrt(float(config.d_model)) if config.scale_embedding else 1.0

        self.embed_tokens = embed_tokens
        self.embed_positions = TFBartLearnedPositionalEmbedding(
            config.max_position_embeddings,
            config.d_model,
            self.padding_idx,
            name="embed_positions",
        )
        self.layers = [TFBartEncoderLayer(config, name=f"layers.{i}") for i in range(config.encoder_layers)]
        self.layernorm_embedding = tf.keras.layers.LayerNormalization(epsilon=1e-5, name="layernorm_embedding")

    def get_embed_tokens(self):
        return self.embed_tokens

    def set_embed_tokens(self, embed_tokens):
        self.embed_tokens = embed_tokens

    def call(
        self,
        input_ids=None,
        inputs_embeds=None,
        attention_mask=None,
        head_mask=None,
        output_attentions=None,
        output_hidden_states=None,
        return_dict=None,
        training=False,
        **kwargs,
    ):
        """
        Args:
            input_ids (:obj:`tf.Tensor` of shape :obj:`(batch_size, sequence_length)`):
                Indices of input sequence tokens in the vocabulary. Padding will be ignored by default should you
                provide it.

                Indices can be obtained using :class:`~transformers.BartTokenizer`. See
                :meth:`transformers.PreTrainedTokenizer.encode` and :meth:`transformers.PreTrainedTokenizer.__call__`
                for details.

                `What are input IDs? <../glossary.html#input-ids>`__
            attention_mask (:obj:`tf.Tensor` of shape :obj:`(batch_size, sequence_length)`, `optional`):
                Mask to avoid performing attention on padding token indices. Mask values selected in ``[0, 1]``:

                - 1 for tokens that are **not masked**,
                - 0 for tokens that are **masked**.

                `What are attention masks? <../glossary.html#attention-mask>`__
            head_mask (:obj:`tf.Tensor` of shape :obj:`(encoder_layers, encoder_attention_heads)`, `optional):
                Mask to nullify selected heads of the attention modules. Mask values selected in ``[0, 1]``:

                - 1 indicates the head is **not masked**,
                - 0 indicates the heas is **masked**.

            inputs_embeds (:obj:`tf.Tensor` of shape :obj:`(batch_size, sequence_length, hidden_size)`, `optional`):
                Optionally, instead of passing :obj:`input_ids` you can choose to directly pass an embedded
                representation. This is useful if you want more control over how to convert :obj:`input_ids` indices
                into associated vectors than the model's internal embedding lookup matrix.
            output_attentions (:obj:`bool`, `optional`):
                Whether or not to return the attentions tensors of all attention layers. See ``attentions`` under
                returned tensors for more detail.
            output_hidden_states (:obj:`bool`, `optional`):
                Whether or not to return the hidden states of all layers. See ``hidden_states`` under returned tensors
                for more detail.
            return_dict (:obj:`bool`, `optional`):
                Whether or not to return a :class:`~transformers.file_utils.ModelOutput` instead of a plain tuple.
        """
        inputs = input_processing(
            func=self.call,
            config=self.config,
            input_ids=input_ids,
            attention_mask=attention_mask,
            head_mask=head_mask,
            inputs_embeds=inputs_embeds,
            output_attentions=output_attentions,
            output_hidden_states=output_hidden_states,
            return_dict=return_dict,
            training=training,
            kwargs_call=kwargs,
        )

        if inputs["input_ids"] is not None and inputs["inputs_embeds"] is not None:
            raise ValueError("You cannot specify both input_ids and inputs_embeds at the same time")
        elif inputs["input_ids"] is not None:
            input_shape = shape_list(inputs["input_ids"])
        elif inputs["inputs_embeds"] is not None:
            input_shape = shape_list(inputs["inputs_embeds"])[:-1]
        else:
            raise ValueError("You have to specify either input_ids or inputs_embeds")

        if inputs["inputs_embeds"] is None:
            inputs["inputs_embeds"] = self.embed_tokens(inputs["input_ids"]) * self.embed_scale

        embed_pos = self.embed_positions(input_shape)
        hidden_states = inputs["inputs_embeds"] + embed_pos
        hidden_states = self.layernorm_embedding(hidden_states)
        hidden_states = self.dropout(hidden_states, training=inputs["training"])

        # check attention mask and invert
        if inputs["attention_mask"] is not None:
            # [bsz, seq_len] -> [bsz, 1, tgt_seq_len, src_seq_len]
            attention_mask = _expand_mask(inputs["attention_mask"])
        else:
            attention_mask = None

        encoder_states = () if inputs["output_hidden_states"] else None
        all_attentions = () if inputs["output_attentions"] else None

        # check if head_mask has a correct number of layers specified if desired
        if inputs["head_mask"] is not None:
            tf.debugging.assert_equal(
                shape_list(inputs["head_mask"])[0],
                len(self.layers),
                message=f"The head_mask should be specified for {len(self.layers)} layers, but it is for {shape_list(inputs['head_mask'])[0]}.",
            )
        # encoder layers
        for idx, encoder_layer in enumerate(self.layers):

            if inputs["output_hidden_states"]:
                encoder_states = encoder_states + (hidden_states,)
            # add LayerDrop (see https://arxiv.org/abs/1909.11556 for description)
            dropout_probability = random.uniform(0, 1)
            if inputs["training"] and (dropout_probability < self.layerdrop):  # skip the layer
                continue

            hidden_states, attn = encoder_layer(
                hidden_states,
                attention_mask,
                inputs["head_mask"][idx] if inputs["head_mask"] is not None else None,
            )

            if inputs["output_attentions"]:
                all_attentions += (attn,)

        if inputs["output_hidden_states"]:
            encoder_states = encoder_states + (hidden_states,)

        if not inputs["return_dict"]:
            return tuple(v for v in [hidden_states, encoder_states, all_attentions] if v is not None)
        return TFBaseModelOutput(
            last_hidden_state=hidden_states, hidden_states=encoder_states, attentions=all_attentions
        )


@keras_serializable
class TFBartDecoder(tf.keras.layers.Layer):
    config_class = BartConfig
    """
    Transformer decoder consisting of *config.decoder_layers* layers. Each layer is a :class:`TFBartDecoderLayer`

    Args:
        config: BartConfig
        embed_tokens: output embedding
    """

    def __init__(self, config: BartConfig, embed_tokens: Optional[TFSharedEmbeddings] = None, **kwargs):
        super().__init__(**kwargs)
        self.config = config
        self.padding_idx = config.pad_token_id
        self.embed_tokens = embed_tokens
        self.layerdrop = config.decoder_layerdrop
        self.embed_positions = TFBartLearnedPositionalEmbedding(
            config.max_position_embeddings,
            config.d_model,
            self.padding_idx,
            name="embed_positions",
        )
        self.embed_scale = tf.math.sqrt(float(config.d_model)) if config.scale_embedding else 1.0
        self.layers = [TFBartDecoderLayer(config, name=f"layers.{i}") for i in range(config.decoder_layers)]
        self.layernorm_embedding = tf.keras.layers.LayerNormalization(epsilon=1e-5, name="layernorm_embedding")

        self.dropout = tf.keras.layers.Dropout(config.dropout)

    def get_embed_tokens(self):
        return self.embed_tokens

    def set_embed_tokens(self, embed_tokens):
        self.embed_tokens = embed_tokens

    def call(
        self,
        input_ids=None,
        inputs_embeds=None,
        attention_mask=None,
        encoder_hidden_states=None,
        encoder_attention_mask=None,
        head_mask=None,
        encoder_head_mask=None,
        past_key_values=None,
        use_cache=None,
        output_attentions=None,
        output_hidden_states=None,
        return_dict=None,
        training=False,
        **kwargs,
    ):
        r"""
        Args:
            input_ids (:obj:`tf.Tensor` of shape :obj:`(batch_size, sequence_length)`):
                Indices of input sequence tokens in the vocabulary. Padding will be ignored by default should you
                provide it.

                Indices can be obtained using :class:`~transformers.BartTokenizer`. See
                :meth:`transformers.PreTrainedTokenizer.encode` and :meth:`transformers.PreTrainedTokenizer.__call__`
                for details.

                `What are input IDs? <../glossary.html#input-ids>`__
            attention_mask (:obj:`tf.Tensor` of shape :obj:`(batch_size, sequence_length)`, `optional`):
                Mask to avoid performing attention on padding token indices. Mask values selected in ``[0, 1]``:

                - 1 for tokens that are **not masked**,
                - 0 for tokens that are **masked**.

                `What are attention masks? <../glossary.html#attention-mask>`__
            encoder_hidden_states (:obj:`tf.Tensor` of shape :obj:`(batch_size, encoder_sequence_length, hidden_size)`, `optional`):
                Sequence of hidden-states at the output of the last layer of the encoder. Used in the cross-attention
                of the decoder.
            encoder_attention_mask (:obj:`tf.Tensor` of shape :obj:`(batch_size, encoder_sequence_length)`, `optional`):
                Mask to avoid performing cross-attention on padding tokens indices of encoder input_ids. Mask values
                selected in ``[0, 1]``:

                - 1 for tokens that are **not masked**,
                - 0 for tokens that are **masked**.

                `What are attention masks? <../glossary.html#attention-mask>`__
            head_mask (:obj:`tf.Tensor` of shape :obj:`(decoder_layers, decoder_attention_heads)`, `optional`):
                Mask to nullify selected heads of the attention modules. Mask values selected in ``[0, 1]``:

                - 1 indicates the head is **not masked**,
                - 0 indicates the heas is **masked**.

            encoder_head_mask (:obj:`tf.Tensor` of shape :obj:`(encoder_layers, encoder_attention_heads)`, `optional`):
                Mask to nullify selected heads of the attention modules in encoder to avoid performing cross-attention
                on hidden heads. Mask values selected in ``[0, 1]``:

                - 1 indicates the head is **not masked**,
                - 0 indicates the heas is **masked**.

            past_key_values (:obj:`Tuple[Tuple[tf.Tensor]]` of length :obj:`config.n_layers` with each tuple having 2 tuples each of which has 2 tensors of shape :obj:`(batch_size, num_heads, sequence_length - 1, embed_size_per_head)`):
                Contains precomputed key and value hidden-states of the attention blocks. Can be used to speed up
                decoding.

                If :obj:`past_key_values` are used, the user can optionally input only the last
                :obj:`decoder_input_ids` (those that don't have their past key value states given to this model) of
                shape :obj:`(batch_size, 1)` instead of all :obj:`decoder_input_ids`` of shape :obj:`(batch_size,
                sequence_length)`.
            inputs_embeds (:obj:`tf.Tensor` of shape :obj:`(batch_size, sequence_length, hidden_size)`, `optional`):
                Optionally, instead of passing :obj:`input_ids` you can choose to directly pass an embedded
                representation. This is useful if you want more control over how to convert :obj:`input_ids` indices
                into associated vectors than the model's internal embedding lookup matrix.
            output_attentions (:obj:`bool`, `optional`):
                Whether or not to return the attentions tensors of all attention layers. See ``attentions`` under
                returned tensors for more detail.
            output_hidden_states (:obj:`bool`, `optional`):
                Whether or not to return the hidden states of all layers. See ``hidden_states`` under returned tensors
                for more detail.
            return_dict (:obj:`bool`, `optional`):
                Whether or not to return a :class:`~transformers.file_utils.ModelOutput` instead of a plain tuple.
        """
        inputs = input_processing(
            func=self.call,
            config=self.config,
            input_ids=input_ids,
            attention_mask=attention_mask,
            encoder_hidden_states=encoder_hidden_states,
            encoder_attention_mask=encoder_attention_mask,
            head_mask=head_mask,
            encoder_head_mask=encoder_head_mask,
            inputs_embeds=inputs_embeds,
            past_key_values=past_key_values,
            use_cache=use_cache,
            output_attentions=output_attentions,
            output_hidden_states=output_hidden_states,
            return_dict=return_dict,
            training=training,
            kwargs_call=kwargs,
        )

        if inputs["input_ids"] is not None and inputs["inputs_embeds"] is not None:
            raise ValueError("You cannot specify both decoder_input_ids and decoder_inputs_embeds at the same time")
        elif inputs["input_ids"] is not None:
            input_shape = shape_list(inputs["input_ids"])
        elif inputs["inputs_embeds"] is not None:
            input_shape = shape_list(inputs["inputs_embeds"])[:-1]
        else:
            raise ValueError("You have to specify either decoder_input_ids or decoder_inputs_embeds")

        past_key_values_length = (
            shape_list(inputs["past_key_values"][0][0])[2] if inputs["past_key_values"] is not None else 0
        )

        # embed positions
        positions = self.embed_positions(input_shape, past_key_values_length)

        if inputs["inputs_embeds"] is None:
            inputs["inputs_embeds"] = self.embed_tokens(inputs["input_ids"]) * self.embed_scale

        hidden_states = inputs["inputs_embeds"]

        # [bsz, seq_len] -> [bsz, 1, tgt_seq_len, src_seq_len]
        if input_shape[-1] > 1:
            combined_attention_mask = _make_causal_mask(input_shape, past_key_values_length=past_key_values_length)
        else:
            combined_attention_mask = _expand_mask(
                tf.ones((input_shape[0], input_shape[1] + past_key_values_length)), tgt_len=input_shape[-1]
            )

        if inputs["attention_mask"] is not None and input_shape[-1] > 1:
            combined_attention_mask = combined_attention_mask + _expand_mask(
                inputs["attention_mask"], tgt_len=input_shape[-1]
            )

        if inputs["encoder_hidden_states"] is not None and inputs["encoder_attention_mask"] is not None:
            # [bsz, seq_len] -> [bsz, 1, tgt_seq_len, src_seq_len]
            inputs["encoder_attention_mask"] = _expand_mask(inputs["encoder_attention_mask"], tgt_len=input_shape[-1])

        hidden_states = self.layernorm_embedding(hidden_states + positions)
        hidden_states = self.dropout(hidden_states, training=inputs["training"])

        # decoder layers
        all_hidden_states = () if inputs["output_hidden_states"] else None
        all_self_attns = () if inputs["output_attentions"] else None
        present_key_values = () if inputs["use_cache"] else None

        # check if head_mask has a correct number of layers specified if desired
        if inputs["head_mask"] is not None:
            tf.debugging.assert_equal(
                shape_list(inputs["head_mask"])[0],
                len(self.layers),
                message=f"The head_mask should be specified for {len(self.layers)} layers, but it is for {shape_list(inputs['head_mask'])[0]}.",
            )
        for idx, decoder_layer in enumerate(self.layers):
            # add LayerDrop (see https://arxiv.org/abs/1909.11556 for description)
            if inputs["output_hidden_states"]:
                all_hidden_states += (hidden_states,)

            dropout_probability = random.uniform(0, 1)

            if inputs["training"] and (dropout_probability < self.layerdrop):
                continue

            past_key_value = inputs["past_key_values"][idx] if inputs["past_key_values"] is not None else None

            hidden_states, layer_self_attn, present_key_value = decoder_layer(
                hidden_states,
                attention_mask=combined_attention_mask,
                encoder_hidden_states=inputs["encoder_hidden_states"],
                encoder_attention_mask=inputs["encoder_attention_mask"],
                layer_head_mask=inputs["head_mask"][idx] if inputs["head_mask"] is not None else None,
                encoder_layer_head_mask=inputs["encoder_head_mask"][idx]
                if inputs["encoder_head_mask"] is not None
                else None,
                past_key_value=past_key_value,
            )

            if inputs["use_cache"]:
                present_key_values += (present_key_value,)

            if inputs["output_attentions"]:
                all_self_attns += (layer_self_attn,)

        if inputs["output_hidden_states"]:
            all_hidden_states += (hidden_states,)

        if inputs["output_attentions"]:
            all_self_attns = list(all_self_attns)

        if inputs["use_cache"]:
            present_key_values = (inputs["encoder_hidden_states"], present_key_values)

        if not inputs["return_dict"]:
            return hidden_states, present_key_values, all_hidden_states, all_self_attns
        else:
            return TFBaseModelOutputWithPast(
                last_hidden_state=hidden_states,
                past_key_values=present_key_values,
                hidden_states=all_hidden_states,
                attentions=all_self_attns,
            )


@keras_serializable
class TFBartMainLayer(tf.keras.layers.Layer):
    config_class = BartConfig

    def __init__(self, config: BartConfig, **kwargs):
        super().__init__(**kwargs)

        self.config = config
        self.shared = TFSharedEmbeddings(config.vocab_size, config.d_model, config.pad_token_id, name="model.shared")

        with tf.compat.v1.variable_scope("model.shared") as shared_abs_scope_name:
            pass

        # Wraps layer to avoid problems with weight restoring and ensuring we're in the correct TF scope.
        embed_tokens = TFWrappedEmbeddings(self.shared, abs_scope_name=shared_abs_scope_name)
        embed_tokens.vocab_size = self.shared.vocab_size
        embed_tokens.hidden_size = self.shared.hidden_size

        self.encoder = TFBartEncoder(config, embed_tokens, name="encoder")
        self.decoder = TFBartDecoder(config, embed_tokens, name="decoder")

    def get_input_embeddings(self):
        return self.shared

    def set_input_embeddings(self, new_embeddings):
        self.shared.weight = new_embeddings
        self.shared.vocab_size = self.shared.weight.shape[0]
        # retrieve correct absolute scope for embed token wrapper
        with tf.compat.v1.variable_scope("model.shared") as shared_abs_scope_name:
            pass
        # Wraps layer to avoid problems with weight restoring and ensuring we're in the correct TF scope.
        embed_tokens = TFWrappedEmbeddings(self.shared, abs_scope_name=shared_abs_scope_name)
        self.encoder.set_embed_tokens(embed_tokens)
        self.decoder.set_embed_tokens(embed_tokens)

    def call(
        self,
        input_ids=None,
        attention_mask=None,
        decoder_input_ids=None,
        decoder_attention_mask=None,
        head_mask=None,
        decoder_head_mask=None,
        encoder_outputs: Optional[Union[Tuple, TFBaseModelOutput]] = None,
        past_key_values=None,
        inputs_embeds=None,
        decoder_inputs_embeds=None,
        use_cache=None,
        output_attentions=None,
        output_hidden_states=None,
        return_dict=None,
        training=False,
        **kwargs
    ):
        inputs = input_processing(
            func=self.call,
            config=self.config,
            input_ids=input_ids,
            attention_mask=attention_mask,
            decoder_input_ids=decoder_input_ids,
            decoder_attention_mask=decoder_attention_mask,
            head_mask=head_mask,
            decoder_head_mask=decoder_head_mask,
            encoder_outputs=encoder_outputs,
            past_key_values=past_key_values,
            inputs_embeds=inputs_embeds,
            decoder_inputs_embeds=decoder_inputs_embeds,
            use_cache=use_cache,
            output_attentions=output_attentions,
            output_hidden_states=output_hidden_states,
            return_dict=return_dict,
            training=training,
            kwargs_call=kwargs,
        )

        if inputs["decoder_input_ids"] is None and inputs["decoder_inputs_embeds"] is None:
            inputs["use_cache"] = False

        inputs["output_hidden_states"] = (
            inputs["output_hidden_states"]
            if inputs["output_hidden_states"] is not None
            else self.config.output_hidden_states
        )

        if inputs["decoder_input_ids"] is None and inputs["input_ids"] is not None:
            inputs["decoder_input_ids"] = shift_tokens_right(
                inputs["input_ids"], self.config.pad_token_id, self.config.decoder_start_token_id
            )

        if inputs["encoder_outputs"] is None:
            inputs["encoder_outputs"] = self.encoder(
                input_ids=inputs["input_ids"],
                attention_mask=inputs["attention_mask"],
                head_mask=inputs["head_mask"],
                inputs_embeds=inputs["inputs_embeds"],
                output_attentions=inputs["output_attentions"],
                output_hidden_states=inputs["output_hidden_states"],
                return_dict=inputs["return_dict"],
                training=inputs["training"],
            )
        # If the user passed a tuple for encoder_outputs, we wrap it in a TFBaseModelOutput when return_dict=True
        elif inputs["return_dict"] and not isinstance(inputs["encoder_outputs"], TFBaseModelOutput):
            inputs["encoder_outputs"] = TFBaseModelOutput(
                last_hidden_state=inputs["encoder_outputs"][0],
                hidden_states=inputs["encoder_outputs"][1] if len(inputs["encoder_outputs"]) > 1 else None,
                attentions=inputs["encoder_outputs"][2] if len(inputs["encoder_outputs"]) > 2 else None,
            )
        # If the user passed a TFBaseModelOutput for encoder_outputs, we wrap it in a tuple when return_dict=False
        elif not inputs["return_dict"] and not isinstance(inputs["encoder_outputs"], tuple):
            inputs["encoder_outputs"] = inputs["encoder_outputs"].to_tuple()

        decoder_outputs = self.decoder(
            inputs["decoder_input_ids"],
            attention_mask=inputs["decoder_attention_mask"],
            encoder_hidden_states=inputs["encoder_outputs"][0],
            encoder_attention_mask=inputs["attention_mask"],
            head_mask=inputs["decoder_head_mask"],
            encoder_head_mask=inputs["head_mask"],
            past_key_values=inputs["past_key_values"],
            inputs_embeds=inputs["decoder_inputs_embeds"],
            use_cache=inputs["use_cache"],
            output_attentions=inputs["output_attentions"],
            output_hidden_states=inputs["output_hidden_states"],
            return_dict=inputs["return_dict"],
            training=inputs["training"],
        )

        if not inputs["return_dict"]:
            return decoder_outputs + inputs["encoder_outputs"]

        return TFSeq2SeqModelOutput(
            last_hidden_state=decoder_outputs.last_hidden_state,
            past_key_values=decoder_outputs.past_key_values,
            decoder_hidden_states=decoder_outputs.hidden_states,
            decoder_attentions=decoder_outputs.attentions,
            encoder_last_hidden_state=inputs["encoder_outputs"].last_hidden_state,
            encoder_hidden_states=inputs["encoder_outputs"].hidden_states,
            encoder_attentions=inputs["encoder_outputs"].attentions,
        )


@add_start_docstrings(
    "The bare BART Model outputting raw hidden-states without any specific head on top.",
    BART_START_DOCSTRING,
)
class TFBartModel(TFBartPretrainedModel):
    def __init__(self, config: BartConfig, *inputs, **kwargs):
        super().__init__(config, *inputs, **kwargs)

        self.model = TFBartMainLayer(config, name="model")

    def get_encoder(self):
        return self.model.encoder

    def get_decoder(self):
        return self.model.decoder

    @add_start_docstrings_to_model_forward(BART_INPUTS_DOCSTRING.format("batch_size, sequence_length"))
    @add_code_sample_docstrings(
        tokenizer_class=_TOKENIZER_FOR_DOC,
        checkpoint="facebook/bart-large",
        output_type=TFSeq2SeqModelOutput,
        config_class=_CONFIG_FOR_DOC,
    )
    def call(
        self,
        input_ids=None,
        attention_mask=None,
        decoder_input_ids=None,
        decoder_attention_mask=None,
        head_mask=None,
        decoder_head_mask=None,
        encoder_outputs: Optional[Union[Tuple, TFBaseModelOutput]] = None,
        past_key_values=None,
        inputs_embeds=None,
        decoder_inputs_embeds=None,
        use_cache=None,
        output_attentions=None,
        output_hidden_states=None,
        return_dict=None,
        training=False,
        **kwargs
    ):
        inputs = input_processing(
            func=self.call,
            config=self.config,
            input_ids=input_ids,
            attention_mask=attention_mask,
            decoder_input_ids=decoder_input_ids,
            decoder_attention_mask=decoder_attention_mask,
            head_mask=head_mask,
            decoder_head_mask=decoder_head_mask,
            encoder_outputs=encoder_outputs,
            past_key_values=past_key_values,
            inputs_embeds=inputs_embeds,
            decoder_inputs_embeds=decoder_inputs_embeds,
            use_cache=use_cache,
            output_attentions=output_attentions,
            output_hidden_states=output_hidden_states,
            return_dict=return_dict,
            training=training,
            kwargs_call=kwargs,
        )

        outputs = self.model(
            input_ids=inputs["input_ids"],
            attention_mask=inputs["attention_mask"],
            decoder_input_ids=inputs["decoder_input_ids"],
            decoder_attention_mask=inputs["decoder_attention_mask"],
            head_mask=inputs["head_mask"],
            decoder_head_mask=inputs["decoder_head_mask"],
            encoder_outputs=inputs["encoder_outputs"],
            past_key_values=inputs["past_key_values"],
            inputs_embeds=inputs["inputs_embeds"],
            decoder_inputs_embeds=inputs["decoder_inputs_embeds"],
            use_cache=inputs["use_cache"],
            output_attentions=inputs["output_attentions"],
            output_hidden_states=inputs["output_hidden_states"],
            return_dict=inputs["return_dict"],
            training=inputs["training"],
        )

        return outputs

    def serving_output(self, output):
        pkv = tf.tuple(output.past_key_values)[1] if self.config.use_cache else None
        dec_hs = tf.convert_to_tensor(output.decoder_hidden_states) if self.config.output_hidden_states else None
        dec_attns = tf.convert_to_tensor(output.decoder_attentions) if self.config.output_attentions else None
        enc_hs = tf.convert_to_tensor(output.encoder_hidden_states) if self.config.output_hidden_states else None
        enc_attns = tf.convert_to_tensor(output.encoder_attentions) if self.config.output_attentions else None

        return TFSeq2SeqModelOutput(
            last_hidden_state=output.last_hidden_state,
            past_key_values=pkv,
            decoder_hidden_states=dec_hs,
            decoder_attentions=dec_attns,
            encoder_last_hidden_state=output.encoder_last_hidden_state,
            encoder_hidden_states=enc_hs,
            encoder_attentions=enc_attns,
        )


@add_start_docstrings(
    "The BART Model with a language modeling head. Can be used for summarization.",
    BART_START_DOCSTRING,
)
class TFBartForConditionalGeneration(TFBartPretrainedModel, TFCausalLanguageModelingLoss):
    _keys_to_ignore_on_load_unexpected = [
        r"model.encoder.embed_tokens.weight",
        r"model.decoder.embed_tokens.weight",
    ]

    def __init__(self, config, *inputs, **kwargs):
        super().__init__(config, *inputs, **kwargs)
        self.model = TFBartMainLayer(config, name="model")
        self.use_cache = config.use_cache
        # final_bias_logits is registered as a buffer in pytorch, so not trainable for the the sake of consistency.
        self.final_logits_bias = self.add_weight(
            name="final_logits_bias", shape=[1, config.vocab_size], initializer="zeros", trainable=False
        )

    def get_decoder(self):
        return self.model.decoder

    def get_encoder(self):
        return self.model.encoder

    def get_output_embeddings(self):
        return self.get_input_embeddings()

    def set_output_embeddings(self, value):
        self.set_input_embeddings(value)

    def get_bias(self):
        return {"final_logits_bias": self.final_logits_bias}

    def set_bias(self, value):
        self.final_logits_bias = value["final_logits_bias"]

    @add_start_docstrings_to_model_forward(BART_INPUTS_DOCSTRING)
    @replace_return_docstrings(output_type=TFSeq2SeqLMOutput, config_class=_CONFIG_FOR_DOC)
    @add_end_docstrings(BART_GENERATION_EXAMPLE)
    def call(
        self,
        input_ids=None,
        attention_mask=None,
        decoder_input_ids=None,
        decoder_attention_mask=None,
        head_mask=None,
        decoder_head_mask=None,
        encoder_outputs: Optional[TFBaseModelOutput] = None,
        past_key_values=None,
        inputs_embeds=None,
        decoder_inputs_embeds=None,
        use_cache=None,
        output_attentions=None,
        output_hidden_states=None,
        return_dict=None,
        labels=None,
        training=False,
        **kwargs,
    ):
        r"""
        labels (:obj:`tf.Tensor` of shape :obj:`(batch_size, sequence_length)`, `optional`):
            Labels for computing the masked language modeling loss. Indices should either be in ``[0, ...,
            config.vocab_size]`` or -100 (see ``input_ids`` docstring). Tokens with indices set to ``-100`` are ignored
            (masked), the loss is only computed for the tokens with labels in ``[0, ..., config.vocab_size]``.

        Returns:

        """
        inputs = input_processing(
            func=self.call,
            config=self.config,
            input_ids=input_ids,
            attention_mask=attention_mask,
            decoder_input_ids=decoder_input_ids,
            decoder_attention_mask=decoder_attention_mask,
            head_mask=head_mask,
            decoder_head_mask=decoder_head_mask,
            encoder_outputs=encoder_outputs,
            past_key_values=past_key_values,
            inputs_embeds=inputs_embeds,
            decoder_inputs_embeds=decoder_inputs_embeds,
            use_cache=use_cache,
            output_attentions=output_attentions,
            output_hidden_states=output_hidden_states,
            return_dict=return_dict,
            labels=labels,
            training=training,
            kwargs_call=kwargs,
        )

        if inputs["labels"] is not None:
            inputs["labels"] = tf.where(
                inputs["labels"] == self.config.pad_token_id,
                tf.fill(shape_list(inputs["labels"]), -100),
                inputs["labels"],
            )
            inputs["use_cache"] = False
            if inputs["decoder_input_ids"] is None:
                inputs["decoder_input_ids"] = shift_tokens_right(
                    inputs["labels"], self.config.pad_token_id, self.config.decoder_start_token_id
                )

        outputs = self.model(
            inputs["input_ids"],
            attention_mask=inputs["attention_mask"],
            decoder_input_ids=inputs["decoder_input_ids"],
            encoder_outputs=inputs["encoder_outputs"],
            decoder_attention_mask=inputs["decoder_attention_mask"],
            head_mask=inputs["head_mask"],
            decoder_head_mask=inputs["decoder_head_mask"],
            past_key_values=inputs["past_key_values"],
            inputs_embeds=inputs["inputs_embeds"],
            decoder_inputs_embeds=inputs["decoder_inputs_embeds"],
            use_cache=inputs["use_cache"],
            output_attentions=inputs["output_attentions"],
            output_hidden_states=inputs["output_hidden_states"],
            return_dict=inputs["return_dict"],
            training=inputs["training"],
        )
        lm_logits = self.model.shared(outputs[0], mode="linear")
        lm_logits = lm_logits + self.final_logits_bias
        masked_lm_loss = None if inputs["labels"] is None else self.compute_loss(inputs["labels"], lm_logits)

        if not inputs["return_dict"]:
            output = (lm_logits,) + outputs[1:]
            return ((masked_lm_loss,) + output) if masked_lm_loss is not None else output
        return TFSeq2SeqLMOutput(
            loss=masked_lm_loss,
            logits=lm_logits,
            past_key_values=outputs.past_key_values,  # index 1 of d outputs
            decoder_hidden_states=outputs.decoder_hidden_states,  # index 2 of d outputs
            decoder_attentions=outputs.decoder_attentions,  # index 3 of d outputs
            encoder_last_hidden_state=outputs.last_hidden_state,  # index 0 of encoder outputs
            encoder_hidden_states=outputs.encoder_hidden_states,  # 1 of e out
            encoder_attentions=outputs.encoder_attentions,  # 2 of e out
        )

    def serving_output(self, output):
        pkv = tf.tuple(output.past_key_values)[1] if self.config.use_cache else None
        dec_hs = tf.convert_to_tensor(output.decoder_hidden_states) if self.config.output_hidden_states else None
        dec_attns = tf.convert_to_tensor(output.decoder_attentions) if self.config.output_attentions else None
        enc_hs = tf.convert_to_tensor(output.encoder_hidden_states) if self.config.output_hidden_states else None
        enc_attns = tf.convert_to_tensor(output.encoder_attentions) if self.config.output_attentions else None

        return TFSeq2SeqLMOutput(
            logits=output.logits,
            past_key_values=pkv,
            decoder_hidden_states=dec_hs,
            decoder_attentions=dec_attns,
            encoder_last_hidden_state=output.encoder_last_hidden_state,
            encoder_hidden_states=enc_hs,
            encoder_attentions=enc_attns,
        )

    def prepare_inputs_for_generation(
        self,
        decoder_input_ids,
        past,
        attention_mask,
        head_mask=None,
        use_cache=None,
        **kwargs,
    ) -> Dict:
        assert past is not None and len(past) in {1, 2}, f"past has to be an iterable of length 1,2 got {past}"
        if len(past) == 1:
            assert isinstance(past[0], tf.Tensor), f"`past[0]` has to be of type `tf.Tensor`, but is {type(past[0])}"
            encoder_outputs = TFBaseModelOutput(last_hidden_state=past[0])
            past_key_values = None
        else:
            assert (
                len(past) == 2
            ), "`past` has to be of length 2 with the encoder_outputs at the first position and past_key_values at the second position."
            encoder_outputs, past_key_values = past
            if isinstance(encoder_outputs, tuple):
                assert isinstance(
                    encoder_outputs[0], tf.Tensor
                ), f"`encoder_outputs[0]` has to be of type `tf.Tensor`, but is {type(encoder_outputs[0])}"
                encoder_outputs = TFBaseModelOutput(last_hidden_state=encoder_outputs[0])
            elif isinstance(encoder_outputs, tf.Tensor):
                encoder_outputs = TFBaseModelOutput(last_hidden_state=encoder_outputs)
            assert (
                past_key_values
            ), f"decoder cached states must be truthy. got {past_key_values} from the 2nd element of past"
            decoder_input_ids = decoder_input_ids[:, -1:]

        assert isinstance(
            encoder_outputs, TFBaseModelOutput
        ), f"encoder_outputs should be a TFBaseModelOutput, Instead got {type(encoder_outputs)}."
        return {
            "input_ids": None,  # encoder_outputs is defined. input_ids not needed
            "encoder_outputs": encoder_outputs,
            "past_key_values": past_key_values,
            "decoder_input_ids": decoder_input_ids,
            "attention_mask": attention_mask,
            "head_mask": head_mask,
            "use_cache": use_cache,  # change this to avoid caching (presumably for debugging)
        }

    @staticmethod
    def _reorder_cache(past, beam_idx):
        if len(past) == 1:
            return past

        past_key_values = past[1]

        reordered_past = ()
        for layer_past_key_values in past_key_values:
            reordered_past += (
                tuple(tf.gather(layer_past_key_value, beam_idx) for layer_past_key_value in layer_past_key_values[:2])
                + layer_past_key_values[2:],
            )
        return (past[0], reordered_past)

<<<<<<< HEAD
    def compute_loss(self, labels, logits):
        """CrossEntropyLoss that ignores pad tokens"""
        loss_fn = tf.keras.losses.SparseCategoricalCrossentropy(
            from_logits=True,
            reduction=tf.keras.losses.Reduction.NONE,
        )
        melted_labels = tf.reshape(labels, (-1,))
        active_loss = tf.not_equal(melted_labels, self.config.pad_token_id)
        reduced_logits = tf.boolean_mask(tf.reshape(logits, (-1, shape_list(logits)[2])), active_loss)
        labels = tf.boolean_mask(melted_labels, active_loss)
        return loss_fn(labels, reduced_logits)
=======
    def adjust_logits_during_generation(self, logits, cur_len, max_length):
        if cur_len == 1 and self.config.force_bos_token_to_be_generated:
            vocab_range = tf.constant(range(self.config.vocab_size))
            return tf.where(vocab_range != self.config.bos_token_id, LARGE_NEGATIVE, logits)
        elif cur_len == max_length - 1:
            vocab_range = tf.constant(range(self.config.vocab_size))
            return tf.where(vocab_range != self.config.eos_token_id, LARGE_NEGATIVE, logits)
        else:
            return logits
>>>>>>> 1682804e
<|MERGE_RESOLUTION|>--- conflicted
+++ resolved
@@ -1445,7 +1445,6 @@
             )
         return (past[0], reordered_past)
 
-<<<<<<< HEAD
     def compute_loss(self, labels, logits):
         """CrossEntropyLoss that ignores pad tokens"""
         loss_fn = tf.keras.losses.SparseCategoricalCrossentropy(
@@ -1456,15 +1455,4 @@
         active_loss = tf.not_equal(melted_labels, self.config.pad_token_id)
         reduced_logits = tf.boolean_mask(tf.reshape(logits, (-1, shape_list(logits)[2])), active_loss)
         labels = tf.boolean_mask(melted_labels, active_loss)
-        return loss_fn(labels, reduced_logits)
-=======
-    def adjust_logits_during_generation(self, logits, cur_len, max_length):
-        if cur_len == 1 and self.config.force_bos_token_to_be_generated:
-            vocab_range = tf.constant(range(self.config.vocab_size))
-            return tf.where(vocab_range != self.config.bos_token_id, LARGE_NEGATIVE, logits)
-        elif cur_len == max_length - 1:
-            vocab_range = tf.constant(range(self.config.vocab_size))
-            return tf.where(vocab_range != self.config.eos_token_id, LARGE_NEGATIVE, logits)
-        else:
-            return logits
->>>>>>> 1682804e
+        return loss_fn(labels, reduced_logits)