# coding=utf-8
# Copyright 2021 The EleutherAI and HuggingFace Teams. All rights reserved.
#
# Licensed under the Apache License, Version 2.0 (the "License");
# you may not use this file except in compliance with the License.
# You may obtain a copy of the License at
#
#     http://www.apache.org/licenses/LICENSE-2.0
#
# Unless required by applicable law or agreed to in writing, software
# distributed under the License is distributed on an "AS IS" BASIS,
# WITHOUT WARRANTIES OR CONDITIONS OF ANY KIND, either express or implied.
# See the License for the specific language governing permissions and
# limitations under the License.
""" PyTorch GPT-J model."""

import warnings
from typing import Optional, Tuple, Union

import torch
import torch.utils.checkpoint
from torch import nn
from torch.nn import BCEWithLogitsLoss, CrossEntropyLoss, MSELoss

from ...activations import ACT2FN
from ...modeling_outputs import (
    BaseModelOutputWithPast,
    CausalLMOutputWithPast,
    QuestionAnsweringModelOutput,
    SequenceClassifierOutputWithPast,
)
from ...modeling_utils import PreTrainedModel
from ...utils import add_code_sample_docstrings, add_start_docstrings, add_start_docstrings_to_model_forward, logging
from ...utils.model_parallel_utils import assert_device_map, get_device_map
from .configuration_gptj import GPTJConfig


logger = logging.get_logger(__name__)

_CHECKPOINT_FOR_DOC = "hf-internal-testing/tiny-random-gptj"
_REAL_CHECKPOINT_FOR_DOC = "EleutherAI/gpt-j-6B"
_CONFIG_FOR_DOC = "GPTJConfig"


GPTJ_PRETRAINED_MODEL_ARCHIVE_LIST = [
    "EleutherAI/gpt-j-6B",
    # See all GPT-J models at https://huggingface.co/models?filter=gptj
]


def fixed_pos_embedding(x, seq_dim=1, seq_len=None):
    dim = x.shape[-1]
    if seq_len is None:
        seq_len = x.shape[seq_dim]
    inv_freq = 1.0 / (10000 ** (torch.arange(0, dim, 2) / dim))
    sinusoid_inp = (
        torch.einsum("i , j -> i j", torch.arange(seq_len, dtype=torch.float), inv_freq).to(x.device).float()
    )
    return torch.sin(sinusoid_inp), torch.cos(sinusoid_inp)


def rotate_every_two(x):
    x1 = x[:, :, :, ::2]
    x2 = x[:, :, :, 1::2]
    x = torch.stack((-x2, x1), dim=-1)
    return x.flatten(-2)  # in einsum notation: rearrange(x, '... d j -> ... (d j)')


def duplicate_interleave(m):
    """
    A simple version of `torch.repeat_interleave` for duplicating a matrix while interleaving the copy.
    """
    dim0 = m.shape[0]
    m = m.view(-1, 1)  # flatten the matrix
    m = m.repeat(1, 2)  # repeat all elements into the 2nd dimension
    m = m.view(dim0, -1)  # reshape into a matrix, interleaving the copy
    return m


def apply_rotary_pos_emb(x, sincos, offset=0):
    sin, cos = (duplicate_interleave(t)[None, offset : x.shape[1] + offset, None, :] for t in sincos)
    # einsum notation for lambda t: repeat(t[offset:x.shape[1]+offset,:], "n d -> () n () (d j)", j=2)
    return (x * cos) + (rotate_every_two(x) * sin)


class GPTJAttention(nn.Module):
    def __init__(self, config):
        super().__init__()

        max_positions = config.max_position_embeddings
        self.register_buffer(
            "bias",
            torch.tril(torch.ones((max_positions, max_positions), dtype=torch.bool)).view(
                1, 1, max_positions, max_positions
            ),
        )
        self.register_buffer("masked_bias", torch.tensor(-1e9))

        self.attn_dropout = nn.Dropout(config.attn_pdrop)
        self.resid_dropout = nn.Dropout(config.resid_pdrop)

        self.embed_dim = config.hidden_size
        self.num_attention_heads = config.num_attention_heads
        self.head_dim = self.embed_dim // self.num_attention_heads
        if self.head_dim * self.num_attention_heads != self.embed_dim:
            raise ValueError(
                f"embed_dim must be divisible by num_attention_heads (got `embed_dim`: {self.embed_dim} and"
                f" `num_attention_heads`: {self.num_attention_heads})."
            )
        self.scale_attn = torch.sqrt(torch.tensor(self.head_dim, dtype=torch.float32)).to(torch.get_default_dtype())

        self.k_proj = nn.Linear(self.embed_dim, self.embed_dim, bias=False)
        self.v_proj = nn.Linear(self.embed_dim, self.embed_dim, bias=False)
        self.q_proj = nn.Linear(self.embed_dim, self.embed_dim, bias=False)
        self.out_proj = nn.Linear(self.embed_dim, self.embed_dim, bias=False)
        self.rotary_dim = None
        if config.rotary_dim is not None:
            self.rotary_dim = config.rotary_dim

    def _split_heads(self, tensor, num_attention_heads, attn_head_size, rotary):
        """
        Splits hidden dim into attn_head_size and num_attention_heads
        """
        new_shape = tensor.size()[:-1] + (num_attention_heads, attn_head_size)
        tensor = tensor.view(new_shape)
        if rotary:
            return tensor
        if len(tensor.shape) == 5:
            return tensor.permute(0, 1, 3, 2, 4)  # (batch, blocks, head, block_length, head_features)
        elif len(tensor.shape) == 4:
            return tensor.permute(0, 2, 1, 3)  # (batch, head, seq_length, head_features)
        else:
            raise ValueError(f"Input tensor rank should be one of [4, 5], but is: {len(tensor.shape)}")

    def _merge_heads(self, tensor, num_attention_heads, attn_head_size):
        """
        Merges attn_head_size dim and num_attn_heads dim into hidden dim
        """
        if len(tensor.shape) == 5:
            tensor = tensor.permute(0, 1, 3, 2, 4).contiguous()
        elif len(tensor.shape) == 4:
            tensor = tensor.permute(0, 2, 1, 3).contiguous()
        else:
            raise ValueError(f"Input tensor rank should be one of [4, 5], but is: {len(tensor.shape)}")
        new_shape = tensor.size()[:-2] + (num_attention_heads * attn_head_size,)
        return tensor.view(new_shape)

    def _attn(
        self,
        query,
        key,
        value,
        attention_mask=None,
        head_mask=None,
    ):
        # compute causal mask from causal mask buffer
        query_length, key_length = query.size(-2), key.size(-2)
        causal_mask = self.bias[:, :, key_length - query_length : key_length, :key_length]

        # Keep the attention weights computation in fp32 to avoid overflow issues
        query = query.to(torch.float32)
        key = key.to(torch.float32)

        attn_weights = torch.matmul(query, key.transpose(-1, -2))

        mask_value = torch.finfo(attn_weights.dtype).min
        # Need to be a tensor, otherwise we get error: `RuntimeError: expected scalar type float but found double`.
        # Need to be on the same device, otherwise `RuntimeError: ..., x and y to be on the same device`
        mask_value = torch.tensor(mask_value, dtype=attn_weights.dtype).to(attn_weights.device)
        attn_weights = torch.where(causal_mask, attn_weights, mask_value)

        attn_weights = attn_weights / self.scale_attn

        if attention_mask is not None:
            # Apply the attention mask
            attn_weights = attn_weights + attention_mask

        attn_weights = nn.functional.softmax(attn_weights, dim=-1)
        attn_weights = attn_weights.to(value.dtype)
        attn_weights = self.attn_dropout(attn_weights)

        # Mask heads if we want to
        if head_mask is not None:
            attn_weights = attn_weights * head_mask

        attn_output = torch.matmul(attn_weights, value)

        return attn_output, attn_weights

    def forward(
        self,
        hidden_states: Optional[torch.FloatTensor],
        attention_mask: Optional[torch.FloatTensor] = None,
        layer_past: Optional[Tuple[torch.Tensor]] = None,
        head_mask: Optional[torch.FloatTensor] = None,
        use_cache: Optional[bool] = False,
        output_attentions: Optional[bool] = False,
    ) -> Union[
        Tuple[torch.Tensor, Tuple[torch.Tensor]],
        Optional[Tuple[torch.Tensor, Tuple[torch.Tensor], Tuple[torch.Tensor, ...]]],
    ]:
        query = self.q_proj(hidden_states)
        key = self.k_proj(hidden_states)
        value = self.v_proj(hidden_states)

        query = self._split_heads(query, self.num_attention_heads, self.head_dim, True)
        key = self._split_heads(key, self.num_attention_heads, self.head_dim, True)
        value = self._split_heads(value, self.num_attention_heads, self.head_dim, False)

        seq_len = key.shape[1]
        offset = 0

        if layer_past is not None:
            offset = layer_past[0].shape[-2]
            seq_len += offset

        if self.rotary_dim is not None:
            k_rot = key[:, :, :, : self.rotary_dim]
            k_pass = key[:, :, :, self.rotary_dim :]

            q_rot = query[:, :, :, : self.rotary_dim]
            q_pass = query[:, :, :, self.rotary_dim :]

            sincos = fixed_pos_embedding(k_rot, 1, seq_len=seq_len)
            k_rot = apply_rotary_pos_emb(k_rot, sincos, offset=offset)
            q_rot = apply_rotary_pos_emb(q_rot, sincos, offset=offset)

            key = torch.cat([k_rot, k_pass], dim=-1)
            query = torch.cat([q_rot, q_pass], dim=-1)
        else:
            sincos = fixed_pos_embedding(key, 1, seq_len=seq_len)
            key = apply_rotary_pos_emb(key, sincos, offset=offset)
            query = apply_rotary_pos_emb(query, sincos, offset=offset)

        key = key.permute(0, 2, 1, 3)
        query = query.permute(0, 2, 1, 3)

        if layer_past is not None:
            past_key = layer_past[0]
            past_value = layer_past[1]
            key = torch.cat((past_key, key), dim=-2)
            value = torch.cat((past_value, value), dim=-2)

        if use_cache is True:
            present = (key, value)
        else:
            present = None

        # compute self-attention: V x Softmax(QK^T)
        attn_output, attn_weights = self._attn(query, key, value, attention_mask, head_mask)

        attn_output = self._merge_heads(attn_output, self.num_attention_heads, self.head_dim)
        attn_output = self.out_proj(attn_output)
        attn_output = self.resid_dropout(attn_output)

        outputs = (attn_output, present)
        if output_attentions:
            outputs += (attn_weights,)

        return outputs  # a, present, (attentions)


class GPTJMLP(nn.Module):
    def __init__(self, intermediate_size, config):  # in MLP: intermediate_size= 4 * embed_dim
        super().__init__()
        embed_dim = config.n_embd

        self.fc_in = nn.Linear(embed_dim, intermediate_size)
        self.fc_out = nn.Linear(intermediate_size, embed_dim)

        self.act = ACT2FN[config.activation_function]
        self.dropout = nn.Dropout(config.resid_pdrop)

    def forward(self, hidden_states: Optional[torch.FloatTensor]) -> torch.FloatTensor:
        hidden_states = self.fc_in(hidden_states)
        hidden_states = self.act(hidden_states)
        hidden_states = self.fc_out(hidden_states)
        hidden_states = self.dropout(hidden_states)
        return hidden_states


class GPTJBlock(nn.Module):
    def __init__(self, config):
        super().__init__()
        inner_dim = config.n_inner if config.n_inner is not None else 4 * config.n_embd
        self.ln_1 = nn.LayerNorm(config.n_embd, eps=config.layer_norm_epsilon)
        self.attn = GPTJAttention(config)
        self.mlp = GPTJMLP(inner_dim, config)

    def forward(
        self,
        hidden_states: Optional[torch.FloatTensor],
        layer_past: Optional[Tuple[torch.Tensor]] = None,
        attention_mask: Optional[torch.FloatTensor] = None,
        head_mask: Optional[torch.FloatTensor] = None,
        use_cache: Optional[bool] = False,
        output_attentions: Optional[bool] = False,
    ) -> Union[Tuple[torch.Tensor], Optional[Tuple[torch.Tensor, Tuple[torch.FloatTensor, ...]]]]:
        residual = hidden_states
        hidden_states = self.ln_1(hidden_states)
        attn_outputs = self.attn(
            hidden_states,
            layer_past=layer_past,
            attention_mask=attention_mask,
            head_mask=head_mask,
            use_cache=use_cache,
            output_attentions=output_attentions,
        )
        attn_output = attn_outputs[0]  # output_attn: a, present, (attentions)
        outputs = attn_outputs[1:]

        feed_forward_hidden_states = self.mlp(hidden_states)
        hidden_states = attn_output + feed_forward_hidden_states + residual

        if use_cache:
            outputs = (hidden_states,) + outputs
        else:
            outputs = (hidden_states,) + outputs[1:]

        return outputs  # hidden_states, present, (attentions)


class GPTJPreTrainedModel(PreTrainedModel):
    """
    An abstract class to handle weights initialization and a simple interface for downloading and loading pretrained
    models.
    """

    config_class = GPTJConfig
    base_model_prefix = "transformer"
    is_parallelizable = True
    supports_gradient_checkpointing = True
    _no_split_modules = ["GPTJBlock"]

    def __init__(self, *inputs, **kwargs):
        super().__init__(*inputs, **kwargs)

    def _init_weights(self, module):
        """Initialize the weights."""
        if isinstance(module, (nn.Linear,)):
            # Slightly different from Mesh Transformer JAX which uses truncated_normal for initialization
            # cf https://github.com/pytorch/pytorch/pull/5617
            module.weight.data.normal_(mean=0.0, std=self.config.initializer_range)
            if module.bias is not None:
                module.bias.data.zero_()
        elif isinstance(module, nn.Embedding):
            module.weight.data.normal_(mean=0.0, std=self.config.initializer_range)
            if module.padding_idx is not None:
                module.weight.data[module.padding_idx].zero_()
        elif isinstance(module, nn.LayerNorm):
            module.bias.data.zero_()
            module.weight.data.fill_(1.0)

    def _set_gradient_checkpointing(self, module, value=False):
        if isinstance(module, GPTJModel):
            module.gradient_checkpointing = value


GPTJ_START_DOCSTRING = r"""
    This model is a PyTorch [torch.nn.Module](https://pytorch.org/docs/stable/nn.html#torch.nn.Module) sub-class. Use
    it as a regular PyTorch Module and refer to the PyTorch documentation for all matter related to general usage and
    behavior.

    Parameters:
        config ([`GPTJConfig`]): Model configuration class with all the parameters of the model.
            Initializing with a config file does not load the weights associated with the model, only the
            configuration. Check out the [`~PreTrainedModel.from_pretrained`] method to load the model weights.
"""

GPTJ_INPUTS_DOCSTRING = r"""
    Args:
        input_ids (`torch.LongTensor` of shape `({0})`):
            Indices of input sequence tokens in the vocabulary.

            Indices can be obtained using [`AutoTokenizer`]. See [`PreTrainedTokenizer.encode`] and
            [`PreTrainedTokenizer.__call__`] for details.

            [What are input IDs?](../glossary#input-ids)
        attention_mask (`torch.FloatTensor` of shape `({0})`, *optional*):
            Mask to avoid performing attention on padding token indices. Mask values selected in `[0, 1]`:

            - 1 for tokens that are **not masked**,
            - 0 for tokens that are **masked**.

            [What are attention masks?](../glossary#attention-mask)
        token_type_ids (`torch.LongTensor` of shape `({0})`, *optional*):
            Segment token indices to indicate first and second portions of the inputs. Indices are selected in `[0,
            1]`:

            - 0 corresponds to a *sentence A* token,
            - 1 corresponds to a *sentence B* token.

            [What are token type IDs?](../glossary#token-type-ids)
        position_ids (`torch.LongTensor` of shape `({0})`, *optional*):
            Indices of positions of each input sequence tokens in the position embeddings. Selected in the range `[0,
            config.n_positions - 1]`.

            [What are position IDs?](../glossary#position-ids)
        head_mask (`torch.FloatTensor` of shape `(num_attention_heads,)` or `(n_layer, num_attention_heads)`, *optional*):
            Mask to nullify selected heads of the self-attention modules. Mask values selected in `[0, 1]`:

            - 1 indicates the head is **not masked**,
            - 0 indicates the head is **masked**.

        inputs_embeds (`torch.FloatTensor` of shape `({0}, hidden_dim)`, *optional*):
            Optionally, instead of passing `input_ids` you can choose to directly pass an embedded representation. This
            is useful if you want more control over how to convert *input_ids* indices into associated vectors than the
            model's internal embedding lookup matrix.
        output_attentions (`bool`, *optional*):
            Whether or not to return the attentions tensors of all attention layers. See `attentions` under returned
            tensors for more detail.
        output_hidden_states (`bool`, *optional*):
            Whether or not to return the hidden states of all layers. See `hidden_states` under returned tensors for
            more detail.
        return_dict (`bool`, *optional*):
            Whether or not to return a [`~utils.ModelOutput`] instead of a plain tuple.
"""

PARALLELIZE_DOCSTRING = r"""
    This is an experimental feature and is a subject to change at a moment's notice. Uses a device map to distribute
    attention modules of the model across several devices. If no device map is given, it will evenly distribute blocks
    across all devices.

    Args:
        device_map (`Dict[int, list]`, optional, defaults to None):
            A dictionary that maps attention modules to devices. Note that the embedding module and LMHead are always
            automatically mapped to the first device (for esoteric reasons). That means that the first device should
            have fewer attention modules mapped to it than other devices. For reference, the GPT-J models have the
            following number of attention modules:

                - gpt-j-6B: 28

    Example:

    ```python
    # Here is an example of a device map on a machine with 4 GPUs using gpt-j-6B, which has a total of 28 attention modules:
    model = GPTJForCausalLM.from_pretrained("EleutherAI/gpt-j-6B")
    device_map = {
        0: [0, 1, 2, 3, 4, 5, 6],
        1: [7, 8, 9, 10, 11, 12, 13],
        2: [14, 15, 16, 17, 18, 19, 20],
        3: [21, 22, 23, 24, 25, 26, 27],
    }
    model.parallelize(device_map)
    ```
"""

DEPARALLELIZE_DOCSTRING = r"""
    Moves the model to CPU from a model parallel state.

    Example:

    ```python
    # On a 4 GPU machine with gpt-j-6B:
    model = GPTJForCausalLM.from_pretrained("EleutherAI/gpt-j-6B")
    device_map = {
        0: [0, 1, 2, 3, 4, 5, 6],
        1: [7, 8, 9, 10, 11, 12, 13],
        2: [14, 15, 16, 17, 18, 19, 20],
        3: [21, 22, 23, 24, 25, 26, 27],
    }
    model.parallelize(device_map)  # Splits the model across several devices
    model.deparallelize()  # Put the model back on cpu and cleans memory by calling torch.cuda.empty_cache()
    ```
"""


@add_start_docstrings(
    "The bare GPT-J Model transformer outputting raw hidden-states without any specific head on top.",
    GPTJ_START_DOCSTRING,
)
class GPTJModel(GPTJPreTrainedModel):
    def __init__(self, config):
        super().__init__(config)

        self.embed_dim = config.n_embd
        self.vocab_size = config.vocab_size
        self.wte = nn.Embedding(config.vocab_size, self.embed_dim)
        self.drop = nn.Dropout(config.embd_pdrop)
        self.h = nn.ModuleList([GPTJBlock(config) for _ in range(config.n_layer)])
        self.ln_f = nn.LayerNorm(self.embed_dim, eps=config.layer_norm_epsilon)

        # Model parallel
        self.model_parallel = False
        self.device_map = None
        self.gradient_checkpointing = False

        # Initialize weights and apply final processing
        self.post_init()

    @add_start_docstrings(PARALLELIZE_DOCSTRING)
    def parallelize(self, device_map=None):
        warnings.warn(
            "`GPTJModel.parallelize` is deprecated and will be removed in v5 of Transformers, you should load your"
            " model with `device_map='balanced'` in the call to `from_pretrained`. You can also provide your own"
            " `device_map` but it needs to be a dictionary module_name to device, so for instance {'h.0': 0, 'h.1': 1,"
            " ...}",
            FutureWarning,
        )
        # Check validity of device_map
        self.device_map = (
            get_device_map(len(self.h), range(torch.cuda.device_count())) if device_map is None else device_map
        )
        assert_device_map(self.device_map, len(self.h))
        self.model_parallel = True
        self.first_device = "cpu" if "cpu" in self.device_map.keys() else "cuda:" + str(min(self.device_map.keys()))
        self.last_device = "cuda:" + str(max(self.device_map.keys()))
        self.wte = self.wte.to(self.first_device)
        # Load onto devices
        for k, v in self.device_map.items():
            for block in v:
                cuda_device = "cuda:" + str(k)
                self.h[block] = self.h[block].to(cuda_device)
        # ln_f to last
        self.ln_f = self.ln_f.to(self.last_device)

    @add_start_docstrings(DEPARALLELIZE_DOCSTRING)
    def deparallelize(self):
        warnings.warn(
            "Like `parallelize`, `deparallelize` is deprecated and will be removed in v5 of Transformers.",
            FutureWarning,
        )
        self.model_parallel = False
        self.device_map = None
        self.first_device = "cpu"
        self.last_device = "cpu"
        self.wte = self.wte.to("cpu")
        for index in range(len(self.h)):
            self.h[index] = self.h[index].to("cpu")
        self.ln_f = self.ln_f.to("cpu")
        torch.cuda.empty_cache()

    def get_input_embeddings(self):
        return self.wte

    def set_input_embeddings(self, new_embeddings):
        self.wte = new_embeddings

    @add_start_docstrings_to_model_forward(GPTJ_INPUTS_DOCSTRING.format("batch_size, sequence_length"))
    @add_code_sample_docstrings(
        checkpoint=_CHECKPOINT_FOR_DOC,
        output_type=BaseModelOutputWithPast,
        config_class=_CONFIG_FOR_DOC,
        real_checkpoint=_REAL_CHECKPOINT_FOR_DOC,
    )
    def forward(
        self,
        input_ids: Optional[torch.LongTensor] = None,
        past_key_values: Optional[Tuple[Tuple[torch.Tensor]]] = None,
        attention_mask: Optional[torch.FloatTensor] = None,
        token_type_ids: Optional[torch.LongTensor] = None,
        position_ids: Optional[torch.LongTensor] = None,
        head_mask: Optional[torch.FloatTensor] = None,
        inputs_embeds: Optional[torch.FloatTensor] = None,
        use_cache: Optional[bool] = None,
        output_attentions: Optional[bool] = None,
        output_hidden_states: Optional[bool] = None,
        return_dict: Optional[bool] = None,
    ) -> Union[Tuple, BaseModelOutputWithPast]:
        output_attentions = output_attentions if output_attentions is not None else self.config.output_attentions
        output_hidden_states = (
            output_hidden_states if output_hidden_states is not None else self.config.output_hidden_states
        )
        use_cache = use_cache if use_cache is not None else self.config.use_cache
        return_dict = return_dict if return_dict is not None else self.config.use_return_dict

        if input_ids is not None and inputs_embeds is not None:
            raise ValueError("You cannot specify both input_ids and inputs_embeds at the same time")
        elif input_ids is not None:
            input_shape = input_ids.size()
            input_ids = input_ids.view(-1, input_shape[-1])
            batch_size = input_ids.shape[0]
        elif inputs_embeds is not None:
            input_shape = inputs_embeds.size()[:-1]
            batch_size = inputs_embeds.shape[0]
        else:
            raise ValueError("You have to specify either input_ids or inputs_embeds")

        device = input_ids.device if input_ids is not None else inputs_embeds.device

        if token_type_ids is not None:
            token_type_ids = token_type_ids.view(-1, input_shape[-1])

        if position_ids is not None:
            position_ids = position_ids.view(-1, input_shape[-1])

        if past_key_values is None:
            past_length = 0
            past_key_values = tuple([None] * len(self.h))
        else:
            past_length = past_key_values[0][0].size(-2)

        if position_ids is None:
            position_ids = torch.arange(past_length, input_shape[-1] + past_length, dtype=torch.long, device=device)
            position_ids = position_ids.unsqueeze(0).view(-1, input_shape[-1])

        # Attention mask.
        if attention_mask is not None:
            if batch_size <= 0:
                raise ValueError("batch_size has to be defined and > 0")
            attention_mask = attention_mask.view(batch_size, -1)
            # We create a 3D attention mask from a 2D tensor mask.
            # Sizes are [batch_size, 1, 1, to_seq_length]
            # So we can broadcast to [batch_size, num_heads, from_seq_length, to_seq_length]
            # this attention mask is more simple than the triangular masking of causal attention
            # used in OpenAI GPT, we just need to prepare the broadcast dimension here.
            attention_mask = attention_mask[:, None, None, :]

            # Since attention_mask is 1.0 for positions we want to attend and 0.0 for
            # masked positions, this operation will create a tensor which is 0.0 for
            # positions we want to attend and the dtype's smallest value for masked positions.
            # Since we are adding it to the raw scores before the softmax, this is
            # effectively the same as removing these entirely.
            attention_mask = attention_mask.to(dtype=self.dtype)  # fp16 compatibility
            attention_mask = (1.0 - attention_mask) * torch.finfo(self.dtype).min

        # Prepare head mask if needed
        # 1.0 in head_mask indicate we keep the head
        # attention_probs has shape bsz x num_attention_heads x N x N
        # head_mask has shape n_layer x batch x num_attention_heads x N x N
        head_mask = self.get_head_mask(head_mask, self.config.n_layer)

        if inputs_embeds is None:
            inputs_embeds = self.wte(input_ids)

        hidden_states = inputs_embeds

        if token_type_ids is not None:
            token_type_embeds = self.wte(token_type_ids)
            hidden_states = hidden_states + token_type_embeds

        hidden_states = self.drop(hidden_states)

        output_shape = input_shape + (hidden_states.size(-1),)

        if self.gradient_checkpointing and self.training:
            if use_cache:
                logger.warning_once(
                    "`use_cache=True` is incompatible with gradient checkpointing. Setting `use_cache=False`..."
                )
                use_cache = False

        presents = () if use_cache else None
        all_self_attentions = () if output_attentions else None
        all_hidden_states = () if output_hidden_states else None
        for i, (block, layer_past) in enumerate(zip(self.h, past_key_values)):
            # Model parallel
            if self.model_parallel:
                torch.cuda.set_device(hidden_states.device)
                # Ensure layer_past is on same device as hidden_states (might not be correct)
                if layer_past is not None:
                    layer_past = tuple(past_state.to(hidden_states.device) for past_state in layer_past)
                # Ensure that attention_mask is always on the same device as hidden_states
                if attention_mask is not None:
                    attention_mask = attention_mask.to(hidden_states.device)
                if isinstance(head_mask, torch.Tensor):
                    head_mask = head_mask.to(hidden_states.device)
            if output_hidden_states:
                all_hidden_states = all_hidden_states + (hidden_states,)

            if self.gradient_checkpointing and self.training:
<<<<<<< HEAD
=======
                if use_cache:
                    logger.warning_once(
                        "`use_cache=True` is incompatible with gradient checkpointing. Setting `use_cache=False`..."
                    )
                    use_cache = False
>>>>>>> b8de7e44

                def create_custom_forward(module):
                    def custom_forward(*inputs):
                        # None for past_key_value
                        return module(*inputs, use_cache, output_attentions)

                    return custom_forward

                outputs = torch.utils.checkpoint.checkpoint(
                    create_custom_forward(block),
                    hidden_states,
                    None,
                    attention_mask,
                    head_mask[i],
                )
            else:
                outputs = block(
                    hidden_states,
                    layer_past=layer_past,
                    attention_mask=attention_mask,
                    head_mask=head_mask[i],
                    use_cache=use_cache,
                    output_attentions=output_attentions,
                )

            hidden_states = outputs[0]
            if use_cache is True:
                presents = presents + (outputs[1],)

            if output_attentions:
                all_self_attentions = all_self_attentions + (outputs[2 if use_cache else 1],)

            # Model Parallel: If it's the last layer for that device, put things on the next device
            if self.model_parallel:
                for k, v in self.device_map.items():
                    if i == v[-1] and "cuda:" + str(k) != self.last_device:
                        hidden_states = hidden_states.to("cuda:" + str(k + 1))

        hidden_states = self.ln_f(hidden_states)

        hidden_states = hidden_states.view(output_shape)
        # Add last hidden state
        if output_hidden_states:
            all_hidden_states = all_hidden_states + (hidden_states,)

        if not return_dict:
            return tuple(v for v in [hidden_states, presents, all_hidden_states, all_self_attentions] if v is not None)

        return BaseModelOutputWithPast(
            last_hidden_state=hidden_states,
            past_key_values=presents,
            hidden_states=all_hidden_states,
            attentions=all_self_attentions,
        )


@add_start_docstrings(
    """
    The GPT-J Model transformer with a language modeling head on top.
    """,
    GPTJ_START_DOCSTRING,
)
class GPTJForCausalLM(GPTJPreTrainedModel):
    _keys_to_ignore_on_load_missing = [r"h\.\d+\.attn\.masked_bias", r"h\.\d+\.attn\.bias"]

    def __init__(self, config):
        super().__init__(config)
        self.transformer = GPTJModel(config)
        self.lm_head = nn.Linear(config.n_embd, config.vocab_size)

        # Model parallel
        self.model_parallel = False
        self.device_map = None

        # Initialize weights and apply final processing
        self.post_init()

    @add_start_docstrings(PARALLELIZE_DOCSTRING)
    def parallelize(self, device_map=None):
        warnings.warn(
            "`GPTJForCausalLM.parallelize` is deprecated and will be removed in v5 of Transformers, you should load"
            " your model with `device_map='balanced'` in the call to `from_pretrained`. You can also provide your own"
            " `device_map` but it needs to be a dictionary module_name to device, so for instance {'transformer.h.0':"
            " 0, 'transformer.h.1': 1, ...}",
            FutureWarning,
        )
        self.device_map = (
            get_device_map(len(self.transformer.h), range(torch.cuda.device_count()))
            if device_map is None
            else device_map
        )
        assert_device_map(self.device_map, len(self.transformer.h))
        self.transformer.parallelize(self.device_map)
        self.lm_head = self.lm_head.to(self.transformer.first_device)
        self.model_parallel = True

    @add_start_docstrings(DEPARALLELIZE_DOCSTRING)
    def deparallelize(self):
        warnings.warn(
            "Like `parallelize`, `deparallelize` is deprecated and will be removed in v5 of Transformers.",
            FutureWarning,
        )
        self.transformer.deparallelize()
        self.transformer = self.transformer.to("cpu")
        self.lm_head = self.lm_head.to("cpu")
        self.model_parallel = False
        torch.cuda.empty_cache()

    def get_output_embeddings(self):
        return self.lm_head

    def set_output_embeddings(self, new_embeddings):
        self.lm_head = new_embeddings

    def prepare_inputs_for_generation(self, input_ids, past_key_values=None, inputs_embeds=None, **kwargs):
        token_type_ids = kwargs.get("token_type_ids", None)
        # only last token for inputs_ids if past is defined in kwargs
        if past_key_values:
            input_ids = input_ids[:, -1].unsqueeze(-1)
            if token_type_ids is not None:
                token_type_ids = token_type_ids[:, -1].unsqueeze(-1)

        attention_mask = kwargs.get("attention_mask", None)
        position_ids = kwargs.get("position_ids", None)

        if attention_mask is not None and position_ids is None:
            # create position_ids on the fly for batch generation
            position_ids = attention_mask.long().cumsum(-1) - 1
            position_ids.masked_fill_(attention_mask == 0, 1)
            if past_key_values:
                position_ids = position_ids[:, -1].unsqueeze(-1)
        else:
            position_ids = None

        # if `inputs_embeds` are passed, we only want to use them in the 1st generation step
        if inputs_embeds is not None and past_key_values is None:
            model_inputs = {"inputs_embeds": inputs_embeds}
        else:
            model_inputs = {"input_ids": input_ids}

        model_inputs.update(
            {
                "past_key_values": past_key_values,
                "use_cache": kwargs.get("use_cache"),
                "position_ids": position_ids,
                "attention_mask": attention_mask,
                "token_type_ids": token_type_ids,
            }
        )

        return model_inputs

    @add_start_docstrings_to_model_forward(GPTJ_INPUTS_DOCSTRING.format("batch_size, sequence_length"))
    @add_code_sample_docstrings(
        checkpoint=_CHECKPOINT_FOR_DOC,
        output_type=CausalLMOutputWithPast,
        config_class=_CONFIG_FOR_DOC,
        real_checkpoint=_REAL_CHECKPOINT_FOR_DOC,
    )
    def forward(
        self,
        input_ids: Optional[torch.LongTensor] = None,
        past_key_values: Optional[Tuple[Tuple[torch.Tensor]]] = None,
        attention_mask: Optional[torch.FloatTensor] = None,
        token_type_ids: Optional[torch.LongTensor] = None,
        position_ids: Optional[torch.LongTensor] = None,
        head_mask: Optional[torch.FloatTensor] = None,
        inputs_embeds: Optional[torch.FloatTensor] = None,
        labels: Optional[torch.LongTensor] = None,
        use_cache: Optional[bool] = None,
        output_attentions: Optional[bool] = None,
        output_hidden_states: Optional[bool] = None,
        return_dict: Optional[bool] = None,
    ) -> Union[Tuple, CausalLMOutputWithPast]:
        r"""
        labels (`torch.LongTensor` of shape `(batch_size, sequence_length)`, *optional*):
            Labels for language modeling. Note that the labels **are shifted** inside the model, i.e. you can set
            `labels = input_ids` Indices are selected in `[-100, 0, ..., config.vocab_size]` All labels set to `-100`
            are ignored (masked), the loss is only computed for labels in `[0, ..., config.vocab_size]`
        """
        return_dict = return_dict if return_dict is not None else self.config.use_return_dict

        transformer_outputs = self.transformer(
            input_ids,
            past_key_values=past_key_values,
            attention_mask=attention_mask,
            token_type_ids=token_type_ids,
            position_ids=position_ids,
            head_mask=head_mask,
            inputs_embeds=inputs_embeds,
            use_cache=use_cache,
            output_attentions=output_attentions,
            output_hidden_states=output_hidden_states,
            return_dict=return_dict,
        )
        hidden_states = transformer_outputs[0]

        # Set device for model parallelism
        if self.model_parallel:
            torch.cuda.set_device(self.transformer.first_device)
            hidden_states = hidden_states.to(self.lm_head.weight.device)

        # make sure sampling in fp16 works correctly and
        # compute loss in fp32 to match with mesh-tf version
        # https://github.com/EleutherAI/gpt-neo/blob/89ce74164da2fb16179106f54e2269b5da8db333/models/gpt2/gpt2.py#L179
        lm_logits = self.lm_head(hidden_states).to(torch.float32)

        loss = None
        if labels is not None:
            # Shift so that tokens < n predict n
            shift_logits = lm_logits[..., :-1, :].contiguous()
            shift_labels = labels[..., 1:].contiguous()
            # Flatten the tokens
            loss_fct = CrossEntropyLoss()
            loss = loss_fct(shift_logits.view(-1, shift_logits.size(-1)), shift_labels.view(-1))

            loss = loss.to(hidden_states.dtype)

        if not return_dict:
            output = (lm_logits,) + transformer_outputs[1:]
            return ((loss,) + output) if loss is not None else output

        return CausalLMOutputWithPast(
            loss=loss,
            logits=lm_logits,
            past_key_values=transformer_outputs.past_key_values,
            hidden_states=transformer_outputs.hidden_states,
            attentions=transformer_outputs.attentions,
        )

    @staticmethod
    def _reorder_cache(
        past_key_values: Tuple[Tuple[torch.Tensor]], beam_idx: torch.Tensor
    ) -> Tuple[Tuple[torch.Tensor]]:
        """
        This function is used to re-order the `past_key_values` cache if [`~PretrainedModel.beam_search`] or
        [`~PretrainedModel.beam_sample`] is called. This is required to match `past_key_values` with the correct
        beam_idx at every generation step.
        """
        return tuple(
            tuple(past_state.index_select(0, beam_idx.to(past_state.device)) for past_state in layer_past)
            for layer_past in past_key_values
        )


@add_start_docstrings(
    """
    The GPT-J Model transformer with a sequence classification head on top (linear layer).

    [`GPTJForSequenceClassification`] uses the last token in order to do the classification, as other causal models
    (e.g. GPT, GPT-2, GPT-Neo) do.

    Since it does classification on the last token, it requires to know the position of the last token. If a
    `pad_token_id` is defined in the configuration, it finds the last token that is not a padding token in each row. If
    no `pad_token_id` is defined, it simply takes the last value in each row of the batch. Since it cannot guess the
    padding tokens when `inputs_embeds` are passed instead of `input_ids`, it does the same (take the last value in
    each row of the batch).
    """,
    GPTJ_START_DOCSTRING,
)
class GPTJForSequenceClassification(GPTJPreTrainedModel):
    _keys_to_ignore_on_load_missing = [r"h\.\d+\.attn\.masked_bias", r"h\.\d+\.attn\.bias", r"lm_head.weight"]

    def __init__(self, config):
        super().__init__(config)
        self.num_labels = config.num_labels
        self.transformer = GPTJModel(config)
        self.score = nn.Linear(config.n_embd, self.num_labels, bias=False)

        # Model parallel
        self.model_parallel = False
        self.device_map = None

        # Initialize weights and apply final processing
        self.post_init()

    @add_start_docstrings_to_model_forward(GPTJ_INPUTS_DOCSTRING.format("batch_size, sequence_length"))
    @add_code_sample_docstrings(
        checkpoint="ydshieh/tiny-random-gptj-for-sequence-classification",
        output_type=SequenceClassifierOutputWithPast,
        config_class=_CONFIG_FOR_DOC,
        real_checkpoint=_REAL_CHECKPOINT_FOR_DOC,
    )
    def forward(
        self,
        input_ids: Optional[torch.LongTensor] = None,
        past_key_values: Optional[Tuple[Tuple[torch.Tensor]]] = None,
        attention_mask: Optional[torch.FloatTensor] = None,
        token_type_ids: Optional[torch.LongTensor] = None,
        position_ids: Optional[torch.LongTensor] = None,
        head_mask: Optional[torch.FloatTensor] = None,
        inputs_embeds: Optional[torch.FloatTensor] = None,
        labels: Optional[torch.LongTensor] = None,
        use_cache: Optional[bool] = None,
        output_attentions: Optional[bool] = None,
        output_hidden_states: Optional[bool] = None,
        return_dict: Optional[bool] = None,
    ) -> Union[Tuple, SequenceClassifierOutputWithPast]:
        r"""
        labels (`torch.LongTensor` of shape `(batch_size,)`, *optional*):
            Labels for computing the sequence classification/regression loss. Indices should be in `[0, ...,
            config.num_labels - 1]`. If `config.num_labels == 1` a regression loss is computed (Mean-Square loss), If
            `config.num_labels > 1` a classification loss is computed (Cross-Entropy).
        """
        return_dict = return_dict if return_dict is not None else self.config.use_return_dict

        transformer_outputs = self.transformer(
            input_ids,
            past_key_values=past_key_values,
            attention_mask=attention_mask,
            token_type_ids=token_type_ids,
            position_ids=position_ids,
            head_mask=head_mask,
            inputs_embeds=inputs_embeds,
            use_cache=use_cache,
            output_attentions=output_attentions,
            output_hidden_states=output_hidden_states,
            return_dict=return_dict,
        )
        hidden_states = transformer_outputs[0]
        logits = self.score(hidden_states)

        if input_ids is not None:
            batch_size = input_ids.shape[0]
        else:
            batch_size = inputs_embeds.shape[0]

        if self.config.pad_token_id is None and batch_size != 1:
            raise ValueError("Cannot handle batch sizes > 1 if no padding token is defined.")
        if self.config.pad_token_id is None:
            sequence_lengths = -1
        else:
            if input_ids is not None:
                sequence_lengths = (torch.ne(input_ids, self.config.pad_token_id).sum(-1) - 1).to(logits.device)
            else:
                sequence_lengths = -1
                logger.warning(
                    f"{self.__class__.__name__} will not detect padding tokens in `inputs_embeds`. Results may be "
                    "unexpected if using padding tokens in conjunction with `inputs_embeds.`"
                )

        pooled_logits = logits[torch.arange(batch_size, device=logits.device), sequence_lengths]

        loss = None
        if labels is not None:
            if self.config.problem_type is None:
                if self.num_labels == 1:
                    self.config.problem_type = "regression"
                elif self.num_labels > 1 and (labels.dtype == torch.long or labels.dtype == torch.int):
                    self.config.problem_type = "single_label_classification"
                else:
                    self.config.problem_type = "multi_label_classification"

            if self.config.problem_type == "regression":
                loss_fct = MSELoss()
                if self.num_labels == 1:
                    loss = loss_fct(pooled_logits.squeeze(), labels.squeeze())
                else:
                    loss = loss_fct(pooled_logits, labels)
            elif self.config.problem_type == "single_label_classification":
                loss_fct = CrossEntropyLoss()
                loss = loss_fct(pooled_logits.view(-1, self.num_labels), labels.view(-1))
            elif self.config.problem_type == "multi_label_classification":
                loss_fct = BCEWithLogitsLoss()
                loss = loss_fct(pooled_logits, labels)
        if not return_dict:
            output = (pooled_logits,) + transformer_outputs[1:]
            return ((loss,) + output) if loss is not None else output

        return SequenceClassifierOutputWithPast(
            loss=loss,
            logits=pooled_logits,
            past_key_values=transformer_outputs.past_key_values,
            hidden_states=transformer_outputs.hidden_states,
            attentions=transformer_outputs.attentions,
        )


@add_start_docstrings(
    """
    The GPT-J Model transformer with a span classification head on top for extractive question-answering tasks like
    SQuAD (a linear layers on top of the hidden-states output to compute `span start logits` and `span end logits`).
    """,
    GPTJ_START_DOCSTRING,
)
class GPTJForQuestionAnswering(GPTJPreTrainedModel):
    _keys_to_ignore_on_load_missing = [r"h\.\d+\.attn\.masked_bias", r"h\.\d+\.attn\.bias", r"lm_head.weight"]

    def __init__(self, config):
        super().__init__(config)
        self.num_labels = config.num_labels
        self.transformer = GPTJModel(config)
        self.qa_outputs = nn.Linear(config.hidden_size, config.num_labels)

        # Model parallel
        self.model_parallel = False
        self.device_map = None

        # Initialize weights and apply final processing
        self.post_init()

    @add_start_docstrings_to_model_forward(GPTJ_INPUTS_DOCSTRING.format("batch_size, sequence_length"))
    @add_code_sample_docstrings(
        checkpoint=_CHECKPOINT_FOR_DOC,
        output_type=QuestionAnsweringModelOutput,
        config_class=_CONFIG_FOR_DOC,
        real_checkpoint=_REAL_CHECKPOINT_FOR_DOC,
    )
    def forward(
        self,
        input_ids: Optional[torch.LongTensor] = None,
        attention_mask: Optional[torch.FloatTensor] = None,
        token_type_ids: Optional[torch.LongTensor] = None,
        position_ids: Optional[torch.LongTensor] = None,
        head_mask: Optional[torch.FloatTensor] = None,
        inputs_embeds: Optional[torch.FloatTensor] = None,
        start_positions: Optional[torch.LongTensor] = None,
        end_positions: Optional[torch.LongTensor] = None,
        output_attentions: Optional[bool] = None,
        output_hidden_states: Optional[bool] = None,
        return_dict: Optional[bool] = None,
    ) -> Union[Tuple, QuestionAnsweringModelOutput]:
        r"""
        start_positions (`torch.LongTensor` of shape `(batch_size,)`, *optional*):
            Labels for position (index) of the start of the labelled span for computing the token classification loss.
            Positions are clamped to the length of the sequence (`sequence_length`). Position outside of the sequence
            are not taken into account for computing the loss.
        end_positions (`torch.LongTensor` of shape `(batch_size,)`, *optional*):
            Labels for position (index) of the end of the labelled span for computing the token classification loss.
            Positions are clamped to the length of the sequence (`sequence_length`). Position outside of the sequence
            are not taken into account for computing the loss.
        """
        return_dict = return_dict if return_dict is not None else self.config.use_return_dict

        outputs = self.transformer(
            input_ids,
            attention_mask=attention_mask,
            token_type_ids=token_type_ids,
            position_ids=position_ids,
            head_mask=head_mask,
            inputs_embeds=inputs_embeds,
            output_attentions=output_attentions,
            output_hidden_states=output_hidden_states,
            return_dict=return_dict,
        )

        sequence_output = outputs[0]

        logits = self.qa_outputs(sequence_output)
        start_logits, end_logits = logits.split(1, dim=-1)
        start_logits = start_logits.squeeze(-1).contiguous()
        end_logits = end_logits.squeeze(-1).contiguous()

        total_loss = None
        if start_positions is not None and end_positions is not None:
            # If we are on multi-GPU, split add a dimension
            if len(start_positions.size()) > 1:
                start_positions = start_positions.squeeze(-1)
            if len(end_positions.size()) > 1:
                end_positions = end_positions.squeeze(-1)
            # sometimes the start/end positions are outside our model inputs, we ignore these terms
            ignored_index = start_logits.size(1)
            start_positions = start_positions.clamp(0, ignored_index)
            end_positions = end_positions.clamp(0, ignored_index)

            loss_fct = CrossEntropyLoss(ignore_index=ignored_index)
            start_loss = loss_fct(start_logits, start_positions)
            end_loss = loss_fct(end_logits, end_positions)
            total_loss = (start_loss + end_loss) / 2

        if not return_dict:
            output = (start_logits, end_logits) + outputs[2:]
            return ((total_loss,) + output) if total_loss is not None else output

        return QuestionAnsweringModelOutput(
            loss=total_loss,
            start_logits=start_logits,
            end_logits=end_logits,
            hidden_states=outputs.hidden_states,
            attentions=outputs.attentions,
        )<|MERGE_RESOLUTION|>--- conflicted
+++ resolved
@@ -659,14 +659,6 @@
                 all_hidden_states = all_hidden_states + (hidden_states,)
 
             if self.gradient_checkpointing and self.training:
-<<<<<<< HEAD
-=======
-                if use_cache:
-                    logger.warning_once(
-                        "`use_cache=True` is incompatible with gradient checkpointing. Setting `use_cache=False`..."
-                    )
-                    use_cache = False
->>>>>>> b8de7e44
 
                 def create_custom_forward(module):
                     def custom_forward(*inputs):
