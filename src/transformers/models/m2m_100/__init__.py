--- conflicted
+++ resolved
@@ -29,12 +29,9 @@
     pass
 else:
     _import_structure["modeling_m2m_100"] = [
-<<<<<<< HEAD
         "M2M_100_PRETRAINED_MODEL_ARCHIVE_LIST",
         "M2M100DecoderModel",
         "M2M100EncoderModel",
-=======
->>>>>>> f5f1e52f
         "M2M100ForConditionalGeneration",
         "M2M100Model",
         "M2M100PreTrainedModel",
@@ -52,12 +49,9 @@
         pass
     else:
         from .modeling_m2m_100 import (
-<<<<<<< HEAD
             M2M_100_PRETRAINED_MODEL_ARCHIVE_LIST,
             M2M100DecoderModel,
             M2M100EncoderModel,
-=======
->>>>>>> f5f1e52f
             M2M100ForConditionalGeneration,
             M2M100Model,
             M2M100PreTrainedModel,
