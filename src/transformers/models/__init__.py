# flake8: noqa
# There's no way to ignore "F401 '...' imported but unused" warnings in this
# module, but to preserve other warnings. So, don't check this module at all.

# Copyright 2020 The HuggingFace Team. All rights reserved.
#
# Licensed under the Apache License, Version 2.0 (the "License");
# you may not use this file except in compliance with the License.
# You may obtain a copy of the License at
#
#     http://www.apache.org/licenses/LICENSE-2.0
#
# Unless required by applicable law or agreed to in writing, software
# distributed under the License is distributed on an "AS IS" BASIS,
# WITHOUT WARRANTIES OR CONDITIONS OF ANY KIND, either express or implied.
# See the License for the specific language governing permissions and
# limitations under the License.

from . import (
    albert,
    audio_spectrogram_transformer,
    auto,
    bart,
    barthez,
    bartpho,
    beit,
    bert,
    bert_generation,
    bert_japanese,
    bertweet,
    big_bird,
    bigbird_pegasus,
<<<<<<< HEAD
    bit,
=======
    biogpt,
>>>>>>> 74fb524e
    blenderbot,
    blenderbot_small,
    bloom,
    bort,
    byt5,
    camembert,
    canine,
    chinese_clip,
    clip,
    clipseg,
    codegen,
    conditional_detr,
    convbert,
    convnext,
    cpm,
    ctrl,
    cvt,
    data2vec,
    deberta,
    deberta_v2,
    decision_transformer,
    deformable_detr,
    deit,
    detr,
    dialogpt,
    dinat,
    distilbert,
    dit,
    donut,
    dpr,
    dpt,
    electra,
    encoder_decoder,
    ernie,
    esm,
    flaubert,
    flava,
    fnet,
    fsmt,
    funnel,
    glpn,
    gpt2,
    gpt_neo,
    gpt_neox,
    gpt_neox_japanese,
    gptj,
    groupvit,
    herbert,
    hubert,
    ibert,
    imagegpt,
    jukebox,
    layoutlm,
    layoutlmv2,
    layoutlmv3,
    layoutxlm,
    led,
    levit,
    lilt,
    longformer,
    longt5,
    luke,
    lxmert,
    m2m_100,
    marian,
    markuplm,
    maskformer,
    mbart,
    mbart50,
    mctct,
    megatron_bert,
    megatron_gpt2,
    mluke,
    mmbt,
    mobilebert,
    mobilenet_v1,
    mobilenet_v2,
    mobilevit,
    mpnet,
    mt5,
    mvp,
    nat,
    nezha,
    nllb,
    nystromformer,
    openai,
    opt,
    owlvit,
    pegasus,
    pegasus_x,
    perceiver,
    phobert,
    plbart,
    poolformer,
    prophetnet,
    qdqbert,
    rag,
    realm,
    reformer,
    regnet,
    rembert,
    resnet,
    retribert,
    roberta,
    roc_bert,
    roformer,
    segformer,
    sew,
    sew_d,
    speech_encoder_decoder,
    speech_to_text,
    speech_to_text_2,
    splinter,
    squeezebert,
    swin,
    swinv2,
    switch_transformers,
    t5,
    table_transformer,
    tapas,
    tapex,
    time_series_transformer,
    timesformer,
    trajectory_transformer,
    transfo_xl,
    trocr,
    unispeech,
    unispeech_sat,
    van,
    videomae,
    vilt,
    vision_encoder_decoder,
    vision_text_dual_encoder,
    visual_bert,
    vit,
    vit_hybrid,
    vit_mae,
    vit_msn,
    wav2vec2,
    wav2vec2_conformer,
    wav2vec2_phoneme,
    wav2vec2_with_lm,
    wavlm,
    whisper,
    x_clip,
    xglm,
    xlm,
    xlm_prophetnet,
    xlm_roberta,
    xlm_roberta_xl,
    xlnet,
    yolos,
    yoso,
)<|MERGE_RESOLUTION|>--- conflicted
+++ resolved
@@ -30,11 +30,8 @@
     bertweet,
     big_bird,
     bigbird_pegasus,
-<<<<<<< HEAD
     bit,
-=======
     biogpt,
->>>>>>> 74fb524e
     blenderbot,
     blenderbot_small,
     bloom,
