# coding=utf-8
# Copyright 2021 The Google Flax Team Authors and The HuggingFace Inc. team.
#
# Licensed under the Apache License, Version 2.0 (the "License");
# you may not use this file except in compliance with the License.
# You may obtain a copy of the License at
#
#     http://www.apache.org/licenses/LICENSE-2.0
#
# Unless required by applicable law or agreed to in writing, software
# distributed under the License is distributed on an "AS IS" BASIS,
# WITHOUT WARRANTIES OR CONDITIONS OF ANY KIND, either express or implied.
# See the License for the specific language governing permissions and
# limitations under the License.

from typing import Callable, Optional, Tuple

import flax
import flax.linen as nn
import jax
import jax.numpy as jnp
import numpy as np
from flax.core.frozen_dict import FrozenDict, freeze, unfreeze
from flax.linen import combine_masks, make_causal_mask
from flax.linen import partitioning as nn_partitioning
from flax.linen.attention import dot_product_attention_weights
from flax.traverse_util import flatten_dict, unflatten_dict
from jax import lax

from ...modeling_flax_outputs import (
    FlaxBaseModelOutput,
    FlaxBaseModelOutputWithPastAndCrossAttentions,
    FlaxCausalLMOutputWithCrossAttentions,
    FlaxMaskedLMOutput,
    FlaxMultipleChoiceModelOutput,
    FlaxQuestionAnsweringModelOutput,
    FlaxSequenceClassifierOutput,
    FlaxTokenClassifierOutput,
)
from ...modeling_flax_utils import (
    ACT2FN,
    FlaxPreTrainedModel,
    append_call_sample_docstring,
    append_replace_return_docstrings,
    overwrite_call_docstring,
)
from ...utils import ModelOutput, add_start_docstrings, add_start_docstrings_to_model_forward, logging
from .configuration_electra import ElectraConfig


logger = logging.get_logger(__name__)

_CHECKPOINT_FOR_DOC = "google/electra-small-discriminator"
_CONFIG_FOR_DOC = "ElectraConfig"

remat = nn_partitioning.remat


@flax.struct.dataclass
class FlaxElectraForPreTrainingOutput(ModelOutput):
    """
    Output type of [`ElectraForPreTraining`].

    Args:
        logits (`jnp.ndarray` of shape `(batch_size, sequence_length, config.vocab_size)`):
            Prediction scores of the language modeling head (scores for each vocabulary token before SoftMax).
        hidden_states (`tuple(jnp.ndarray)`, *optional*, returned when `output_hidden_states=True` is passed or when `config.output_hidden_states=True`):
            Tuple of `jnp.ndarray` (one for the output of the embeddings + one for the output of each layer) of shape
            `(batch_size, sequence_length, hidden_size)`.

            Hidden-states of the model at the output of each layer plus the initial embedding outputs.
        attentions (`tuple(jnp.ndarray)`, *optional*, returned when `output_attentions=True` is passed or when `config.output_attentions=True`):
            Tuple of `jnp.ndarray` (one for each layer) of shape `(batch_size, num_heads, sequence_length,
            sequence_length)`.

            Attentions weights after the attention softmax, used to compute the weighted average in the self-attention
            heads.
    """

    logits: jnp.ndarray = None
    hidden_states: Optional[Tuple[jnp.ndarray]] = None
    attentions: Optional[Tuple[jnp.ndarray]] = None


ELECTRA_START_DOCSTRING = r"""

    This model inherits from [`FlaxPreTrainedModel`]. Check the superclass documentation for the generic methods the
    library implements for all its model (such as downloading, saving and converting weights from PyTorch models)

    This model is also a Flax Linen
    [flax.nn.Module](https://flax.readthedocs.io/en/latest/_autosummary/flax.nn.module.html) subclass. Use it as a
    regular Flax Module and refer to the Flax documentation for all matter related to general usage and behavior.

    Finally, this model supports inherent JAX features such as:

    - [Just-In-Time (JIT) compilation](https://jax.readthedocs.io/en/latest/jax.html#just-in-time-compilation-jit)
    - [Automatic Differentiation](https://jax.readthedocs.io/en/latest/jax.html#automatic-differentiation)
    - [Vectorization](https://jax.readthedocs.io/en/latest/jax.html#vectorization-vmap)
    - [Parallelization](https://jax.readthedocs.io/en/latest/jax.html#parallelization-pmap)

    Parameters:
        config ([`ElectraConfig`]): Model configuration class with all the parameters of the model.
            Initializing with a config file does not load the weights associated with the model, only the
            configuration. Check out the [`~PreTrainedModel.from_pretrained`] method to load the model weights.
"""

ELECTRA_INPUTS_DOCSTRING = r"""
    Args:
        input_ids (`numpy.ndarray` of shape `({0})`):
            Indices of input sequence tokens in the vocabulary.

            Indices can be obtained using [`AutoTokenizer`]. See [`PreTrainedTokenizer.encode`] and
            [`PreTrainedTokenizer.__call__`] for details.

            [What are input IDs?](../glossary#input-ids)
        attention_mask (`numpy.ndarray` of shape `({0})`, *optional*):
            Mask to avoid performing attention on padding token indices. Mask values selected in `[0, 1]`:

            - 1 for tokens that are **not masked**,
            - 0 for tokens that are **masked**.

            [What are attention masks?](../glossary#attention-mask)
        token_type_ids (`numpy.ndarray` of shape `({0})`, *optional*):
            Segment token indices to indicate first and second portions of the inputs. Indices are selected in `[0,
            1]`:

            - 0 corresponds to a *sentence A* token,
            - 1 corresponds to a *sentence B* token.

            [What are token type IDs?](../glossary#token-type-ids)
        position_ids (`numpy.ndarray` of shape `({0})`, *optional*):
            Indices of positions of each input sequence tokens in the position embeddings. Selected in the range `[0,
            config.max_position_embeddings - 1]`.
        head_mask (`numpy.ndarray` of shape `({0})`, `optional):
            Mask to nullify selected heads of the attention modules. Mask values selected in `[0, 1]`:

            - 1 indicates the head is **not masked**,
            - 0 indicates the head is **masked**.

        return_dict (`bool`, *optional*):
            Whether or not to return a [`~utils.ModelOutput`] instead of a plain tuple.

"""


class FlaxElectraEmbeddings(nn.Module):
    """Construct the embeddings from word, position and token_type embeddings."""

    config: ElectraConfig
    dtype: jnp.dtype = jnp.float32  # the dtype of the computation

    def setup(self):
        self.word_embeddings = nn.Embed(
            self.config.vocab_size,
            self.config.embedding_size,
            embedding_init=jax.nn.initializers.normal(stddev=self.config.initializer_range),
        )
        self.position_embeddings = nn.Embed(
            self.config.max_position_embeddings,
            self.config.embedding_size,
            embedding_init=jax.nn.initializers.normal(stddev=self.config.initializer_range),
        )
        self.token_type_embeddings = nn.Embed(
            self.config.type_vocab_size,
            self.config.embedding_size,
            embedding_init=jax.nn.initializers.normal(stddev=self.config.initializer_range),
        )
        self.LayerNorm = nn.LayerNorm(epsilon=self.config.layer_norm_eps, dtype=self.dtype)
        self.dropout = nn.Dropout(rate=self.config.hidden_dropout_prob)

    # Copied from transformers.models.bert.modeling_flax_bert.FlaxBertEmbeddings.__call__
    def __call__(self, input_ids, token_type_ids, position_ids, attention_mask, deterministic: bool = True):
        # Embed
        inputs_embeds = self.word_embeddings(input_ids.astype("i4"))
        position_embeds = self.position_embeddings(position_ids.astype("i4"))
        token_type_embeddings = self.token_type_embeddings(token_type_ids.astype("i4"))

        # Sum all embeddings
        hidden_states = inputs_embeds + token_type_embeddings + position_embeds

        # Layer Norm
        hidden_states = self.LayerNorm(hidden_states)
        hidden_states = self.dropout(hidden_states, deterministic=deterministic)
        return hidden_states


# Copied from transformers.models.bert.modeling_flax_bert.FlaxBertSelfAttention with Bert->Electra
class FlaxElectraSelfAttention(nn.Module):
    config: ElectraConfig
    causal: bool = False
    dtype: jnp.dtype = jnp.float32  # the dtype of the computation

    def setup(self):
        self.head_dim = self.config.hidden_size // self.config.num_attention_heads
        if self.config.hidden_size % self.config.num_attention_heads != 0:
            raise ValueError(
                "`config.hidden_size`: {self.config.hidden_size} has to be a multiple of `config.num_attention_heads` "
                "                   : {self.config.num_attention_heads}"
            )

        self.query = nn.Dense(
            self.config.hidden_size,
            dtype=self.dtype,
            kernel_init=jax.nn.initializers.normal(self.config.initializer_range),
        )
        self.key = nn.Dense(
            self.config.hidden_size,
            dtype=self.dtype,
            kernel_init=jax.nn.initializers.normal(self.config.initializer_range),
        )
        self.value = nn.Dense(
            self.config.hidden_size,
            dtype=self.dtype,
            kernel_init=jax.nn.initializers.normal(self.config.initializer_range),
        )

        if self.causal:
            self.causal_mask = make_causal_mask(
                jnp.ones((1, self.config.max_position_embeddings), dtype="bool"), dtype="bool"
            )

    def _split_heads(self, hidden_states):
        return hidden_states.reshape(hidden_states.shape[:2] + (self.config.num_attention_heads, self.head_dim))

    def _merge_heads(self, hidden_states):
        return hidden_states.reshape(hidden_states.shape[:2] + (self.config.hidden_size,))

    @nn.compact
    # Copied from transformers.models.bart.modeling_flax_bart.FlaxBartAttention._concatenate_to_cache
    def _concatenate_to_cache(self, key, value, query, attention_mask):
        """
        This function takes projected key, value states from a single input token and concatenates the states to cached
        states from previous steps. This function is slighly adapted from the official Flax repository:
        https://github.com/google/flax/blob/491ce18759622506588784b4fca0e4bf05f8c8cd/flax/linen/attention.py#L252
        """
        # detect if we're initializing by absence of existing cache data.
        is_initialized = self.has_variable("cache", "cached_key")
        cached_key = self.variable("cache", "cached_key", jnp.zeros, key.shape, key.dtype)
        cached_value = self.variable("cache", "cached_value", jnp.zeros, value.shape, value.dtype)
        cache_index = self.variable("cache", "cache_index", lambda: jnp.array(0, dtype=jnp.int32))

        if is_initialized:
            *batch_dims, max_length, num_heads, depth_per_head = cached_key.value.shape
            # update key, value caches with our new 1d spatial slices
            cur_index = cache_index.value
            indices = (0,) * len(batch_dims) + (cur_index, 0, 0)
            key = lax.dynamic_update_slice(cached_key.value, key, indices)
            value = lax.dynamic_update_slice(cached_value.value, value, indices)
            cached_key.value = key
            cached_value.value = value
            num_updated_cache_vectors = query.shape[1]
            cache_index.value = cache_index.value + num_updated_cache_vectors
            # causal mask for cached decoder self-attention: our single query position should only attend to those key positions that have already been generated and cached, not the remaining zero elements.
            pad_mask = jnp.broadcast_to(
                jnp.arange(max_length) < cur_index + num_updated_cache_vectors,
                tuple(batch_dims) + (1, num_updated_cache_vectors, max_length),
            )
            attention_mask = combine_masks(pad_mask, attention_mask)
        return key, value, attention_mask

    def __call__(
        self,
        hidden_states,
        attention_mask,
        layer_head_mask,
        key_value_states: Optional[jnp.array] = None,
        init_cache: bool = False,
        deterministic=True,
        output_attentions: bool = False,
    ):
        # if key_value_states are provided this layer is used as a cross-attention layer
        # for the decoder
        is_cross_attention = key_value_states is not None
        batch_size = hidden_states.shape[0]

        # get query proj
        query_states = self.query(hidden_states)
        # get key, value proj
        if is_cross_attention:
            # cross_attentions
            key_states = self.key(key_value_states)
            value_states = self.value(key_value_states)
        else:
            # self_attention
            key_states = self.key(hidden_states)
            value_states = self.value(hidden_states)

        query_states = self._split_heads(query_states)
        key_states = self._split_heads(key_states)
        value_states = self._split_heads(value_states)

        # handle cache prepare causal attention mask
        if self.causal:
            query_length, key_length = query_states.shape[1], key_states.shape[1]
            if self.has_variable("cache", "cached_key"):
                mask_shift = self.variables["cache"]["cache_index"]
                max_decoder_length = self.variables["cache"]["cached_key"].shape[1]
                causal_mask = lax.dynamic_slice(
                    self.causal_mask, (0, 0, mask_shift, 0), (1, 1, query_length, max_decoder_length)
                )
            else:
                causal_mask = self.causal_mask[:, :, :query_length, :key_length]
            causal_mask = jnp.broadcast_to(causal_mask, (batch_size,) + causal_mask.shape[1:])

        # combine masks if needed
        if attention_mask is not None and self.causal:
            attention_mask = jnp.broadcast_to(jnp.expand_dims(attention_mask, axis=(-3, -2)), causal_mask.shape)
            attention_mask = combine_masks(attention_mask, causal_mask)
        elif self.causal:
            attention_mask = causal_mask
        elif attention_mask is not None:
            attention_mask = jnp.expand_dims(attention_mask, axis=(-3, -2))

        # During fast autoregressive decoding, we feed one position at a time,
        # and cache the keys and values step by step.
        if self.causal and (self.has_variable("cache", "cached_key") or init_cache):
            key_states, value_states, attention_mask = self._concatenate_to_cache(
                key_states, value_states, query_states, attention_mask
            )

        # Convert the boolean attention mask to an attention bias.
        if attention_mask is not None:
            # attention mask in the form of attention bias
            attention_bias = lax.select(
                attention_mask > 0,
                jnp.full(attention_mask.shape, 0.0).astype(self.dtype),
                jnp.full(attention_mask.shape, jnp.finfo(self.dtype).min).astype(self.dtype),
            )
        else:
            attention_bias = None

        dropout_rng = None
        if not deterministic and self.config.attention_probs_dropout_prob > 0.0:
            dropout_rng = self.make_rng("dropout")

        attn_weights = dot_product_attention_weights(
            query_states,
            key_states,
            bias=attention_bias,
            dropout_rng=dropout_rng,
            dropout_rate=self.config.attention_probs_dropout_prob,
            broadcast_dropout=True,
            deterministic=deterministic,
            dtype=self.dtype,
            precision=None,
        )

        # Mask heads if we want to
        if layer_head_mask is not None:
            attn_weights = jnp.einsum("...hqk,h->...hqk", attn_weights, layer_head_mask)

        attn_output = jnp.einsum("...hqk,...khd->...qhd", attn_weights, value_states)
        attn_output = attn_output.reshape(attn_output.shape[:2] + (-1,))

        outputs = (attn_output, attn_weights) if output_attentions else (attn_output,)
        return outputs


# Copied from transformers.models.bert.modeling_flax_bert.FlaxBertSelfOutput with Bert->Electra
class FlaxElectraSelfOutput(nn.Module):
    config: ElectraConfig
    dtype: jnp.dtype = jnp.float32  # the dtype of the computation

    def setup(self):
        self.dense = nn.Dense(
            self.config.hidden_size,
            kernel_init=jax.nn.initializers.normal(self.config.initializer_range),
            dtype=self.dtype,
        )
        self.LayerNorm = nn.LayerNorm(epsilon=self.config.layer_norm_eps, dtype=self.dtype)
        self.dropout = nn.Dropout(rate=self.config.hidden_dropout_prob)

    def __call__(self, hidden_states, input_tensor, deterministic: bool = True):
        hidden_states = self.dense(hidden_states)
        hidden_states = self.dropout(hidden_states, deterministic=deterministic)
        hidden_states = self.LayerNorm(hidden_states + input_tensor)
        return hidden_states


# Copied from transformers.models.bert.modeling_flax_bert.FlaxBertAttention with Bert->Electra
class FlaxElectraAttention(nn.Module):
    config: ElectraConfig
    causal: bool = False
    dtype: jnp.dtype = jnp.float32

    def setup(self):
        self.self = FlaxElectraSelfAttention(self.config, causal=self.causal, dtype=self.dtype)
        self.output = FlaxElectraSelfOutput(self.config, dtype=self.dtype)

    def __call__(
        self,
        hidden_states,
        attention_mask,
        layer_head_mask,
        key_value_states=None,
        init_cache=False,
        deterministic=True,
        output_attentions: bool = False,
    ):
        # Attention mask comes in as attention_mask.shape == (*batch_sizes, kv_length)
        # FLAX expects: attention_mask.shape == (*batch_sizes, 1, 1, kv_length) such that it is broadcastable
        # with attn_weights.shape == (*batch_sizes, num_heads, q_length, kv_length)
        attn_outputs = self.self(
            hidden_states,
            attention_mask,
            layer_head_mask=layer_head_mask,
            key_value_states=key_value_states,
            init_cache=init_cache,
            deterministic=deterministic,
            output_attentions=output_attentions,
        )
        attn_output = attn_outputs[0]
        hidden_states = self.output(attn_output, hidden_states, deterministic=deterministic)

        outputs = (hidden_states,)

        if output_attentions:
            outputs += (attn_outputs[1],)

        return outputs


# Copied from transformers.models.bert.modeling_flax_bert.FlaxBertIntermediate with Bert->Electra
class FlaxElectraIntermediate(nn.Module):
    config: ElectraConfig
    dtype: jnp.dtype = jnp.float32  # the dtype of the computation

    def setup(self):
        self.dense = nn.Dense(
            self.config.intermediate_size,
            kernel_init=jax.nn.initializers.normal(self.config.initializer_range),
            dtype=self.dtype,
        )
        self.activation = ACT2FN[self.config.hidden_act]

    def __call__(self, hidden_states):
        hidden_states = self.dense(hidden_states)
        hidden_states = self.activation(hidden_states)
        return hidden_states


# Copied from transformers.models.bert.modeling_flax_bert.FlaxBertOutput with Bert->Electra
class FlaxElectraOutput(nn.Module):
    config: ElectraConfig
    dtype: jnp.dtype = jnp.float32  # the dtype of the computation

    def setup(self):
        self.dense = nn.Dense(
            self.config.hidden_size,
            kernel_init=jax.nn.initializers.normal(self.config.initializer_range),
            dtype=self.dtype,
        )
        self.dropout = nn.Dropout(rate=self.config.hidden_dropout_prob)
        self.LayerNorm = nn.LayerNorm(epsilon=self.config.layer_norm_eps, dtype=self.dtype)

    def __call__(self, hidden_states, attention_output, deterministic: bool = True):
        hidden_states = self.dense(hidden_states)
        hidden_states = self.dropout(hidden_states, deterministic=deterministic)
        hidden_states = self.LayerNorm(hidden_states + attention_output)
        return hidden_states


# Copied from transformers.models.bert.modeling_flax_bert.FlaxBertLayer with Bert->Electra
class FlaxElectraLayer(nn.Module):
    config: ElectraConfig
    dtype: jnp.dtype = jnp.float32  # the dtype of the computation

    def setup(self):
        self.attention = FlaxElectraAttention(self.config, causal=self.config.is_decoder, dtype=self.dtype)
        self.intermediate = FlaxElectraIntermediate(self.config, dtype=self.dtype)
        self.output = FlaxElectraOutput(self.config, dtype=self.dtype)
        if self.config.add_cross_attention:
            self.crossattention = FlaxElectraAttention(self.config, causal=False, dtype=self.dtype)

    def __call__(
        self,
        hidden_states,
        attention_mask,
        layer_head_mask,
        encoder_hidden_states: Optional[jnp.ndarray] = None,
        encoder_attention_mask: Optional[jnp.ndarray] = None,
        init_cache: bool = False,
        deterministic: bool = True,
        output_attentions: bool = False,
    ):
        # Self Attention
        attention_outputs = self.attention(
            hidden_states,
            attention_mask,
            layer_head_mask=layer_head_mask,
            init_cache=init_cache,
            deterministic=deterministic,
            output_attentions=output_attentions,
        )
        attention_output = attention_outputs[0]

        # Cross-Attention Block
        if encoder_hidden_states is not None:
            cross_attention_outputs = self.crossattention(
                attention_output,
                attention_mask=encoder_attention_mask,
                layer_head_mask=layer_head_mask,
                key_value_states=encoder_hidden_states,
                deterministic=deterministic,
                output_attentions=output_attentions,
            )
            attention_output = cross_attention_outputs[0]

        hidden_states = self.intermediate(attention_output)
        hidden_states = self.output(hidden_states, attention_output, deterministic=deterministic)

        outputs = (hidden_states,)

        if output_attentions:
            outputs += (attention_outputs[1],)
            if encoder_hidden_states is not None:
                outputs += (cross_attention_outputs[1],)
        return outputs


# Copied from transformers.models.bert.modeling_flax_bert.FlaxBertLayerCollection with Bert->Electra
class FlaxElectraLayerCollection(nn.Module):
    config: ElectraConfig
    dtype: jnp.dtype = jnp.float32  # the dtype of the computation
    gradient_checkpointing: bool = False

    def setup(self):
        if self.gradient_checkpointing:
            FlaxElectraCheckpointLayer = remat(FlaxElectraLayer, static_argnums=(5, 6, 7))
            self.layers = [
                FlaxElectraCheckpointLayer(self.config, name=str(i), dtype=self.dtype)
                for i in range(self.config.num_hidden_layers)
            ]
        else:
            self.layers = [
                FlaxElectraLayer(self.config, name=str(i), dtype=self.dtype)
                for i in range(self.config.num_hidden_layers)
            ]

    def __call__(
        self,
        hidden_states,
        attention_mask,
        head_mask,
        encoder_hidden_states: Optional[jnp.ndarray] = None,
        encoder_attention_mask: Optional[jnp.ndarray] = None,
        init_cache: bool = False,
        deterministic: bool = True,
        output_attentions: bool = False,
        output_hidden_states: bool = False,
        return_dict: bool = True,
    ):
        all_attentions = () if output_attentions else None
        all_hidden_states = () if output_hidden_states else None
        all_cross_attentions = () if (output_attentions and encoder_hidden_states is not None) else None

        # Check if head_mask has a correct number of layers specified if desired
        if head_mask is not None:
            if head_mask.shape[0] != (len(self.layers)):
                raise ValueError(
                    f"The head_mask should be specified for {len(self.layers)} layers, but it is for                  "
                    f"       {head_mask.shape[0]}."
                )

        for i, layer in enumerate(self.layers):
            if output_hidden_states:
                all_hidden_states += (hidden_states,)

            layer_outputs = layer(
                hidden_states,
                attention_mask,
                head_mask[i] if head_mask is not None else None,
                encoder_hidden_states,
                encoder_attention_mask,
                init_cache,
                deterministic,
                output_attentions,
            )

            hidden_states = layer_outputs[0]

            if output_attentions:
                all_attentions += (layer_outputs[1],)

                if encoder_hidden_states is not None:
                    all_cross_attentions += (layer_outputs[2],)

        if output_hidden_states:
            all_hidden_states += (hidden_states,)

        outputs = (hidden_states, all_hidden_states, all_attentions, all_cross_attentions)

        if not return_dict:
            return tuple(v for v in outputs if v is not None)

        return FlaxBaseModelOutputWithPastAndCrossAttentions(
            last_hidden_state=hidden_states,
            hidden_states=all_hidden_states,
            attentions=all_attentions,
            cross_attentions=all_cross_attentions,
        )


# Copied from transformers.models.bert.modeling_flax_bert.FlaxBertEncoder with Bert->Electra
class FlaxElectraEncoder(nn.Module):
    config: ElectraConfig
    dtype: jnp.dtype = jnp.float32  # the dtype of the computation
    gradient_checkpointing: bool = False

    def setup(self):
        self.layer = FlaxElectraLayerCollection(
            self.config,
            dtype=self.dtype,
            gradient_checkpointing=self.gradient_checkpointing,
        )

    def __call__(
        self,
        hidden_states,
        attention_mask,
        head_mask,
        encoder_hidden_states: Optional[jnp.ndarray] = None,
        encoder_attention_mask: Optional[jnp.ndarray] = None,
        init_cache: bool = False,
        deterministic: bool = True,
        output_attentions: bool = False,
        output_hidden_states: bool = False,
        return_dict: bool = True,
    ):
        return self.layer(
            hidden_states,
            attention_mask,
            head_mask=head_mask,
            encoder_hidden_states=encoder_hidden_states,
            encoder_attention_mask=encoder_attention_mask,
            init_cache=init_cache,
            deterministic=deterministic,
            output_attentions=output_attentions,
            output_hidden_states=output_hidden_states,
            return_dict=return_dict,
        )


class FlaxElectraGeneratorPredictions(nn.Module):
    config: ElectraConfig
    dtype: jnp.dtype = jnp.float32

    def setup(self):
        self.LayerNorm = nn.LayerNorm(epsilon=self.config.layer_norm_eps, dtype=self.dtype)
        self.dense = nn.Dense(self.config.embedding_size, dtype=self.dtype)

    def __call__(self, hidden_states):
        hidden_states = self.dense(hidden_states)
        hidden_states = ACT2FN[self.config.hidden_act](hidden_states)
        hidden_states = self.LayerNorm(hidden_states)
        return hidden_states


class FlaxElectraDiscriminatorPredictions(nn.Module):
    """Prediction module for the discriminator, made up of two dense layers."""

    config: ElectraConfig
    dtype: jnp.dtype = jnp.float32

    def setup(self):
        self.dense = nn.Dense(self.config.hidden_size, dtype=self.dtype)
        self.dense_prediction = nn.Dense(1, dtype=self.dtype)

    def __call__(self, hidden_states):
        hidden_states = self.dense(hidden_states)
        hidden_states = ACT2FN[self.config.hidden_act](hidden_states)
        hidden_states = self.dense_prediction(hidden_states).squeeze(-1)
        return hidden_states


class FlaxElectraPreTrainedModel(FlaxPreTrainedModel):
    """
    An abstract class to handle weights initialization and a simple interface for downloading and loading pretrained
    models.
    """

    config_class = ElectraConfig
    base_model_prefix = "electra"
    module_class: nn.Module = None

    def __init__(
        self,
        config: ElectraConfig,
        input_shape: Tuple = (1, 1),
        seed: int = 0,
        dtype: jnp.dtype = jnp.float32,
        _do_init: bool = True,
        gradient_checkpointing: bool = False,
        **kwargs,
    ):
        module = self.module_class(config=config, dtype=dtype, gradient_checkpointing=gradient_checkpointing, **kwargs)
        super().__init__(config, module, input_shape=input_shape, seed=seed, dtype=dtype, _do_init=_do_init)

    # Copied from transformers.models.bert.modeling_flax_bert.FlaxBertPreTrainedModel.enable_gradient_checkpointing
    def enable_gradient_checkpointing(self):
        self._module = self.module_class(
            config=self.config,
            dtype=self.dtype,
            gradient_checkpointing=True,
        )

    # Copied from transformers.models.bert.modeling_flax_bert.FlaxBertPreTrainedModel.init_weights
    def init_weights(self, rng: jax.random.PRNGKey, input_shape: Tuple, params: FrozenDict = None) -> FrozenDict:
        # init input tensors
        input_ids = jnp.zeros(input_shape, dtype="i4")
        token_type_ids = jnp.zeros_like(input_ids)
        position_ids = jnp.broadcast_to(jnp.arange(jnp.atleast_2d(input_ids).shape[-1]), input_shape)
        attention_mask = jnp.ones_like(input_ids)
        head_mask = jnp.ones((self.config.num_hidden_layers, self.config.num_attention_heads))

        params_rng, dropout_rng = jax.random.split(rng)
        rngs = {"params": params_rng, "dropout": dropout_rng}

        if self.config.add_cross_attention:
            encoder_hidden_states = jnp.zeros(input_shape + (self.config.hidden_size,))
            encoder_attention_mask = attention_mask
            module_init_outputs = self.module.init(
                rngs,
                input_ids,
                attention_mask,
                token_type_ids,
                position_ids,
                head_mask,
                encoder_hidden_states,
                encoder_attention_mask,
                return_dict=False,
            )
        else:
            module_init_outputs = self.module.init(
                rngs, input_ids, attention_mask, token_type_ids, position_ids, head_mask, return_dict=False
            )

        random_params = module_init_outputs["params"]

        if params is not None:
            random_params = flatten_dict(unfreeze(random_params))
            params = flatten_dict(unfreeze(params))
            for missing_key in self._missing_keys:
                params[missing_key] = random_params[missing_key]
            self._missing_keys = set()
            return freeze(unflatten_dict(params))
        else:
            return random_params

    # Copied from transformers.models.bart.modeling_flax_bart.FlaxBartDecoderPreTrainedModel.init_cache
    def init_cache(self, batch_size, max_length):
        r"""
        Args:
            batch_size (`int`):
                batch_size used for fast auto-regressive decoding. Defines the batch size of the initialized cache.
            max_length (`int`):
                maximum possible length for auto-regressive decoding. Defines the sequence length of the initialized
                cache.
        """
        # init input variables to retrieve cache
        input_ids = jnp.ones((batch_size, max_length), dtype="i4")
        attention_mask = jnp.ones_like(input_ids, dtype="i4")
        position_ids = jnp.broadcast_to(jnp.arange(jnp.atleast_2d(input_ids).shape[-1]), input_ids.shape)

        init_variables = self.module.init(
            jax.random.PRNGKey(0), input_ids, attention_mask, position_ids, return_dict=False, init_cache=True
        )
        return unfreeze(init_variables["cache"])

    @add_start_docstrings_to_model_forward(ELECTRA_INPUTS_DOCSTRING.format("batch_size, sequence_length"))
    def __call__(
        self,
        input_ids,
        attention_mask=None,
        token_type_ids=None,
        position_ids=None,
        head_mask=None,
        encoder_hidden_states=None,
        encoder_attention_mask=None,
        params: dict = None,
        dropout_rng: jax.random.PRNGKey = None,
        train: bool = False,
        output_attentions: Optional[bool] = None,
        output_hidden_states: Optional[bool] = None,
        return_dict: Optional[bool] = None,
        past_key_values: dict = None,
    ):
        output_attentions = output_attentions if output_attentions is not None else self.config.output_attentions
        output_hidden_states = (
            output_hidden_states if output_hidden_states is not None else self.config.output_hidden_states
        )
        return_dict = return_dict if return_dict is not None else self.config.return_dict

        # init input tensors if not passed
        if token_type_ids is None:
            token_type_ids = jnp.ones_like(input_ids)

        if position_ids is None:
            position_ids = jnp.broadcast_to(jnp.arange(jnp.atleast_2d(input_ids).shape[-1]), input_ids.shape)

        if attention_mask is None:
            attention_mask = jnp.ones_like(input_ids)

        if head_mask is None:
            head_mask = jnp.ones((self.config.num_hidden_layers, self.config.num_attention_heads))

        # Handle any PRNG if needed
        rngs = {}
        if dropout_rng is not None:
            rngs["dropout"] = dropout_rng

        inputs = {"params": params or self.params}

        if self.config.add_cross_attention:
            # if past_key_values are passed then cache is already initialized a private flag init_cache has to be passed
            # down to ensure cache is used. It has to be made sure that cache is marked as mutable so that it can be
            # changed by FlaxElectraAttention module
            if past_key_values:
                inputs["cache"] = past_key_values
                mutable = ["cache"]
            else:
                mutable = False

            outputs = self.module.apply(
                inputs,
                jnp.array(input_ids, dtype="i4"),
                jnp.array(attention_mask, dtype="i4"),
                token_type_ids=jnp.array(token_type_ids, dtype="i4"),
                position_ids=jnp.array(position_ids, dtype="i4"),
                head_mask=jnp.array(head_mask, dtype="i4"),
                encoder_hidden_states=encoder_hidden_states,
                encoder_attention_mask=encoder_attention_mask,
                deterministic=not train,
                output_attentions=output_attentions,
                output_hidden_states=output_hidden_states,
                return_dict=return_dict,
                rngs=rngs,
                mutable=mutable,
            )

            # add updated cache to model output
            if past_key_values is not None and return_dict:
                outputs, past_key_values = outputs
                outputs["past_key_values"] = unfreeze(past_key_values["cache"])
                return outputs
            elif past_key_values is not None and not return_dict:
                outputs, past_key_values = outputs
                outputs = outputs[:1] + (unfreeze(past_key_values["cache"]),) + outputs[1:]

        else:
            outputs = self.module.apply(
                inputs,
                jnp.array(input_ids, dtype="i4"),
                jnp.array(attention_mask, dtype="i4"),
                token_type_ids=jnp.array(token_type_ids, dtype="i4"),
                position_ids=jnp.array(position_ids, dtype="i4"),
                head_mask=jnp.array(head_mask, dtype="i4"),
                deterministic=not train,
                output_attentions=output_attentions,
                output_hidden_states=output_hidden_states,
                return_dict=return_dict,
                rngs=rngs,
            )

        return outputs


class FlaxElectraModule(nn.Module):
    config: ElectraConfig
    dtype: jnp.dtype = jnp.float32  # the dtype of the computation
    gradient_checkpointing: bool = False

    def setup(self):
        self.embeddings = FlaxElectraEmbeddings(self.config, dtype=self.dtype)
        if self.config.embedding_size != self.config.hidden_size:
            self.embeddings_project = nn.Dense(self.config.hidden_size, dtype=self.dtype)
        self.encoder = FlaxElectraEncoder(
            self.config, dtype=self.dtype, gradient_checkpointing=self.gradient_checkpointing
        )

    def __call__(
        self,
        input_ids,
        attention_mask,
        token_type_ids,
        position_ids,
        head_mask: Optional[np.ndarray] = None,
        encoder_hidden_states: Optional[jnp.ndarray] = None,
        encoder_attention_mask: Optional[jnp.ndarray] = None,
        init_cache: bool = False,
        deterministic: bool = True,
        output_attentions: bool = False,
        output_hidden_states: bool = False,
        return_dict: bool = True,
    ):
        embeddings = self.embeddings(
            input_ids, token_type_ids, position_ids, attention_mask, deterministic=deterministic
        )
        if hasattr(self, "embeddings_project"):
            embeddings = self.embeddings_project(embeddings)

        return self.encoder(
            embeddings,
            attention_mask,
            head_mask=head_mask,
            deterministic=deterministic,
            encoder_hidden_states=encoder_hidden_states,
            encoder_attention_mask=encoder_attention_mask,
            init_cache=init_cache,
            output_attentions=output_attentions,
            output_hidden_states=output_hidden_states,
            return_dict=return_dict,
        )


@add_start_docstrings(
    "The bare Electra Model transformer outputting raw hidden-states without any specific head on top.",
    ELECTRA_START_DOCSTRING,
)
class FlaxElectraModel(FlaxElectraPreTrainedModel):
    module_class = FlaxElectraModule


append_call_sample_docstring(FlaxElectraModel, _CHECKPOINT_FOR_DOC, FlaxBaseModelOutput, _CONFIG_FOR_DOC)


class FlaxElectraTiedDense(nn.Module):
    embedding_size: int
    dtype: jnp.dtype = jnp.float32
    precision = None
    bias_init: Callable[..., np.ndarray] = jax.nn.initializers.zeros

    def setup(self):
        self.bias = self.param("bias", self.bias_init, (self.embedding_size,))

    def __call__(self, x, kernel):
        x = jnp.asarray(x, self.dtype)
        kernel = jnp.asarray(kernel, self.dtype)
        y = lax.dot_general(
            x,
            kernel,
            (((x.ndim - 1,), (0,)), ((), ())),
            precision=self.precision,
        )
        bias = jnp.asarray(self.bias, self.dtype)
        return y + bias


class FlaxElectraForMaskedLMModule(nn.Module):
    config: ElectraConfig
    dtype: jnp.dtype = jnp.float32
    gradient_checkpointing: bool = False

    def setup(self):
        self.electra = FlaxElectraModule(
            config=self.config, dtype=self.dtype, gradient_checkpointing=self.gradient_checkpointing
        )
        self.generator_predictions = FlaxElectraGeneratorPredictions(config=self.config, dtype=self.dtype)
        if self.config.tie_word_embeddings:
            self.generator_lm_head = FlaxElectraTiedDense(self.config.vocab_size, dtype=self.dtype)
        else:
            self.generator_lm_head = nn.Dense(self.config.vocab_size, dtype=self.dtype)

    def __call__(
        self,
        input_ids,
        attention_mask=None,
        token_type_ids=None,
        position_ids=None,
        head_mask=None,
        deterministic: bool = True,
        output_attentions: bool = False,
        output_hidden_states: bool = False,
        return_dict: bool = True,
    ):
        outputs = self.electra(
            input_ids,
            attention_mask,
            token_type_ids,
            position_ids,
            head_mask,
            deterministic=deterministic,
            output_attentions=output_attentions,
            output_hidden_states=output_hidden_states,
            return_dict=return_dict,
        )
        hidden_states = outputs[0]
        prediction_scores = self.generator_predictions(hidden_states)

        if self.config.tie_word_embeddings:
            shared_embedding = self.electra.variables["params"]["embeddings"]["word_embeddings"]["embedding"]
            prediction_scores = self.generator_lm_head(prediction_scores, shared_embedding.T)
        else:
            prediction_scores = self.generator_lm_head(prediction_scores)

        if not return_dict:
            return (prediction_scores,) + outputs[1:]

        return FlaxMaskedLMOutput(
            logits=prediction_scores,
            hidden_states=outputs.hidden_states,
            attentions=outputs.attentions,
        )


@add_start_docstrings("""Electra Model with a `language modeling` head on top.""", ELECTRA_START_DOCSTRING)
class FlaxElectraForMaskedLM(FlaxElectraPreTrainedModel):
    module_class = FlaxElectraForMaskedLMModule


append_call_sample_docstring(FlaxElectraForMaskedLM, _CHECKPOINT_FOR_DOC, FlaxMaskedLMOutput, _CONFIG_FOR_DOC)


class FlaxElectraForPreTrainingModule(nn.Module):
    config: ElectraConfig
    dtype: jnp.dtype = jnp.float32
    gradient_checkpointing: bool = False

    def setup(self):
        self.electra = FlaxElectraModule(
            config=self.config, dtype=self.dtype, gradient_checkpointing=self.gradient_checkpointing
        )
        self.discriminator_predictions = FlaxElectraDiscriminatorPredictions(config=self.config, dtype=self.dtype)

    def __call__(
        self,
        input_ids,
        attention_mask=None,
        token_type_ids=None,
        position_ids=None,
        head_mask=None,
        deterministic: bool = True,
        output_attentions: bool = False,
        output_hidden_states: bool = False,
        return_dict: bool = True,
    ):
        # Model
        outputs = self.electra(
            input_ids,
            attention_mask,
            token_type_ids,
            position_ids,
            head_mask,
            deterministic=deterministic,
            output_attentions=output_attentions,
            output_hidden_states=output_hidden_states,
            return_dict=return_dict,
        )
        hidden_states = outputs[0]

        logits = self.discriminator_predictions(hidden_states)

        if not return_dict:
            return (logits,) + outputs[1:]

        return FlaxElectraForPreTrainingOutput(
            logits=logits,
            hidden_states=outputs.hidden_states,
            attentions=outputs.attentions,
        )


@add_start_docstrings(
    """
    Electra model with a binary classification head on top as used during pretraining for identifying generated tokens.

    It is recommended to load the discriminator checkpoint into that model.
    """,
    ELECTRA_START_DOCSTRING,
)
class FlaxElectraForPreTraining(FlaxElectraPreTrainedModel):
    module_class = FlaxElectraForPreTrainingModule


FLAX_ELECTRA_FOR_PRETRAINING_DOCSTRING = """
    Returns:

    Example:

    ```python
    >>> from transformers import AutoTokenizer, FlaxElectraForPreTraining

    >>> tokenizer = AutoTokenizer.from_pretrained("google/electra-small-discriminator")
    >>> model = FlaxElectraForPreTraining.from_pretrained("google/electra-small-discriminator")

    >>> inputs = tokenizer("Hello, my dog is cute", return_tensors="np")
    >>> outputs = model(**inputs)

    >>> prediction_logits = outputs.logits
    ```
"""

overwrite_call_docstring(
    FlaxElectraForPreTraining,
    ELECTRA_INPUTS_DOCSTRING.format("batch_size, sequence_length") + FLAX_ELECTRA_FOR_PRETRAINING_DOCSTRING,
)
append_replace_return_docstrings(
    FlaxElectraForPreTraining, output_type=FlaxElectraForPreTrainingOutput, config_class=_CONFIG_FOR_DOC
)


class FlaxElectraForTokenClassificationModule(nn.Module):
    config: ElectraConfig
    dtype: jnp.dtype = jnp.float32
    gradient_checkpointing: bool = False

    def setup(self):
        self.electra = FlaxElectraModule(
            config=self.config, dtype=self.dtype, gradient_checkpointing=self.gradient_checkpointing
        )
        classifier_dropout = (
            self.config.classifier_dropout
            if self.config.classifier_dropout is not None
            else self.config.hidden_dropout_prob
        )
        self.dropout = nn.Dropout(classifier_dropout)
        self.classifier = nn.Dense(self.config.num_labels, dtype=self.dtype)

    def __call__(
        self,
        input_ids,
        attention_mask=None,
        token_type_ids=None,
        position_ids=None,
        head_mask=None,
        deterministic: bool = True,
        output_attentions: bool = False,
        output_hidden_states: bool = False,
        return_dict: bool = True,
    ):
        # Model
        outputs = self.electra(
            input_ids,
            attention_mask,
            token_type_ids,
            position_ids,
            head_mask,
            deterministic=deterministic,
            output_attentions=output_attentions,
            output_hidden_states=output_hidden_states,
            return_dict=return_dict,
        )
        hidden_states = outputs[0]

        hidden_states = self.dropout(hidden_states, deterministic=deterministic)
        logits = self.classifier(hidden_states)

        if not return_dict:
            return (logits,) + outputs[1:]

        return FlaxTokenClassifierOutput(
            logits=logits,
            hidden_states=outputs.hidden_states,
            attentions=outputs.attentions,
        )


@add_start_docstrings(
    """
    Electra model with a token classification head on top.

    Both the discriminator and generator may be loaded into this model.
    """,
    ELECTRA_START_DOCSTRING,
)
class FlaxElectraForTokenClassification(FlaxElectraPreTrainedModel):
    module_class = FlaxElectraForTokenClassificationModule


append_call_sample_docstring(
    FlaxElectraForTokenClassification,
    _CHECKPOINT_FOR_DOC,
    FlaxTokenClassifierOutput,
    _CONFIG_FOR_DOC,
)


def identity(x, **kwargs):
    return x


class FlaxElectraSequenceSummary(nn.Module):
    r"""
    Compute a single vector summary of a sequence hidden states.

    Args:
        config ([`PretrainedConfig`]):
            The config used by the model. Relevant arguments in the config class of the model are (refer to the actual
            config class of your model for the default values it uses):

            - **summary_use_proj** (`bool`) -- Add a projection after the vector extraction.
            - **summary_proj_to_labels** (`bool`) -- If `True`, the projection outputs to `config.num_labels` classes
              (otherwise to `config.hidden_size`).
            - **summary_activation** (`Optional[str]`) -- Set to `"tanh"` to add a tanh activation to the output,
              another string or `None` will add no activation.
            - **summary_first_dropout** (`float`) -- Optional dropout probability before the projection and activation.
            - **summary_last_dropout** (`float`)-- Optional dropout probability after the projection and activation.
    """
    config: ElectraConfig
    dtype: jnp.dtype = jnp.float32

    def setup(self):
        self.summary = identity
        if hasattr(self.config, "summary_use_proj") and self.config.summary_use_proj:
            if (
                hasattr(self.config, "summary_proj_to_labels")
                and self.config.summary_proj_to_labels
                and self.config.num_labels > 0
            ):
                num_classes = self.config.num_labels
            else:
                num_classes = self.config.hidden_size
            self.summary = nn.Dense(num_classes, dtype=self.dtype)

        activation_string = getattr(self.config, "summary_activation", None)
<<<<<<< HEAD
        if activation_string:
            self.activation = ACT2FN[activation_string]
        else:
            self.activation = lambda x: x
=======
        self.activation = ACT2FN[activation_string] if activation_string else lambda x: x  # noqa F407
>>>>>>> c836f772

        self.first_dropout = identity
        if hasattr(self.config, "summary_first_dropout") and self.config.summary_first_dropout > 0:
            self.first_dropout = nn.Dropout(self.config.summary_first_dropout)

        self.last_dropout = identity
        if hasattr(self.config, "summary_last_dropout") and self.config.summary_last_dropout > 0:
            self.last_dropout = nn.Dropout(self.config.summary_last_dropout)

    def __call__(self, hidden_states, cls_index=None, deterministic: bool = True):
        """
        Compute a single vector summary of a sequence hidden states.

        Args:
            hidden_states (`jnp.array` of shape `[batch_size, seq_len, hidden_size]`):
                The hidden states of the last layer.
            cls_index (`jnp.array` of shape `[batch_size]` or `[batch_size, ...]` where ... are optional leading dimensions of `hidden_states`, *optional*):
                Used if `summary_type == "cls_index"` and takes the last token of the sequence as classification token.

        Returns:
            `jnp.array`: The summary of the sequence hidden states.
        """
        # NOTE: this doest "first" type summary always
        output = hidden_states[:, 0]
        output = self.first_dropout(output, deterministic=deterministic)
        output = self.summary(output)
        output = self.activation(output)
        output = self.last_dropout(output, deterministic=deterministic)
        return output


class FlaxElectraForMultipleChoiceModule(nn.Module):
    config: ElectraConfig
    dtype: jnp.dtype = jnp.float32
    gradient_checkpointing: bool = False

    def setup(self):
        self.electra = FlaxElectraModule(
            config=self.config, dtype=self.dtype, gradient_checkpointing=self.gradient_checkpointing
        )
        self.sequence_summary = FlaxElectraSequenceSummary(config=self.config, dtype=self.dtype)
        self.classifier = nn.Dense(1, dtype=self.dtype)

    def __call__(
        self,
        input_ids,
        attention_mask=None,
        token_type_ids=None,
        position_ids=None,
        head_mask=None,
        deterministic: bool = True,
        output_attentions: bool = False,
        output_hidden_states: bool = False,
        return_dict: bool = True,
    ):
        num_choices = input_ids.shape[1]
        input_ids = input_ids.reshape(-1, input_ids.shape[-1]) if input_ids is not None else None
        attention_mask = attention_mask.reshape(-1, attention_mask.shape[-1]) if attention_mask is not None else None
        token_type_ids = token_type_ids.reshape(-1, token_type_ids.shape[-1]) if token_type_ids is not None else None
        position_ids = position_ids.reshape(-1, position_ids.shape[-1]) if position_ids is not None else None

        # Model
        outputs = self.electra(
            input_ids,
            attention_mask,
            token_type_ids,
            position_ids,
            head_mask,
            deterministic=deterministic,
            output_attentions=output_attentions,
            output_hidden_states=output_hidden_states,
            return_dict=return_dict,
        )
        hidden_states = outputs[0]
        pooled_output = self.sequence_summary(hidden_states, deterministic=deterministic)
        logits = self.classifier(pooled_output)

        reshaped_logits = logits.reshape(-1, num_choices)

        if not return_dict:
            return (reshaped_logits,) + outputs[1:]

        return FlaxMultipleChoiceModelOutput(
            logits=reshaped_logits,
            hidden_states=outputs.hidden_states,
            attentions=outputs.attentions,
        )


@add_start_docstrings(
    """
    ELECTRA Model with a multiple choice classification head on top (a linear layer on top of the pooled output and a
    softmax) e.g. for RocStories/SWAG tasks.
    """,
    ELECTRA_START_DOCSTRING,
)
class FlaxElectraForMultipleChoice(FlaxElectraPreTrainedModel):
    module_class = FlaxElectraForMultipleChoiceModule


# adapt docstring slightly for FlaxElectraForMultipleChoice
overwrite_call_docstring(
    FlaxElectraForMultipleChoice, ELECTRA_INPUTS_DOCSTRING.format("batch_size, num_choices, sequence_length")
)
append_call_sample_docstring(
    FlaxElectraForMultipleChoice,
    _CHECKPOINT_FOR_DOC,
    FlaxMultipleChoiceModelOutput,
    _CONFIG_FOR_DOC,
)


class FlaxElectraForQuestionAnsweringModule(nn.Module):
    config: ElectraConfig
    dtype: jnp.dtype = jnp.float32
    gradient_checkpointing: bool = False

    def setup(self):
        self.electra = FlaxElectraModule(
            config=self.config, dtype=self.dtype, gradient_checkpointing=self.gradient_checkpointing
        )
        self.qa_outputs = nn.Dense(self.config.num_labels, dtype=self.dtype)

    def __call__(
        self,
        input_ids,
        attention_mask=None,
        token_type_ids=None,
        position_ids=None,
        head_mask=None,
        deterministic: bool = True,
        output_attentions: bool = False,
        output_hidden_states: bool = False,
        return_dict: bool = True,
    ):
        # Model
        outputs = self.electra(
            input_ids,
            attention_mask,
            token_type_ids,
            position_ids,
            head_mask,
            deterministic=deterministic,
            output_attentions=output_attentions,
            output_hidden_states=output_hidden_states,
            return_dict=return_dict,
        )
        hidden_states = outputs[0]
        logits = self.qa_outputs(hidden_states)
        start_logits, end_logits = logits.split(self.config.num_labels, axis=-1)
        start_logits = start_logits.squeeze(-1)
        end_logits = end_logits.squeeze(-1)

        if not return_dict:
            return (start_logits, end_logits) + outputs[1:]

        return FlaxQuestionAnsweringModelOutput(
            start_logits=start_logits,
            end_logits=end_logits,
            hidden_states=outputs.hidden_states,
            attentions=outputs.attentions,
        )


@add_start_docstrings(
    """
    ELECTRA Model with a span classification head on top for extractive question-answering tasks like SQuAD (a linear
    layers on top of the hidden-states output to compute `span start logits` and `span end logits`).
    """,
    ELECTRA_START_DOCSTRING,
)
class FlaxElectraForQuestionAnswering(FlaxElectraPreTrainedModel):
    module_class = FlaxElectraForQuestionAnsweringModule


append_call_sample_docstring(
    FlaxElectraForQuestionAnswering,
    _CHECKPOINT_FOR_DOC,
    FlaxQuestionAnsweringModelOutput,
    _CONFIG_FOR_DOC,
)


class FlaxElectraClassificationHead(nn.Module):
    """Head for sentence-level classification tasks."""

    config: ElectraConfig
    dtype: jnp.dtype = jnp.float32

    def setup(self):
        self.dense = nn.Dense(self.config.hidden_size, dtype=self.dtype)
        classifier_dropout = (
            self.config.classifier_dropout
            if self.config.classifier_dropout is not None
            else self.config.hidden_dropout_prob
        )
        self.dropout = nn.Dropout(classifier_dropout)
        self.out_proj = nn.Dense(self.config.num_labels, dtype=self.dtype)

    def __call__(self, hidden_states, deterministic: bool = True):
        x = hidden_states[:, 0, :]  # take <s> token (equiv. to [CLS])
        x = self.dropout(x, deterministic=deterministic)
        x = self.dense(x)
        x = ACT2FN["gelu"](x)  # although BERT uses tanh here, it seems Electra authors used gelu
        x = self.dropout(x, deterministic=deterministic)
        x = self.out_proj(x)
        return x


class FlaxElectraForSequenceClassificationModule(nn.Module):
    config: ElectraConfig
    dtype: jnp.dtype = jnp.float32
    gradient_checkpointing: bool = False

    def setup(self):
        self.electra = FlaxElectraModule(
            config=self.config, dtype=self.dtype, gradient_checkpointing=self.gradient_checkpointing
        )
        self.classifier = FlaxElectraClassificationHead(config=self.config, dtype=self.dtype)

    def __call__(
        self,
        input_ids,
        attention_mask=None,
        token_type_ids=None,
        position_ids=None,
        head_mask=None,
        deterministic: bool = True,
        output_attentions: bool = False,
        output_hidden_states: bool = False,
        return_dict: bool = True,
    ):
        # Model
        outputs = self.electra(
            input_ids,
            attention_mask,
            token_type_ids,
            position_ids,
            head_mask,
            deterministic=deterministic,
            output_attentions=output_attentions,
            output_hidden_states=output_hidden_states,
            return_dict=return_dict,
        )
        hidden_states = outputs[0]
        logits = self.classifier(hidden_states, deterministic=deterministic)

        if not return_dict:
            return (logits,) + outputs[1:]

        return FlaxSequenceClassifierOutput(
            logits=logits,
            hidden_states=outputs.hidden_states,
            attentions=outputs.attentions,
        )


@add_start_docstrings(
    """
    Electra Model transformer with a sequence classification/regression head on top (a linear layer on top of the
    pooled output) e.g. for GLUE tasks.
    """,
    ELECTRA_START_DOCSTRING,
)
class FlaxElectraForSequenceClassification(FlaxElectraPreTrainedModel):
    module_class = FlaxElectraForSequenceClassificationModule


append_call_sample_docstring(
    FlaxElectraForSequenceClassification,
    _CHECKPOINT_FOR_DOC,
    FlaxSequenceClassifierOutput,
    _CONFIG_FOR_DOC,
)


class FlaxElectraForCausalLMModule(nn.Module):
    config: ElectraConfig
    dtype: jnp.dtype = jnp.float32
    gradient_checkpointing: bool = False

    def setup(self):
        self.electra = FlaxElectraModule(
            config=self.config, dtype=self.dtype, gradient_checkpointing=self.gradient_checkpointing
        )
        self.generator_predictions = FlaxElectraGeneratorPredictions(config=self.config, dtype=self.dtype)
        if self.config.tie_word_embeddings:
            self.generator_lm_head = FlaxElectraTiedDense(self.config.vocab_size, dtype=self.dtype)
        else:
            self.generator_lm_head = nn.Dense(self.config.vocab_size, dtype=self.dtype)

    def __call__(
        self,
        input_ids,
        attention_mask: Optional[jnp.ndarray] = None,
        token_type_ids: Optional[jnp.ndarray] = None,
        position_ids: Optional[jnp.ndarray] = None,
        head_mask: Optional[jnp.ndarray] = None,
        encoder_hidden_states: Optional[jnp.ndarray] = None,
        encoder_attention_mask: Optional[jnp.ndarray] = None,
        init_cache: bool = False,
        deterministic: bool = True,
        output_attentions: bool = False,
        output_hidden_states: bool = False,
        return_dict: bool = True,
    ):
        outputs = self.electra(
            input_ids,
            attention_mask,
            token_type_ids,
            position_ids,
            head_mask,
            encoder_hidden_states=encoder_hidden_states,
            encoder_attention_mask=encoder_attention_mask,
            init_cache=init_cache,
            deterministic=deterministic,
            output_attentions=output_attentions,
            output_hidden_states=output_hidden_states,
            return_dict=return_dict,
        )
        hidden_states = outputs[0]
        prediction_scores = self.generator_predictions(hidden_states)

        if self.config.tie_word_embeddings:
            shared_embedding = self.electra.variables["params"]["embeddings"]["word_embeddings"]["embedding"]
            prediction_scores = self.generator_lm_head(prediction_scores, shared_embedding.T)
        else:
            prediction_scores = self.generator_lm_head(prediction_scores)

        if not return_dict:
            return (prediction_scores,) + outputs[1:]

        return FlaxCausalLMOutputWithCrossAttentions(
            logits=prediction_scores,
            hidden_states=outputs.hidden_states,
            attentions=outputs.attentions,
            cross_attentions=outputs.cross_attentions,
        )


@add_start_docstrings(
    """
    Electra Model with a language modeling head on top (a linear layer on top of the hidden-states output) e.g for
    autoregressive tasks.
    """,
    ELECTRA_START_DOCSTRING,
)
# Copied from transformers.models.bert.modeling_flax_bert.FlaxBertForCausalLM with Bert->Electra
class FlaxElectraForCausalLM(FlaxElectraPreTrainedModel):
    module_class = FlaxElectraForCausalLMModule

    def prepare_inputs_for_generation(self, input_ids, max_length, attention_mask: Optional[jnp.DeviceArray] = None):
        # initializing the cache
        batch_size, seq_length = input_ids.shape

        past_key_values = self.init_cache(batch_size, max_length)
        # Note that usually one would have to put 0's in the attention_mask for x > input_ids.shape[-1] and x < cache_length.
        # But since the decoder uses a causal mask, those positions are masked anyway.
        # Thus, we can create a single static attention_mask here, which is more efficient for compilation
        extended_attention_mask = jnp.ones((batch_size, max_length), dtype="i4")
        if attention_mask is not None:
            position_ids = attention_mask.cumsum(axis=-1) - 1
            extended_attention_mask = lax.dynamic_update_slice(extended_attention_mask, attention_mask, (0, 0))
        else:
            position_ids = jnp.broadcast_to(jnp.arange(seq_length, dtype="i4")[None, :], (batch_size, seq_length))

        return {
            "past_key_values": past_key_values,
            "attention_mask": extended_attention_mask,
            "position_ids": position_ids,
        }

    def update_inputs_for_generation(self, model_outputs, model_kwargs):
        model_kwargs["past_key_values"] = model_outputs.past_key_values
        model_kwargs["position_ids"] = model_kwargs["position_ids"][:, -1:] + 1
        return model_kwargs


append_call_sample_docstring(
    FlaxElectraForCausalLM,
    _CHECKPOINT_FOR_DOC,
    FlaxCausalLMOutputWithCrossAttentions,
    _CONFIG_FOR_DOC,
)<|MERGE_RESOLUTION|>--- conflicted
+++ resolved
@@ -1213,14 +1213,7 @@
             self.summary = nn.Dense(num_classes, dtype=self.dtype)
 
         activation_string = getattr(self.config, "summary_activation", None)
-<<<<<<< HEAD
-        if activation_string:
-            self.activation = ACT2FN[activation_string]
-        else:
-            self.activation = lambda x: x
-=======
         self.activation = ACT2FN[activation_string] if activation_string else lambda x: x  # noqa F407
->>>>>>> c836f772
 
         self.first_dropout = identity
         if hasattr(self.config, "summary_first_dropout") and self.config.summary_first_dropout > 0:
