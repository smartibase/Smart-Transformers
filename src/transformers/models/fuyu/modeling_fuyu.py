# coding=utf-8
# Copyright 2023 EleutherAI and the HuggingFace Inc. team. All rights reserved.
#
# This code is based on EleutherAI's GPT-NeoX library and the GPT-NeoX
# and OPT implementations in this library. It has been modified from its
# original forms to accommodate minor architectural differences compared
# to GPT-NeoX and OPT used by the Meta AI team that trained the model.
#
# Licensed under the Apache License, Version 2.0 (the "License");
# you may not use this file except in compliance with the License.
# You may obtain a copy of the License at
#
#     http://www.apache.org/licenses/LICENSE-2.0
#
# Unless required by applicable law or agreed to in writing, software
# distributed under the License is distributed on an "AS IS" BASIS,
# WITHOUT WARRANTIES OR CONDITIONS OF ANY KIND, either express or implied.
# See the License for the specific language governing permissions and
# limitations under the License.
""" PyTorch Fuyu model."""
import collections
import math
from dataclasses import dataclass
from typing import List, Optional, Tuple, Union

import torch
import torch.utils.checkpoint
from torch import nn
from torch.nn import BCEWithLogitsLoss, CrossEntropyLoss, MSELoss

from ...activations import ACT2FN
from ...modeling_outputs import BaseModelOutputWithPast, CausalLMOutputWithPast, SequenceClassifierOutputWithPast
from ...modeling_utils import PreTrainedModel
from ...utils import add_start_docstrings, add_start_docstrings_to_model_forward, logging, replace_return_docstrings
from .configuration_fuyu import FuyuConfig


logger = logging.get_logger(__name__)

_CONFIG_FOR_DOC = "FuyuConfig"


# Copied from transformers.models.bart.modeling_bart._make_causal_mask
def _make_causal_mask(
    input_ids_shape: torch.Size, dtype: torch.dtype, device: torch.device, past_key_values_length: int = 0
):
    """
    Make causal mask used for bi-directional self-attention.
    """
    bsz, tgt_len = input_ids_shape
    mask = torch.full((tgt_len, tgt_len), torch.finfo(dtype).min, device=device)
    mask_cond = torch.arange(mask.size(-1), device=device)
    mask.masked_fill_(mask_cond < (mask_cond + 1).view(mask.size(-1), 1), 0)
    mask = mask.to(dtype)

    if past_key_values_length > 0:
        mask = torch.cat([torch.zeros(tgt_len, past_key_values_length, dtype=dtype, device=device), mask], dim=-1)
    return mask[None, None, :, :].expand(bsz, 1, tgt_len, tgt_len + past_key_values_length)


class GatherContinuousEmbeddingsException(Exception):
    pass


# Copied from transformers.models.bart.modeling_bart._expand_mask
def _expand_mask(mask: torch.Tensor, dtype: torch.dtype, tgt_len: Optional[int] = None):
    """
    Expands attention_mask from `[bsz, seq_len]` to `[bsz, 1, tgt_seq_len, src_seq_len]`.
    """
    bsz, src_len = mask.size()
    tgt_len = tgt_len if tgt_len is not None else src_len

    expanded_mask = mask[:, None, None, :].expand(bsz, 1, tgt_len, src_len).to(dtype)

    inverted_mask = 1.0 - expanded_mask

    return inverted_mask.masked_fill(inverted_mask.to(torch.bool), torch.finfo(dtype).min)


# Copied from transformers.models.llama.modeling_llama.LlamaRotaryEmbedding with Llama->Fuyu
class FuyuRotaryEmbedding(nn.Module):
    def __init__(self, dim, max_position_embeddings=2048, base=10000, device=None):
        super().__init__()

        self.dim = dim
        self.max_position_embeddings = max_position_embeddings
        self.base = base
        inv_freq = 1.0 / (self.base ** (torch.arange(0, self.dim, 2).float().to(device) / self.dim))
        self.register_buffer("inv_freq", inv_freq, persistent=False)

        # Build here to make `torch.jit.trace` work.
        self._set_cos_sin_cache(
            seq_len=max_position_embeddings, device=self.inv_freq.device, dtype=torch.get_default_dtype()
        )

    def _set_cos_sin_cache(self, seq_len, device, dtype):
        self.max_seq_len_cached = seq_len
        t = torch.arange(self.max_seq_len_cached, device=device, dtype=self.inv_freq.dtype)

        freqs = torch.einsum("i,j->ij", t, self.inv_freq)
        # Different from paper, but it uses a different permutation in order to obtain the same calculation
        emb = torch.cat((freqs, freqs), dim=-1)
        self.register_buffer("cos_cached", emb.cos().to(dtype), persistent=False)
        self.register_buffer("sin_cached", emb.sin().to(dtype), persistent=False)

    def forward(self, x, seq_len=None):
        # x: [bs, num_attention_heads, seq_len, head_size]
        if seq_len > self.max_seq_len_cached:
            self._set_cos_sin_cache(seq_len=seq_len, device=x.device, dtype=x.dtype)

        return (
            self.cos_cached[:seq_len].to(dtype=x.dtype),
            self.sin_cached[:seq_len].to(dtype=x.dtype),
        )


# Copied from transformers.models.llama.modeling_llama.LlamaLinearScalingRotaryEmbedding with Llama->Fuyu
class FuyuLinearScalingRotaryEmbedding(FuyuRotaryEmbedding):
    """FuyuRotaryEmbedding extended with linear scaling. Credits to the Reddit user /u/kaiokendev"""

    def __init__(self, dim, max_position_embeddings=2048, base=10000, device=None, scaling_factor=1.0):
        self.scaling_factor = scaling_factor
        super().__init__(dim, max_position_embeddings, base, device)

    def _set_cos_sin_cache(self, seq_len, device, dtype):
        self.max_seq_len_cached = seq_len
        t = torch.arange(self.max_seq_len_cached, device=device, dtype=self.inv_freq.dtype)
        t = t / self.scaling_factor

        freqs = torch.einsum("i,j->ij", t, self.inv_freq)
        # Different from paper, but it uses a different permutation in order to obtain the same calculation
        emb = torch.cat((freqs, freqs), dim=-1)
        self.register_buffer("cos_cached", emb.cos().to(dtype), persistent=False)
        self.register_buffer("sin_cached", emb.sin().to(dtype), persistent=False)


# Copied from transformers.models.llama.modeling_llama.LlamaDynamicNTKScalingRotaryEmbedding with Llama->Fuyu
class FuyuDynamicNTKScalingRotaryEmbedding(FuyuRotaryEmbedding):
    """FuyuRotaryEmbedding extended with Dynamic NTK scaling. Credits to the Reddit users /u/bloc97 and /u/emozilla"""

    def __init__(self, dim, max_position_embeddings=2048, base=10000, device=None, scaling_factor=1.0):
        self.scaling_factor = scaling_factor
        super().__init__(dim, max_position_embeddings, base, device)

    def _set_cos_sin_cache(self, seq_len, device, dtype):
        self.max_seq_len_cached = seq_len

        if seq_len > self.max_position_embeddings:
            base = self.base * (
                (self.scaling_factor * seq_len / self.max_position_embeddings) - (self.scaling_factor - 1)
            ) ** (self.dim / (self.dim - 2))
            inv_freq = 1.0 / (base ** (torch.arange(0, self.dim, 2).float().to(device) / self.dim))
            self.register_buffer("inv_freq", inv_freq, persistent=False)

        t = torch.arange(self.max_seq_len_cached, device=device, dtype=self.inv_freq.dtype)

        freqs = torch.einsum("i,j->ij", t, self.inv_freq)
        # Different from paper, but it uses a different permutation in order to obtain the same calculation
        emb = torch.cat((freqs, freqs), dim=-1)
        self.register_buffer("cos_cached", emb.cos().to(dtype), persistent=False)
        self.register_buffer("sin_cached", emb.sin().to(dtype), persistent=False)


# Copied from transformers.models.llama.modeling_llama.rotate_half
def rotate_half(x):
    """Rotates half the hidden dims of the input."""
    x1 = x[..., : x.shape[-1] // 2]
    x2 = x[..., x.shape[-1] // 2 :]
    return torch.cat((-x2, x1), dim=-1)


# Copied from transformers.models.llama.modeling_llama.apply_rotary_pos_emb
def apply_rotary_pos_emb(q, k, cos, sin, position_ids):
    cos = cos[position_ids].unsqueeze(1)  # [seq_len, dim] -> [batch_size, 1, seq_len, head_dim]
    sin = sin[position_ids].unsqueeze(1)
    q_embed = (q * cos) + (rotate_half(q) * sin)
    k_embed = (k * cos) + (rotate_half(k) * sin)
    return q_embed, k_embed


# Copied from transformers.models.vit.modeling_vit.ViTPatchEmbeddings with ViT->FuyuViT


class FuyuViTPatchEmbeddings(nn.Module):
    """
    This class turns `pixel_values` of shape `(batch_size, num_channels, height, width)` into the initial
    `hidden_states` (patch embeddings) of shape `(batch_size, seq_length, hidden_size)` to be consumed by a
    Transformer.
    """

    def __init__(self, config):
        super().__init__()
        image_size, patch_size = config.image_size, config.patch_size
        num_channels, hidden_size = config.num_channels, config.hidden_size

        image_size = image_size if isinstance(image_size, collections.abc.Iterable) else (image_size, image_size)
        patch_size = patch_size if isinstance(patch_size, collections.abc.Iterable) else (patch_size, patch_size)
        num_patches = (image_size[1] // patch_size[1]) * (image_size[0] // patch_size[0])
        self.image_size = image_size
        self.patch_size = patch_size
        self.num_channels = num_channels
        self.num_patches = num_patches

        self.projection = nn.Conv2d(num_channels, hidden_size, kernel_size=patch_size, stride=patch_size)

    def forward(self, pixel_values: torch.Tensor, interpolate_pos_encoding: bool = False) -> torch.Tensor:
        batch_size, num_channels, height, width = pixel_values.shape
        if num_channels != self.num_channels:
            raise ValueError(
                "Make sure that the channel dimension of the pixel values match with the one set in the configuration."
                f" Expected {self.num_channels} but got {num_channels}."
            )
        if not interpolate_pos_encoding:
            if height != self.image_size[0] or width != self.image_size[1]:
                raise ValueError(
                    f"Input image size ({height}*{width}) doesn't match model"
                    f" ({self.image_size[0]}*{self.image_size[1]})."
                )
        embeddings = self.projection(pixel_values).flatten(2).transpose(1, 2)
        return embeddings


# Copied from transformers.models.gpt_neox.modeling_gpt_neox.GPTNeoXMLP with GPTNeoX->Fuyu


class FuyuMLP(nn.Module):
    def __init__(self, config):
        super().__init__()
        self.dense_h_to_4h = nn.Linear(config.hidden_size, config.intermediate_size)
        self.dense_4h_to_h = nn.Linear(config.intermediate_size, config.hidden_size)
        self.act = ACT2FN[config.hidden_act]

    def forward(self, hidden_states):
        hidden_states = self.dense_h_to_4h(hidden_states)
        hidden_states = self.act(hidden_states)
        hidden_states = self.dense_4h_to_h(hidden_states)
        return hidden_states


class FuyuAttention(nn.Module):
    """Multi-headed attention from 'Attention Is All You Need' paper"""

    def __init__(self, config: FuyuConfig):
        super().__init__()
        self.config = config
        self.hidden_size = config.hidden_size
        self.num_heads = config.num_attention_heads
        self.head_dim = self.hidden_size // self.num_heads
        self.max_position_embeddings = config.max_position_embeddings
        self.rope_theta = config.rope_theta
        self.partial_rotary_factor = config.partial_rotary_factor

        if (self.head_dim * self.num_heads) != self.hidden_size:
            raise ValueError(
                f"hidden_size must be divisible by num_heads (got `hidden_size`: {self.hidden_size}"
                f" and `num_heads`: {self.num_heads})."
            )
        self.query_key_value = nn.Linear(self.hidden_size, 3 * self.hidden_size, bias=True)
        self.dense = nn.Linear(self.num_heads * self.head_dim, self.hidden_size, bias=True)
        self.qk_layernorm = config.qk_layernorm

        if self.qk_layernorm:
            self.q_layernorm = nn.LayerNorm(
                config.hidden_size // self.num_heads, eps=config.layer_norm_eps, elementwise_affine=True
            )
            self.k_layernorm = nn.LayerNorm(
                config.hidden_size // self.num_heads, eps=config.layer_norm_eps, elementwise_affine=True
            )
        self.attention_dropout = nn.Dropout(config.attention_dropout)
        self._init_rope()

    def _init_rope(self):
        if self.config.rope_scaling is None:
            self.rotary_emb = FuyuRotaryEmbedding(
                int(self.partial_rotary_factor * self.head_dim),
                max_position_embeddings=self.max_position_embeddings,
                base=self.rope_theta,
            )
        else:
            scaling_type = self.config.rope_scaling["type"]
            scaling_factor = self.config.rope_scaling["factor"]
            if scaling_type == "linear":
                self.rotary_emb = FuyuLinearScalingRotaryEmbedding(
                    int(self.partial_rotary_factor * self.head_dim),
                    max_position_embeddings=self.max_position_embeddings,
                    scaling_factor=scaling_factor,
                    base=self.rope_theta,
                )
            elif scaling_type == "dynamic":
                self.rotary_emb = FuyuDynamicNTKScalingRotaryEmbedding(
                    int(self.partial_rotary_factor * self.head_dim),
                    max_position_embeddings=self.max_position_embeddings,
                    scaling_factor=scaling_factor,
                    base=self.rope_theta,
                )
            else:
                raise ValueError(f"Unknown RoPE scaling type {scaling_type}")

    # Copied from transformers.models.bloom.modeling_bloom.BloomAttention._split_heads
    def _split_heads(self, fused_qkv: torch.Tensor) -> Tuple[torch.Tensor, torch.Tensor, torch.Tensor]:
        """
        Split the last dimension into (num_heads, head_dim) without making any copies, results share same memory
        storage as `fused_qkv`

        Args:
            fused_qkv (`torch.tensor`, *required*): [batch_size, seq_length, num_heads * 3 * head_dim]

        Returns:
            query: [batch_size, seq_length, num_heads, head_dim] key: [batch_size, seq_length, num_heads, head_dim]
            value: [batch_size, seq_length, num_heads, head_dim]
        """
        batch_size, seq_length, three_times_hidden_size = fused_qkv.shape
        fused_qkv = fused_qkv.view(batch_size, seq_length, self.num_heads, 3, self.head_dim)
        return fused_qkv[..., 0, :], fused_qkv[..., 1, :], fused_qkv[..., 2, :]

    def forward(
        self,
        hidden_states: torch.Tensor,
        attention_mask: Optional[torch.Tensor] = None,
        position_ids: Optional[torch.LongTensor] = None,
        past_key_value: Optional[Tuple[torch.Tensor]] = None,
        output_attentions: bool = False,
        use_cache: bool = False,
    ) -> Tuple[torch.Tensor, Optional[torch.Tensor], Optional[Tuple[torch.Tensor]]]:
        bsz, q_len, _ = hidden_states.size()

        # [batch_size, seq_length, 3 x hidden_size]
        fused_qkv = self.query_key_value(hidden_states)

        # 3 x [batch_size, seq_length, num_heads, head_dim]
        (query_states, key_states, value_states) = self._split_heads(fused_qkv)

        if self.qk_layernorm:
            query_states = self.q_layernorm(query_states)
            key_states = self.k_layernorm(key_states)

        # [batch_size, num_heads, seq_length, head_dim] -> [batch_size, seq_length, num_heads, head_dim]
        query_states = query_states.transpose(1, 2)
        value_states = value_states.transpose(1, 2)
        key_states = key_states.transpose(1, 2)

        kv_seq_len = key_states.shape[-2]
        if past_key_value is not None:
            kv_seq_len += past_key_value[0].shape[-2]
        cos, sin = self.rotary_emb(value_states, seq_len=kv_seq_len)

        # Partial rotary embedding
        query_rot, query_pass = (
            query_states[..., : self.rotary_emb.dim],
            query_states[..., self.rotary_emb.dim :],
        )
        key_rot, key_pass = (
            key_states[..., : self.rotary_emb.dim],
            key_states[..., self.rotary_emb.dim :],
        )
        # [batch_size, seq_length, num_heads, head_dim // config.partial_rotary_factor]
        query_rot, key_rot = apply_rotary_pos_emb(query_rot, key_rot, cos, sin, position_ids)

        # [batch_size, seq_length, num_heads, head_dim]
        query_states = torch.cat((query_rot, query_pass), dim=-1)
        key_states = torch.cat((key_rot, key_pass), dim=-1)

        if past_key_value is not None:
            # reuse k, v, self_attention
            key_states = torch.cat([past_key_value[0], key_states], dim=2)
            value_states = torch.cat([past_key_value[1], value_states], dim=2)

        past_key_value = (key_states, value_states) if use_cache else None

        attn_weights = torch.matmul(query_states, key_states.transpose(2, 3)) / math.sqrt(self.head_dim)

        if attn_weights.size() != (bsz, self.num_heads, q_len, kv_seq_len):
            raise ValueError(
                f"Attention weights should be of size {(bsz, self.num_heads, q_len, kv_seq_len)}, but is"
                f" {attn_weights.size()}"
            )

        if attention_mask is not None:
            if attention_mask.size() != (bsz, 1, q_len, kv_seq_len):
                raise ValueError(
                    f"Attention mask should be of size {(bsz, 1, q_len, kv_seq_len)}, but is {attention_mask.size()}"
                )
            attn_weights = attn_weights + attention_mask

        # upcast attention to fp32
        attn_weights = nn.functional.softmax(attn_weights, dtype=torch.float32, dim=-1).to(query_states.dtype)
        attn_weights = self.attention_dropout(attn_weights)

        attn_output = torch.matmul(attn_weights, value_states)

        if attn_output.size() != (bsz, self.num_heads, q_len, self.head_dim):
            raise ValueError(
                f"`attn_output` should be of size {(bsz, self.num_heads, q_len, self.head_dim)}, but is"
                f" {attn_output.size()}"
            )

        attn_output = attn_output.transpose(1, 2).contiguous()
        attn_output = attn_output.reshape(bsz, q_len, self.hidden_size)

        attn_output = self.dense(attn_output)

        if not output_attentions:
            attn_weights = None

        return attn_output, attn_weights, past_key_value


class FuyuDecoderLayer(nn.Module):
    def __init__(self, config: FuyuConfig):
        super().__init__()
        self.hidden_size = config.hidden_size
        self.self_attn = FuyuAttention(config=config)
        self.mlp = FuyuMLP(config)
        self.input_layernorm = nn.LayerNorm(config.hidden_size, eps=config.layer_norm_eps)
        self.post_attention_layernorm = nn.LayerNorm(config.hidden_size, eps=config.layer_norm_eps)
        self.dropout = nn.Dropout(config.hidden_dropout)

    def forward(
        self,
        hidden_states: torch.Tensor,
        attention_mask: Optional[torch.Tensor] = None,
        position_ids: Optional[torch.LongTensor] = None,
        past_key_value: Optional[Tuple[torch.Tensor]] = None,
        output_attentions: Optional[bool] = False,
        use_cache: Optional[bool] = False,
    ) -> Tuple[torch.FloatTensor, Optional[Tuple[torch.FloatTensor, torch.FloatTensor]]]:
        """
        Args:
            hidden_states (`torch.FloatTensor`): input to the layer of shape `(batch, seq_len, embed_dim)`
            attention_mask (`torch.FloatTensor`, *optional*): attention mask of size
                `(batch, 1, tgt_len, src_len)` where padding elements are indicated by very large negative values.
            position_ids (`torch.LongTensor` of shape `({0})`, *optional*):
                Indices of positions of each input sequence tokens in the position embeddings. Selected in the range
                `[0, config.n_positions - 1]`.

                [What are position IDs?](../glossary#position-ids)
            past_key_value (`Tuple(torch.FloatTensor)`, *optional*):
                cached past key and value projection states
            output_attentions (`bool`, *optional*):
                Whether or not to return the attentions tensors of all attention layers. See `attentions` under
                returned tensors for more detail.
            use_cache (`bool`, *optional*):
                If set to `True`, `past_key_values` key value states are returned and can be used to speed up decoding
                (see `past_key_values`).
        """

        residual = hidden_states

        hidden_states = self.input_layernorm(hidden_states)

        # Self Attention
        hidden_states, self_attn_weights, present_key_value = self.self_attn(
            hidden_states=hidden_states,
            attention_mask=attention_mask,
            position_ids=position_ids,
            past_key_value=past_key_value,
            output_attentions=output_attentions,
            use_cache=use_cache,
        )
        hidden_states = residual + hidden_states

        # Fully Connected
        residual = hidden_states
        hidden_states = self.post_attention_layernorm(hidden_states)
        hidden_states = self.mlp(hidden_states)

        hidden_states = self.dropout(hidden_states)
        hidden_states = hidden_states + residual

        outputs = (hidden_states,)

        if output_attentions:
            outputs += (self_attn_weights,)

        if use_cache:
            outputs += (present_key_value,)

        return outputs


FUYU_START_DOCSTRING = r"""
    This model inherits from [`PreTrainedModel`]. Check the superclass documentation for the generic methods the
    library implements for all its model (such as downloading or saving, resizing the input embeddings, pruning heads
    etc.)

    This model is also a PyTorch [torch.nn.Module](https://pytorch.org/docs/stable/nn.html#torch.nn.Module) subclass.
    Use it as a regular PyTorch Module and refer to the PyTorch documentation for all matter related to general usage
    and behavior.

    Parameters:
        config ([`FuyuConfig`]):
            Model configuration class with all the parameters of the model. Initializing with a config file does not
            load the weights associated with the model, only the configuration. Check out the
            [`~PreTrainedModel.from_pretrained`] method to load the model weights.
"""


@add_start_docstrings(
    "The bare Fuyu Model outputting raw hidden-states without any specific head on top.",
    FUYU_START_DOCSTRING,
)
class FuyuPreTrainedModel(PreTrainedModel):
    config_class = FuyuConfig
    base_model_prefix = "model"
    supports_gradient_checkpointing = True
    _no_split_modules = ["FuyuDecoderLayer"]
    _skip_keys_device_placement = "past_key_values"

    def _init_weights(self, module):
        std = self.config.initializer_range
        if isinstance(module, nn.Linear):
            module.weight.data.normal_(mean=0.0, std=std)
            if module.bias is not None:
                module.bias.data.zero_()
        elif isinstance(module, nn.Embedding):
            module.weight.data.normal_(mean=0.0, std=std)
            if module.padding_idx is not None:
                module.weight.data[module.padding_idx].zero_()

    def _set_gradient_checkpointing(self, module, value=False):
        if isinstance(module, FuyuModel):
            module.gradient_checkpointing = value


FUYU_INPUTS_DOCSTRING = r"""
    Args:
        input_ids (`torch.LongTensor` of shape `(batch_size, sequence_length)`):
            Indices of input sequence tokens in the vocabulary. Padding will be ignored by default should you provide
            it.

            Indices can be obtained using [`AutoTokenizer`]. See [`PreTrainedTokenizer.encode`] and
            [`PreTrainedTokenizer.__call__`] for details.

            [What are input IDs?](../glossary#input-ids)
        attention_mask (`torch.Tensor` of shape `(batch_size, sequence_length)`, *optional*):
            Mask to avoid performing attention on padding token indices. Mask values selected in `[0, 1]`:

            - 1 for tokens that are **not masked**,
            - 0 for tokens that are **masked**.

            [What are attention masks?](../glossary#attention-mask)

            Indices can be obtained using [`AutoTokenizer`]. See [`PreTrainedTokenizer.encode`] and
            [`PreTrainedTokenizer.__call__`] for details.

            If `past_key_values` is used, optionally only the last `decoder_input_ids` have to be input (see
            `past_key_values`).

            If you want to change padding behavior, you should read [`modeling_opt._prepare_decoder_attention_mask`]
            and modify to your needs. See diagram 1 in [the paper](https://arxiv.org/abs/1910.13461) for more
            information on the default strategy.

            - 1 indicates the head is **not masked**,
            - 0 indicates the head is **masked**.
        position_ids (`torch.LongTensor` of shape `(batch_size, sequence_length)`, *optional*):
            Indices of positions of each input sequence tokens in the position embeddings. Selected in the range `[0,
            config.n_positions - 1]`.

            [What are position IDs?](../glossary#position-ids)
        past_key_values (`tuple(tuple(torch.FloatTensor))`, *optional*, returned when `use_cache=True` is passed or when `config.use_cache=True`):
            Tuple of `tuple(torch.FloatTensor)` of length `config.n_layers`, with each tuple having 2 tensors of shape
            `(batch_size, num_heads, sequence_length, embed_size_per_head)`) and 2 additional tensors of shape
            `(batch_size, num_heads, encoder_sequence_length, embed_size_per_head)`.

            Contains pre-computed hidden-states (key and values in the self-attention blocks and in the cross-attention
            blocks) that can be used (see `past_key_values` input) to speed up sequential decoding.

            If `past_key_values` are used, the user can optionally input only the last `decoder_input_ids` (those that
            don't have their past key value states given to this model) of shape `(batch_size, 1)` instead of all
            `decoder_input_ids` of shape `(batch_size, sequence_length)`.
        inputs_embeds (`torch.FloatTensor` of shape `(batch_size, sequence_length, hidden_size)`, *optional*):
            Optionally, instead of passing `input_ids` you can choose to directly pass an embedded representation. This
            is useful if you want more control over how to convert `input_ids` indices into associated vectors than the
            model's internal embedding lookup matrix.
        use_cache (`bool`, *optional*):
            If set to `True`, `past_key_values` key value states are returned and can be used to speed up decoding (see
            `past_key_values`).
        output_attentions (`bool`, *optional*):
            Whether or not to return the attentions tensors of all attention layers. See `attentions` under returned
            tensors for more detail.
        output_hidden_states (`bool`, *optional*):
            Whether or not to return the hidden states of all layers. See `hidden_states` under returned tensors for
            more detail.
        return_dict (`bool`, *optional*):
            Whether or not to return a [`~utils.ModelOutput`] instead of a plain tuple.
"""


@dataclass
class FuyuBaseModelOutputWithPast(BaseModelOutputWithPast):
    """
    Base class for Fuyu model's outputs that may also contain a past key/values (to speed up sequential decoding).

    Args:
        last_hidden_state (`torch.FloatTensor` of shape `(batch_size, sequence_length, hidden_size)`):
            Sequence of hidden-states at the output of the last layer of the model.

            If `past_key_values` is used only the last hidden-state of the sequences of shape `(batch_size, 1,
            hidden_size)` is output.
        past_key_values (`tuple(tuple(torch.FloatTensor))`, *optional*, returned when `use_cache=True` is passed or when `config.use_cache=True`):
            Tuple of `tuple(torch.FloatTensor)` of length `config.n_layers`, with each tuple having 2 tensors of shape
            `(batch_size, num_heads, sequence_length, embed_size_per_head)`) and optionally if
            `config.is_encoder_decoder=True` 2 additional tensors of shape `(batch_size, num_heads,
            encoder_sequence_length, embed_size_per_head)`.

            Contains pre-computed hidden-states (key and values in the self-attention blocks and optionally if
            `config.is_encoder_decoder=True` in the cross-attention blocks) that can be used (see `past_key_values`
            input) to speed up sequential decoding.
        hidden_states (`tuple(torch.FloatTensor)`, *optional*, returned when `output_hidden_states=True` is passed or when `config.output_hidden_states=True`):
            Tuple of `torch.FloatTensor` (one for the output of the embeddings, if the model has an embedding layer, +
            one for the output of each layer) of shape `(batch_size, sequence_length, hidden_size)`.

            Hidden-states of the model at the output of each layer plus the optional initial embedding outputs.
        attentions (`tuple(torch.FloatTensor)`, *optional*, returned when `output_attentions=True` is passed or when `config.output_attentions=True`):
            Tuple of `torch.FloatTensor` (one for each layer) of shape `(batch_size, num_heads, sequence_length,
            sequence_length)`.

            Attentions weights after the attention softmax, used to compute the weighted average in the self-attention
            heads.
        image_hidden_states (`tuple(torch.FloatTensor)`, *optional*):
            Tuple of `torch.FloatTensor` (one for the output of the image embeddings, `(batch_size, num_images,
            sequence_length, hidden_size)`.

            image_hidden_states of the model produced by the vision encoder, and optionally by the perceiver
    """

    last_hidden_state: torch.FloatTensor = None
    past_key_values: Optional[Tuple[Tuple[torch.FloatTensor]]] = None
    hidden_states: Optional[Tuple[torch.FloatTensor]] = None
    attentions: Optional[Tuple[torch.FloatTensor]] = None
    image_hidden_states: Optional[Tuple[torch.FloatTensor]] = None


@add_start_docstrings(
    "The bare Fuyu Model outputting raw hidden-states without any specific head on top.",
    FUYU_START_DOCSTRING,
)
class FuyuModel(FuyuPreTrainedModel):
    """
    Transformer decoder consisting of *config.num_hidden_layers* layers. Each layer is a [`FuyuDecoderLayer`]

    Args:
        config: FuyuConfig
    """

    # Copied from transformers.models.llama.modeling_llama.LlamaModel.__init__ with LLAMA->FUYU,Llama->Fuyu,FuyuRMSNorm->nn.LayerNorm,norm->final_layernorm,rms_final_layernorm_eps->layer_norm_eps
    def __init__(self, config: FuyuConfig):
        super().__init__(config)
        self.padding_idx = config.pad_token_id
        self.vocab_size = config.vocab_size

        # self.processor = FuyuProcessor()

        # vision tokens

        self.vision_embed_tokens = nn.Linear(
            config.patch_size * config.patch_size * config.num_channels, config.hidden_size
        )

        # text tokens # TODO can we just use AutoModel there?

        self.embed_tokens = nn.Embedding(config.vocab_size, config.hidden_size, self.padding_idx)

        # combine
        self.layers = nn.ModuleList([FuyuDecoderLayer(config) for _ in range(config.num_hidden_layers)])
        self.final_layernorm = nn.LayerNorm(config.hidden_size, eps=config.layer_norm_eps)

        self.gradient_checkpointing = False
        # Initialize weights and apply final processing
        self.post_init()

    def get_input_embeddings(self):
        return self.embed_tokens

    def set_input_embeddings(self, value):
        self.embed_tokens = value

    def gather_continuous_embeddings(
        self,
        word_embeddings: torch.Tensor,
        continuous_embeddings: List[torch.Tensor],
        image_patch_input_indices: torch.Tensor,
    ) -> torch.Tensor:
        """This function places the continuous_embeddings into the word_embeddings at the locations
        indicated by image_patch_input_indices. Different batch elements can have different numbers of continuous
        embeddings.

        Args:
            word_embeddings: Tensor of word embeddings. Shape: [b, s, h]
            continuous_embeddings:
                Tensor of continuous embeddings. The length of the list is the batch size. Each entry is
            shape [num_image_embeddings, hidden], and num_image_embeddings needs to match the number of non-negative
            indices in image_patch_input_indices for that batch element.
            image_patch_input_indices: Tensor of indices of the image patches in the input_ids tensor. Shape: [b, s]
        """
        if not (word_embeddings.shape[0] == len(continuous_embeddings)):
            raise GatherContinuousEmbeddingsException(
                f"Batch sizes must match! Got {len(continuous_embeddings)=} and {word_embeddings.shape[0]=}"
            )

        output_embeddings = word_embeddings.clone()
        for batch_idx in range(word_embeddings.shape[0]):
            # First, find the positions of all the non-negative values in image_patch_input_indices, those are the
            # positions in word_embeddings that we want to replace with content from continuous_embeddings.
            dst_indices = torch.nonzero(image_patch_input_indices[batch_idx] >= 0, as_tuple=True)[0]
            # Next look up those indices in image_patch_input_indices to find the indices in continuous_embeddings that we
            # want to use to replace the values in word_embeddings.
            src_indices = image_patch_input_indices[batch_idx][dst_indices]
            # Check if we have more indices than embeddings. Note that we could have fewer indices if images got truncated.
            if src_indices.shape[0] > continuous_embeddings[batch_idx].shape[0]:
                raise GatherContinuousEmbeddingsException(
                    f"Number of continuous embeddings {continuous_embeddings[batch_idx].shape=} does not match "
                    f"number of continuous token ids {src_indices.shape=} in batch element {batch_idx}."
                )
            output_embeddings[batch_idx, dst_indices] = continuous_embeddings[batch_idx][src_indices]
        return output_embeddings

    # Copied from transformers.models.bart.modeling_bart.BartDecoder._prepare_decoder_attention_mask
    def _prepare_decoder_attention_mask(self, attention_mask, input_shape, inputs_embeds, past_key_values_length):
        # create causal mask
        # [bsz, seq_len] -> [bsz, 1, tgt_seq_len, src_seq_len]
        combined_attention_mask = None
        if input_shape[-1] > 1:
            combined_attention_mask = _make_causal_mask(
                input_shape,
                inputs_embeds.dtype,
                device=inputs_embeds.device,
                past_key_values_length=past_key_values_length,
            )

        if attention_mask is not None:
            # [bsz, seq_len] -> [bsz, 1, tgt_seq_len, src_seq_len]
            expanded_attn_mask = _expand_mask(attention_mask, inputs_embeds.dtype, tgt_len=input_shape[-1]).to(
                inputs_embeds.device
            )
            combined_attention_mask = (
                expanded_attn_mask if combined_attention_mask is None else expanded_attn_mask + combined_attention_mask
            )
        return combined_attention_mask

    @add_start_docstrings_to_model_forward(FUYU_INPUTS_DOCSTRING)
    def forward(
        self,
        input_ids: torch.LongTensor = None,
        image_patches: torch.Tensor = None,  # [batch_size, num_total_patches, patch_size_ x patch_size x num_channels ]
        image_patches_indices: torch.Tensor = None,
        attention_mask: Optional[torch.Tensor] = None,
        position_ids: Optional[torch.LongTensor] = None,
        past_key_values: Optional[List[torch.FloatTensor]] = None,
        inputs_embeds: Optional[torch.FloatTensor] = None,
        use_cache: Optional[bool] = None,
        output_attentions: Optional[bool] = None,
        output_hidden_states: Optional[bool] = None,
        return_dict: Optional[bool] = None,
    ) -> Union[Tuple, BaseModelOutputWithPast]:
        output_attentions = output_attentions if output_attentions is not None else self.config.output_attentions
        output_hidden_states = (
            output_hidden_states if output_hidden_states is not None else self.config.output_hidden_states
        )
        use_cache = use_cache if use_cache is not None else self.config.use_cache

        return_dict = return_dict if return_dict is not None else self.config.use_return_dict

        # retrieve input_ids and inputs_embeds
        if input_ids is not None and inputs_embeds is not None:
            raise ValueError("You cannot specify both decoder_input_ids and decoder_inputs_embeds at the same time")
        elif input_ids is not None:
            batch_size, seq_length = input_ids.shape
        elif inputs_embeds is not None:
            batch_size, seq_length, _ = inputs_embeds.shape
        else:
            raise ValueError("You have to specify either decoder_input_ids or decoder_inputs_embeds")

        seq_length_with_past = seq_length
        past_key_values_length = 0

        if past_key_values is not None:
            past_key_values_length = past_key_values[0][0].shape[2]
            seq_length_with_past = seq_length_with_past + past_key_values_length

        if position_ids is None:
            device = input_ids.device if input_ids is not None else inputs_embeds.device
            position_ids = torch.arange(
                past_key_values_length, seq_length + past_key_values_length, dtype=torch.long, device=device
            )
            position_ids = position_ids.unsqueeze(0)

        if inputs_embeds is None:
            inputs_embeds = self.embed_tokens(input_ids)
            if image_patches is not None and past_key_values is None:
                patch_embeddings = self.vision_embed_tokens(image_patches)
                inputs_embeds = self.gather_continuous_embeddings(
<<<<<<< HEAD
                    word_embeddings=inputs_embeds, continuous_embeddings=patch_embeddings,
                    image_patch_input_indices=image_patches_indices)
=======
                    word_embeddings=inputs_embeds,
                    continuous_embeddings=patch_embeddings,
                    image_patch_input_indices=image_patches_indices,
                )
>>>>>>> 952ee0a2

        # embed positions
        if attention_mask is None:
            attention_mask = torch.ones(
                (batch_size, seq_length_with_past), dtype=torch.bool, device=inputs_embeds.device
            )
        attention_mask = self._prepare_decoder_attention_mask(
            attention_mask, (batch_size, seq_length), inputs_embeds, past_key_values_length
        )

        hidden_states = inputs_embeds

        if self.gradient_checkpointing and self.training:
            if use_cache:
                logger.warning_once(
                    "`use_cache=True` is incompatible with gradient checkpointing. Setting `use_cache=False`..."
                )
                use_cache = False

        # decoder layers
        all_hidden_states = () if output_hidden_states else None
        all_self_attns = () if output_attentions else None
        next_decoder_cache = () if use_cache else None

        # Add logic for image encoding

        for idx, decoder_layer in enumerate(self.layers):
            if output_hidden_states:
                all_hidden_states += (hidden_states,)

            past_key_value = past_key_values[idx] if past_key_values is not None else None

            if self.gradient_checkpointing and self.training:

                def create_custom_forward(module):
                    def custom_forward(*inputs):
                        # None for past_key_value
                        return module(*inputs, past_key_value, output_attentions)

                    return custom_forward

                layer_outputs = torch.utils.checkpoint.checkpoint(
                    create_custom_forward(decoder_layer),
                    hidden_states,
                    attention_mask,
                    position_ids,
                )
            else:
                layer_outputs = decoder_layer(
                    hidden_states,
                    attention_mask=attention_mask,
                    position_ids=position_ids,
                    past_key_value=past_key_value,
                    output_attentions=output_attentions,
                    use_cache=use_cache,
                )

            hidden_states = layer_outputs[0]

            if use_cache:
                next_decoder_cache += (layer_outputs[2 if output_attentions else 1],)

            if output_attentions:
                all_self_attns += (layer_outputs[1],)

        hidden_states = self.final_layernorm(hidden_states)

        # add hidden states from the last decoder layer
        if output_hidden_states:
            all_hidden_states += (hidden_states,)

        next_cache = next_decoder_cache if use_cache else None
        if not return_dict:
            return tuple(v for v in [hidden_states, next_cache, all_hidden_states, all_self_attns] if v is not None)
        return BaseModelOutputWithPast(
            last_hidden_state=hidden_states,
            past_key_values=next_cache,
            hidden_states=all_hidden_states,
            attentions=all_self_attns,
        )


class FuyuForCausalLM(FuyuPreTrainedModel):
    _tied_weights_keys = ["lm_head.weight"]

    # Copied from transformers.models.llama.modeling_llama.LlamaForCausalLM.__init__ with LLAMA->FUYU,Llama->Fuyu
    def __init__(self, config):
        super().__init__(config)
        self.model = FuyuModel(config)
        self.vocab_size = config.vocab_size
        self.lm_head = nn.Linear(config.hidden_size, config.vocab_size, bias=False)

        # Initialize weights and apply final processing
        self.post_init()

    # Copied from transformers.models.llama.modeling_llama.LlamaForCausalLM.get_input_embeddings
    def get_input_embeddings(self):
        return self.model.embed_tokens

    # Copied from transformers.models.llama.modeling_llama.LlamaForCausalLM.set_input_embeddings
    def set_input_embeddings(self, value):
        self.model.embed_tokens = value

    # Copied from transformers.models.llama.modeling_llama.LlamaForCausalLM.get_output_embeddings
    def get_output_embeddings(self):
        return self.lm_head

    # Copied from transformers.models.llama.modeling_llama.LlamaForCausalLM.set_output_embeddings
    def set_output_embeddings(self, new_embeddings):
        self.lm_head = new_embeddings

    # Copied from transformers.models.llama.modeling_llama.LlamaForCausalLM.set_decoder
    def set_decoder(self, decoder):
        self.model = decoder

    # Copied from transformers.models.llama.modeling_llama.LlamaForCausalLM.get_decoder
    def get_decoder(self):
        return self.model

    @add_start_docstrings_to_model_forward(FUYU_INPUTS_DOCSTRING)
    @replace_return_docstrings(output_type=CausalLMOutputWithPast, config_class=_CONFIG_FOR_DOC)
    def forward(
        self,
        input_ids: torch.LongTensor = None,
        image_patches: torch.Tensor = None,  # [batch_size, num_total_patches, patch_size_ x patch_size x num_channels ]
        image_patches_indices: torch.Tensor = None,
        attention_mask: Optional[torch.Tensor] = None,
        position_ids: Optional[torch.LongTensor] = None,
        past_key_values: Optional[List[torch.FloatTensor]] = None,
        inputs_embeds: Optional[torch.FloatTensor] = None,
        labels: Optional[torch.LongTensor] = None,
        use_cache: Optional[bool] = None,
        output_attentions: Optional[bool] = None,
        output_hidden_states: Optional[bool] = None,
        return_dict: Optional[bool] = None,
    ) -> Union[Tuple, CausalLMOutputWithPast]:
        r"""
        Args:
        # TODO finish documentation
            labels (`torch.LongTensor` of shape `(batch_size, sequence_length)`, *optional*):
                Labels for computing the masked language modeling loss. Indices should either be in `[0, ...,
                config.vocab_size]` or -100 (see `input_ids` docstring). Tokens with indices set to `-100` are ignored
                (masked), the loss is only computed for the tokens with labels in `[0, ..., config.vocab_size]`.

        Returns:

        Example:

        ```python
<<<<<<< HEAD
        >>> from transformers import FuyuConfig, FuyuForCausalLM, AutoTokenizer
        >>> from transformers.models.fuyu.processing_fuyu import FuyuProcessor
        >>> from transformers.models.fuyu.image_processing_fuyu import FuyuImageProcessor
        >>> from PIL import Image
        >>> import torch
        >>> pretrained_path = 'adept/fuyu-8b'
        >>> tokenizer = AutoTokenizer.from_pretrained(pretrained_path)
        >>> image_processor = FuyuImageProcessor()
        >>> processor = FuyuProcessor(image_processor=image_processor, tokenizer=tokenizer)
        >>> text_prompt = "Generate a coco-style caption.\\n"
        >>> image_path = "bus.png"
        >>> image_pil = Image.open(image_path)
        >>> model_inputs = processor(text=text_prompt, images=[image_pil])
        >>> model_config = FuyuConfig()
        >>> model = FuyuForCausalLM.from_pretrained(pretrained_path)
        >>> generation_output = model.generate(**model_inputs, max_new_tokens=10)


        '
        ```"""
=======
        >>> from transformers import FuyuProcessor, FuyuForCausalLM

        >>> model = FuyuForCausalLM.from_pretrained("adept/fuyu-8b")
        >>> processor = FuyuProcessor.from_pretrained("adept/fuyu-8b")

        >>> prompt = "Hi, my name is Max"
        >>> input_ids = processor(text=prompt, return_tensors="pt").input_ids

        >>> file_path = "image_test.jpeg"
        >>> image = Image.open(file_path)
        >>> pixel_values = processor(images=image, return_tensors="pt").pixel_values

        >>> # Generate
        >>> generate_ids = model.generate(inputs.input_ids, max_length=30)
        >>> tokenizer.batch_decode(generate_ids, skip_special_tokens=True, clean_up_tokenization_spaces=False)[0]
        """
>>>>>>> 952ee0a2

        output_attentions = output_attentions if output_attentions is not None else self.config.output_attentions
        output_hidden_states = (
            output_hidden_states if output_hidden_states is not None else self.config.output_hidden_states
        )
        return_dict = return_dict if return_dict is not None else self.config.use_return_dict

        # decoder outputs consists of (dec_features, layer_state, dec_hidden, dec_attn)
        outputs = self.model(
            input_ids=input_ids,
            image_patches=image_patches,
            image_patches_indices=image_patches_indices,
            attention_mask=attention_mask,
            position_ids=position_ids,
            past_key_values=past_key_values,
            inputs_embeds=inputs_embeds,
            use_cache=use_cache,
            output_attentions=output_attentions,
            output_hidden_states=output_hidden_states,
            return_dict=return_dict,
        )

        hidden_states = outputs[0]
        logits = self.lm_head(hidden_states)

        loss = None
        if labels is not None:
            # Shift so that tokens < n predict n
            shift_logits = logits[..., :-1, :].contiguous()
            shift_labels = labels[..., 1:].contiguous()
            # Flatten the tokens
            loss_fct = CrossEntropyLoss()
            shift_logits = shift_logits.view(-1, self.config.vocab_size)
            shift_labels = shift_labels.view(-1)
            # Enable model parallelism
            shift_labels = shift_labels.to(shift_logits.device)
            loss = loss_fct(shift_logits, shift_labels)

        if not return_dict:
            output = (logits,) + outputs[1:]
            return (loss,) + output if loss is not None else output

        return CausalLMOutputWithPast(
            loss=loss,
            logits=logits,
            past_key_values=outputs.past_key_values,
            hidden_states=outputs.hidden_states,
            attentions=outputs.attentions,
        )

    # Copied from transformers.models.llama.modeling_llama.LlamaForCausalLM.prepare_inputs_for_generation
    def prepare_inputs_for_generation(
        self, input_ids, past_key_values=None, attention_mask=None, inputs_embeds=None, image_patches=None, image_patches_indices=None, **kwargs
    ):
        if past_key_values:
            input_ids = input_ids[:, -1:]

        position_ids = kwargs.get("position_ids", None)
        if attention_mask is not None and position_ids is None:
            # create position_ids on the fly for batch generation
            position_ids = attention_mask.long().cumsum(-1) - 1
            position_ids.masked_fill_(attention_mask == 0, 1)
            if past_key_values:
                position_ids = position_ids[:, -1].unsqueeze(-1)

        # if `inputs_embeds` are passed, we only want to use them in the 1st generation step
        if inputs_embeds is not None and past_key_values is None:
            model_inputs = {"inputs_embeds": inputs_embeds}
        else:
            model_inputs = {"input_ids": input_ids}

        if image_patches_indices is not None:
            model_inputs["image_patches_indices"] = image_patches_indices

        model_inputs.update(
            {
                "position_ids": position_ids,
                "past_key_values": past_key_values,
                "use_cache": kwargs.get("use_cache"),
                "attention_mask": attention_mask,
<<<<<<< HEAD
                "image_patches": image_patches if image_patches is not None else image_patches
=======
                "image_patches_indices": image_patches_indices if past_key_values is None else None,
                "image_patches": image_patches if past_key_values is None else None
>>>>>>> 952ee0a2
            }
        )
        return model_inputs

    @staticmethod
    def _reorder_cache(past_key_values, beam_idx):
        reordered_past = ()
        for layer_past in past_key_values:
            reordered_past += (
                tuple(past_state.index_select(0, beam_idx.to(past_state.device)) for past_state in layer_past),
            )
        return reordered_past


@add_start_docstrings(
    """
    The Fuyu transformer with a sequence classification head on top (linear layer).

    [`FuyuForSequenceClassification`] uses the last token in order to do the classification, as other causal models
    (e.g. GPT-2) do.

    Since it does classification on the last token, it requires to know the position of the last token. If a
    `pad_token_id` is defined in the configuration, it finds the last token that is not a padding token in each row. If
    no `pad_token_id` is defined, it simply takes the last value in each row of the batch. Since it cannot guess the
    padding tokens when `inputs_embeds` are passed instead of `input_ids`, it does the same (take the last value in
    each row of the batch).
    """,
    FUYU_START_DOCSTRING,
)
# Copied from transformers.models.llama.modeling_llama.LlamaForSequenceClassification with LLAMA->FUYU,Llama->Fuyu
class FuyuForSequenceClassification(FuyuPreTrainedModel):
    def __init__(self, config):
        super().__init__(config)
        self.num_labels = config.num_labels
        self.model = FuyuModel(config)
        self.score = nn.Linear(config.hidden_size, self.num_labels, bias=False)

        # Initialize weights and apply final processing
        self.post_init()

    def get_input_embeddings(self):
        return self.model.embed_tokens

    def set_input_embeddings(self, value):
        self.model.embed_tokens = value

    @add_start_docstrings_to_model_forward(FUYU_INPUTS_DOCSTRING)
    def forward(
        self,
        input_ids: torch.LongTensor = None,
        attention_mask: Optional[torch.Tensor] = None,
        position_ids: Optional[torch.LongTensor] = None,
        past_key_values: Optional[List[torch.FloatTensor]] = None,
        inputs_embeds: Optional[torch.FloatTensor] = None,
        labels: Optional[torch.LongTensor] = None,
        use_cache: Optional[bool] = None,
        output_attentions: Optional[bool] = None,
        output_hidden_states: Optional[bool] = None,
        return_dict: Optional[bool] = None,
    ) -> Union[Tuple, SequenceClassifierOutputWithPast]:
        r"""
        labels (`torch.LongTensor` of shape `(batch_size,)`, *optional*):
            Labels for computing the sequence classification/regression loss. Indices should be in `[0, ...,
            config.num_labels - 1]`. If `config.num_labels == 1` a regression loss is computed (Mean-Square loss), If
            `config.num_labels > 1` a classification loss is computed (Cross-Entropy).
        """
        return_dict = return_dict if return_dict is not None else self.config.use_return_dict

        transformer_outputs = self.model(
            input_ids,
            attention_mask=attention_mask,
            position_ids=position_ids,
            past_key_values=past_key_values,
            inputs_embeds=inputs_embeds,
            use_cache=use_cache,
            output_attentions=output_attentions,
            output_hidden_states=output_hidden_states,
            return_dict=return_dict,
        )
        hidden_states = transformer_outputs[0]
        logits = self.score(hidden_states)

        if input_ids is not None:
            batch_size = input_ids.shape[0]
        else:
            batch_size = inputs_embeds.shape[0]

        if self.config.pad_token_id is None and batch_size != 1:
            raise ValueError("Cannot handle batch sizes > 1 if no padding token is defined.")
        if self.config.pad_token_id is None:
            sequence_lengths = -1
        else:
            if input_ids is not None:
                sequence_lengths = (torch.eq(input_ids, self.config.pad_token_id).long().argmax(-1) - 1).to(
                    logits.device
                )
            else:
                sequence_lengths = -1

        pooled_logits = logits[torch.arange(batch_size, device=logits.device), sequence_lengths]

        loss = None
        if labels is not None:
            labels = labels.to(logits.device)
            if self.config.problem_type is None:
                if self.num_labels == 1:
                    self.config.problem_type = "regression"
                elif self.num_labels > 1 and (labels.dtype == torch.long or labels.dtype == torch.int):
                    self.config.problem_type = "single_label_classification"
                else:
                    self.config.problem_type = "multi_label_classification"

            if self.config.problem_type == "regression":
                loss_fct = MSELoss()
                if self.num_labels == 1:
                    loss = loss_fct(pooled_logits.squeeze(), labels.squeeze())
                else:
                    loss = loss_fct(pooled_logits, labels)
            elif self.config.problem_type == "single_label_classification":
                loss_fct = CrossEntropyLoss()
                loss = loss_fct(pooled_logits.view(-1, self.num_labels), labels.view(-1))
            elif self.config.problem_type == "multi_label_classification":
                loss_fct = BCEWithLogitsLoss()
                loss = loss_fct(pooled_logits, labels)
        if not return_dict:
            output = (pooled_logits,) + transformer_outputs[1:]
            return ((loss,) + output) if loss is not None else output

        return SequenceClassifierOutputWithPast(
            loss=loss,
            logits=pooled_logits,
            past_key_values=transformer_outputs.past_key_values,
            hidden_states=transformer_outputs.hidden_states,
            attentions=transformer_outputs.attentions,
        )<|MERGE_RESOLUTION|>--- conflicted
+++ resolved
@@ -165,7 +165,7 @@
 def rotate_half(x):
     """Rotates half the hidden dims of the input."""
     x1 = x[..., : x.shape[-1] // 2]
-    x2 = x[..., x.shape[-1] // 2 :]
+    x2 = x[..., x.shape[-1] // 2:]
     return torch.cat((-x2, x1), dim=-1)
 
 
@@ -347,11 +347,11 @@
         # Partial rotary embedding
         query_rot, query_pass = (
             query_states[..., : self.rotary_emb.dim],
-            query_states[..., self.rotary_emb.dim :],
+            query_states[..., self.rotary_emb.dim:],
         )
         key_rot, key_pass = (
             key_states[..., : self.rotary_emb.dim],
-            key_states[..., self.rotary_emb.dim :],
+            key_states[..., self.rotary_emb.dim:],
         )
         # [batch_size, seq_length, num_heads, head_dim // config.partial_rotary_factor]
         query_rot, key_rot = apply_rotary_pos_emb(query_rot, key_rot, cos, sin, position_ids)
@@ -790,15 +790,10 @@
             if image_patches is not None and past_key_values is None:
                 patch_embeddings = self.vision_embed_tokens(image_patches)
                 inputs_embeds = self.gather_continuous_embeddings(
-<<<<<<< HEAD
-                    word_embeddings=inputs_embeds, continuous_embeddings=patch_embeddings,
-                    image_patch_input_indices=image_patches_indices)
-=======
                     word_embeddings=inputs_embeds,
                     continuous_embeddings=patch_embeddings,
                     image_patch_input_indices=image_patches_indices,
                 )
->>>>>>> 952ee0a2
 
         # embed positions
         if attention_mask is None:
@@ -948,7 +943,6 @@
         Example:
 
         ```python
-<<<<<<< HEAD
         >>> from transformers import FuyuConfig, FuyuForCausalLM, AutoTokenizer
         >>> from transformers.models.fuyu.processing_fuyu import FuyuProcessor
         >>> from transformers.models.fuyu.image_processing_fuyu import FuyuImageProcessor
@@ -969,24 +963,6 @@
 
         '
         ```"""
-=======
-        >>> from transformers import FuyuProcessor, FuyuForCausalLM
-
-        >>> model = FuyuForCausalLM.from_pretrained("adept/fuyu-8b")
-        >>> processor = FuyuProcessor.from_pretrained("adept/fuyu-8b")
-
-        >>> prompt = "Hi, my name is Max"
-        >>> input_ids = processor(text=prompt, return_tensors="pt").input_ids
-
-        >>> file_path = "image_test.jpeg"
-        >>> image = Image.open(file_path)
-        >>> pixel_values = processor(images=image, return_tensors="pt").pixel_values
-
-        >>> # Generate
-        >>> generate_ids = model.generate(inputs.input_ids, max_length=30)
-        >>> tokenizer.batch_decode(generate_ids, skip_special_tokens=True, clean_up_tokenization_spaces=False)[0]
-        """
->>>>>>> 952ee0a2
 
         output_attentions = output_attentions if output_attentions is not None else self.config.output_attentions
         output_hidden_states = (
@@ -1067,12 +1043,8 @@
                 "past_key_values": past_key_values,
                 "use_cache": kwargs.get("use_cache"),
                 "attention_mask": attention_mask,
-<<<<<<< HEAD
-                "image_patches": image_patches if image_patches is not None else image_patches
-=======
                 "image_patches_indices": image_patches_indices if past_key_values is None else None,
                 "image_patches": image_patches if past_key_values is None else None
->>>>>>> 952ee0a2
             }
         )
         return model_inputs
