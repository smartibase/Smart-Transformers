# coding=utf-8
# Copyright 2018 The Google Flax Team Authors and The HuggingFace Inc. team.
#
# Licensed under the Apache License, Version 2.0 (the "License");
# you may not use this file except in compliance with the License.
# You may obtain a copy of the License at
#
#     http://www.apache.org/licenses/LICENSE-2.0
#
# Unless required by applicable law or agreed to in writing, software
# distributed under the License is distributed on an "AS IS" BASIS,
# WITHOUT WARRANTIES OR CONDITIONS OF ANY KIND, either express or implied.
# See the License for the specific language governing permissions and
# limitations under the License.
""" Auto Model class. """


from collections import OrderedDict

from ...utils import logging
<<<<<<< HEAD

# Add modeling imports here
from ..bart.modeling_flax_bart import (
    FlaxBartForConditionalGeneration,
    FlaxBartForQuestionAnswering,
    FlaxBartForSequenceClassification,
    FlaxBartModel,
)
from ..bert.modeling_flax_bert import (
    FlaxBertForMaskedLM,
    FlaxBertForMultipleChoice,
    FlaxBertForNextSentencePrediction,
    FlaxBertForPreTraining,
    FlaxBertForQuestionAnswering,
    FlaxBertForSequenceClassification,
    FlaxBertForTokenClassification,
    FlaxBertModel,
)
from ..big_bird.modeling_flax_big_bird import (
    FlaxBigBirdForMaskedLM,
    FlaxBigBirdForMultipleChoice,
    FlaxBigBirdForPreTraining,
    FlaxBigBirdForQuestionAnswering,
    FlaxBigBirdForSequenceClassification,
    FlaxBigBirdForTokenClassification,
    FlaxBigBirdModel,
)
from ..clip.modeling_flax_clip import FlaxCLIPModel
from ..electra.modeling_flax_electra import (
    FlaxElectraForMaskedLM,
    FlaxElectraForMultipleChoice,
    FlaxElectraForPreTraining,
    FlaxElectraForQuestionAnswering,
    FlaxElectraForSequenceClassification,
    FlaxElectraForTokenClassification,
    FlaxElectraModel,
)
from ..gpt2.modeling_flax_gpt2 import FlaxGPT2LMHeadModel, FlaxGPT2Model
from ..roberta.modeling_flax_roberta import (
    FlaxRobertaForMaskedLM,
    FlaxRobertaForMultipleChoice,
    FlaxRobertaForQuestionAnswering,
    FlaxRobertaForSequenceClassification,
    FlaxRobertaForTokenClassification,
    FlaxRobertaModel,
)
from ..t5.modeling_flax_t5 import FlaxT5ForConditionalGeneration, FlaxT5Model
from ..vit.modeling_flax_vit import FlaxViTForImageClassification, FlaxViTModel
from .auto_factory import auto_class_factory
from .configuration_auto import (
    BartConfig,
    BertConfig,
    BigBirdConfig,
    CLIPConfig,
    ElectraConfig,
    GPT2Config,
    RobertaConfig,
    T5Config,
    ViTConfig,
)
=======
from .auto_factory import _BaseAutoModelClass, _LazyAutoMapping, auto_class_update
from .configuration_auto import CONFIG_MAPPING_NAMES
>>>>>>> d5064953


logger = logging.get_logger(__name__)


FLAX_MODEL_MAPPING_NAMES = OrderedDict(
    [
        # Base model mapping
        ("distilbert", "FlaxDistilBertModel"),
        ("roberta", "FlaxRobertaModel"),
        ("bert", "FlaxBertModel"),
        ("big_bird", "FlaxBigBirdModel"),
        ("bart", "FlaxBartModel"),
        ("gpt2", "FlaxGPT2Model"),
        ("gpt_neo", "FlaxGPTNeoModel"),
        ("electra", "FlaxElectraModel"),
        ("clip", "FlaxCLIPModel"),
        ("vit", "FlaxViTModel"),
        ("mbart", "FlaxMBartModel"),
        ("t5", "FlaxT5Model"),
        ("mt5", "FlaxMT5Model"),
        ("wav2vec2", "FlaxWav2Vec2Model"),
        ("marian", "FlaxMarianModel"),
    ]
)

FLAX_MODEL_FOR_PRETRAINING_MAPPING_NAMES = OrderedDict(
    [
        # Model for pre-training mapping
        ("roberta", "FlaxRobertaForMaskedLM"),
        ("bert", "FlaxBertForPreTraining"),
        ("big_bird", "FlaxBigBirdForPreTraining"),
        ("bart", "FlaxBartForConditionalGeneration"),
        ("electra", "FlaxElectraForPreTraining"),
        ("mbart", "FlaxMBartForConditionalGeneration"),
        ("t5", "FlaxT5ForConditionalGeneration"),
        ("mt5", "FlaxMT5ForConditionalGeneration"),
        ("wav2vec2", "FlaxWav2Vec2ForPreTraining"),
    ]
)

FLAX_MODEL_FOR_MASKED_LM_MAPPING_NAMES = OrderedDict(
    [
        # Model for Masked LM mapping
        ("distilbert", "FlaxDistilBertForMaskedLM"),
        ("roberta", "FlaxRobertaForMaskedLM"),
        ("bert", "FlaxBertForMaskedLM"),
        ("big_bird", "FlaxBigBirdForMaskedLM"),
        ("bart", "FlaxBartForConditionalGeneration"),
        ("electra", "FlaxElectraForMaskedLM"),
        ("mbart", "FlaxMBartForConditionalGeneration"),
    ]
)

FLAX_MODEL_FOR_SEQ_TO_SEQ_CAUSAL_LM_MAPPING_NAMES = OrderedDict(
    [
        # Model for Seq2Seq Causal LM mapping
        ("bart", "FlaxBartForConditionalGeneration"),
        ("t5", "FlaxT5ForConditionalGeneration"),
        ("mt5", "FlaxMT5ForConditionalGeneration"),
        ("marian", "FlaxMarianMTModel"),
        ("encoder-decoder", "FlaxEncoderDecoderModel"),
    ]
)

FLAX_MODEL_FOR_IMAGE_CLASSIFICATION_MAPPING_NAMES = OrderedDict(
    [
        # Model for Image-classsification
        ("vit", "FlaxViTForImageClassification"),
    ]
)

FLAX_MODEL_FOR_CAUSAL_LM_MAPPING_NAMES = OrderedDict(
    [
        # Model for Causal LM mapping
        ("gpt2", "FlaxGPT2LMHeadModel"),
        ("gpt_neo", "FlaxGPTNeoForCausalLM"),
    ]
)

FLAX_MODEL_FOR_SEQUENCE_CLASSIFICATION_MAPPING_NAMES = OrderedDict(
    [
        # Model for Sequence Classification mapping
        ("distilbert", "FlaxDistilBertForSequenceClassification"),
        ("roberta", "FlaxRobertaForSequenceClassification"),
        ("bert", "FlaxBertForSequenceClassification"),
        ("big_bird", "FlaxBigBirdForSequenceClassification"),
        ("bart", "FlaxBartForSequenceClassification"),
        ("electra", "FlaxElectraForSequenceClassification"),
        ("mbart", "FlaxMBartForSequenceClassification"),
    ]
)

FLAX_MODEL_FOR_QUESTION_ANSWERING_MAPPING_NAMES = OrderedDict(
    [
        # Model for Question Answering mapping
        ("distilbert", "FlaxDistilBertForQuestionAnswering"),
        ("roberta", "FlaxRobertaForQuestionAnswering"),
        ("bert", "FlaxBertForQuestionAnswering"),
        ("big_bird", "FlaxBigBirdForQuestionAnswering"),
        ("bart", "FlaxBartForQuestionAnswering"),
        ("electra", "FlaxElectraForQuestionAnswering"),
        ("mbart", "FlaxMBartForQuestionAnswering"),
    ]
)

FLAX_MODEL_FOR_TOKEN_CLASSIFICATION_MAPPING_NAMES = OrderedDict(
    [
        # Model for Token Classification mapping
        ("distilbert", "FlaxDistilBertForTokenClassification"),
        ("roberta", "FlaxRobertaForTokenClassification"),
        ("bert", "FlaxBertForTokenClassification"),
        ("big_bird", "FlaxBigBirdForTokenClassification"),
        ("electra", "FlaxElectraForTokenClassification"),
    ]
)

FLAX_MODEL_FOR_MULTIPLE_CHOICE_MAPPING_NAMES = OrderedDict(
    [
        # Model for Multiple Choice mapping
        ("distilbert", "FlaxDistilBertForMultipleChoice"),
        ("roberta", "FlaxRobertaForMultipleChoice"),
        ("bert", "FlaxBertForMultipleChoice"),
        ("big_bird", "FlaxBigBirdForMultipleChoice"),
        ("electra", "FlaxElectraForMultipleChoice"),
    ]
)

FLAX_MODEL_FOR_NEXT_SENTENCE_PREDICTION_MAPPING_NAMES = OrderedDict(
    [
        ("bert", "FlaxBertForNextSentencePrediction"),
    ]
)


FLAX_MODEL_MAPPING = _LazyAutoMapping(CONFIG_MAPPING_NAMES, FLAX_MODEL_MAPPING_NAMES)
FLAX_MODEL_FOR_PRETRAINING_MAPPING = _LazyAutoMapping(CONFIG_MAPPING_NAMES, FLAX_MODEL_FOR_PRETRAINING_MAPPING_NAMES)
FLAX_MODEL_FOR_MASKED_LM_MAPPING = _LazyAutoMapping(CONFIG_MAPPING_NAMES, FLAX_MODEL_FOR_MASKED_LM_MAPPING_NAMES)
FLAX_MODEL_FOR_SEQ_TO_SEQ_CAUSAL_LM_MAPPING = _LazyAutoMapping(
    CONFIG_MAPPING_NAMES, FLAX_MODEL_FOR_SEQ_TO_SEQ_CAUSAL_LM_MAPPING_NAMES
)
FLAX_MODEL_FOR_IMAGE_CLASSIFICATION_MAPPING = _LazyAutoMapping(
    CONFIG_MAPPING_NAMES, FLAX_MODEL_FOR_IMAGE_CLASSIFICATION_MAPPING_NAMES
)
FLAX_MODEL_FOR_CAUSAL_LM_MAPPING = _LazyAutoMapping(CONFIG_MAPPING_NAMES, FLAX_MODEL_FOR_CAUSAL_LM_MAPPING_NAMES)
FLAX_MODEL_FOR_SEQUENCE_CLASSIFICATION_MAPPING = _LazyAutoMapping(
    CONFIG_MAPPING_NAMES, FLAX_MODEL_FOR_SEQUENCE_CLASSIFICATION_MAPPING_NAMES
)
FLAX_MODEL_FOR_QUESTION_ANSWERING_MAPPING = _LazyAutoMapping(
    CONFIG_MAPPING_NAMES, FLAX_MODEL_FOR_QUESTION_ANSWERING_MAPPING_NAMES
)
FLAX_MODEL_FOR_TOKEN_CLASSIFICATION_MAPPING = _LazyAutoMapping(
    CONFIG_MAPPING_NAMES, FLAX_MODEL_FOR_TOKEN_CLASSIFICATION_MAPPING_NAMES
)
FLAX_MODEL_FOR_MULTIPLE_CHOICE_MAPPING = _LazyAutoMapping(
    CONFIG_MAPPING_NAMES, FLAX_MODEL_FOR_MULTIPLE_CHOICE_MAPPING_NAMES
)
FLAX_MODEL_FOR_NEXT_SENTENCE_PREDICTION_MAPPING = _LazyAutoMapping(
    CONFIG_MAPPING_NAMES, FLAX_MODEL_FOR_NEXT_SENTENCE_PREDICTION_MAPPING_NAMES
)


class FlaxAutoModel(_BaseAutoModelClass):
    _model_mapping = FLAX_MODEL_MAPPING


FlaxAutoModel = auto_class_update(FlaxAutoModel)


class FlaxAutoModelForPreTraining(_BaseAutoModelClass):
    _model_mapping = FLAX_MODEL_FOR_PRETRAINING_MAPPING


FlaxAutoModelForPreTraining = auto_class_update(FlaxAutoModelForPreTraining, head_doc="pretraining")


class FlaxAutoModelForCausalLM(_BaseAutoModelClass):
    _model_mapping = FLAX_MODEL_FOR_CAUSAL_LM_MAPPING


FlaxAutoModelForCausalLM = auto_class_update(FlaxAutoModelForCausalLM, head_doc="causal language modeling")


class FlaxAutoModelForMaskedLM(_BaseAutoModelClass):
    _model_mapping = FLAX_MODEL_FOR_MASKED_LM_MAPPING


FlaxAutoModelForMaskedLM = auto_class_update(FlaxAutoModelForMaskedLM, head_doc="masked language modeling")


class FlaxAutoModelForSeq2SeqLM(_BaseAutoModelClass):
    _model_mapping = FLAX_MODEL_FOR_SEQ_TO_SEQ_CAUSAL_LM_MAPPING


FlaxAutoModelForSeq2SeqLM = auto_class_update(
    FlaxAutoModelForSeq2SeqLM, head_doc="sequence-to-sequence language modeling", checkpoint_for_example="t5-base"
)


class FlaxAutoModelForSequenceClassification(_BaseAutoModelClass):
    _model_mapping = FLAX_MODEL_FOR_SEQUENCE_CLASSIFICATION_MAPPING


FlaxAutoModelForSequenceClassification = auto_class_update(
    FlaxAutoModelForSequenceClassification, head_doc="sequence classification"
)


class FlaxAutoModelForQuestionAnswering(_BaseAutoModelClass):
    _model_mapping = FLAX_MODEL_FOR_QUESTION_ANSWERING_MAPPING


FlaxAutoModelForQuestionAnswering = auto_class_update(FlaxAutoModelForQuestionAnswering, head_doc="question answering")


class FlaxAutoModelForTokenClassification(_BaseAutoModelClass):
    _model_mapping = FLAX_MODEL_FOR_TOKEN_CLASSIFICATION_MAPPING


FlaxAutoModelForTokenClassification = auto_class_update(
    FlaxAutoModelForTokenClassification, head_doc="token classification"
)


class FlaxAutoModelForMultipleChoice(_BaseAutoModelClass):
    _model_mapping = FLAX_MODEL_FOR_MULTIPLE_CHOICE_MAPPING


FlaxAutoModelForMultipleChoice = auto_class_update(FlaxAutoModelForMultipleChoice, head_doc="multiple choice")


class FlaxAutoModelForNextSentencePrediction(_BaseAutoModelClass):
    _model_mapping = FLAX_MODEL_FOR_NEXT_SENTENCE_PREDICTION_MAPPING


FlaxAutoModelForNextSentencePrediction = auto_class_update(
    FlaxAutoModelForNextSentencePrediction, head_doc="next sentence prediction"
)


class FlaxAutoModelForImageClassification(_BaseAutoModelClass):
    _model_mapping = FLAX_MODEL_FOR_IMAGE_CLASSIFICATION_MAPPING


FlaxAutoModelForImageClassification = auto_class_update(
    FlaxAutoModelForImageClassification, head_doc="image classification"
)<|MERGE_RESOLUTION|>--- conflicted
+++ resolved
@@ -18,71 +18,8 @@
 from collections import OrderedDict
 
 from ...utils import logging
-<<<<<<< HEAD
-
-# Add modeling imports here
-from ..bart.modeling_flax_bart import (
-    FlaxBartForConditionalGeneration,
-    FlaxBartForQuestionAnswering,
-    FlaxBartForSequenceClassification,
-    FlaxBartModel,
-)
-from ..bert.modeling_flax_bert import (
-    FlaxBertForMaskedLM,
-    FlaxBertForMultipleChoice,
-    FlaxBertForNextSentencePrediction,
-    FlaxBertForPreTraining,
-    FlaxBertForQuestionAnswering,
-    FlaxBertForSequenceClassification,
-    FlaxBertForTokenClassification,
-    FlaxBertModel,
-)
-from ..big_bird.modeling_flax_big_bird import (
-    FlaxBigBirdForMaskedLM,
-    FlaxBigBirdForMultipleChoice,
-    FlaxBigBirdForPreTraining,
-    FlaxBigBirdForQuestionAnswering,
-    FlaxBigBirdForSequenceClassification,
-    FlaxBigBirdForTokenClassification,
-    FlaxBigBirdModel,
-)
-from ..clip.modeling_flax_clip import FlaxCLIPModel
-from ..electra.modeling_flax_electra import (
-    FlaxElectraForMaskedLM,
-    FlaxElectraForMultipleChoice,
-    FlaxElectraForPreTraining,
-    FlaxElectraForQuestionAnswering,
-    FlaxElectraForSequenceClassification,
-    FlaxElectraForTokenClassification,
-    FlaxElectraModel,
-)
-from ..gpt2.modeling_flax_gpt2 import FlaxGPT2LMHeadModel, FlaxGPT2Model
-from ..roberta.modeling_flax_roberta import (
-    FlaxRobertaForMaskedLM,
-    FlaxRobertaForMultipleChoice,
-    FlaxRobertaForQuestionAnswering,
-    FlaxRobertaForSequenceClassification,
-    FlaxRobertaForTokenClassification,
-    FlaxRobertaModel,
-)
-from ..t5.modeling_flax_t5 import FlaxT5ForConditionalGeneration, FlaxT5Model
-from ..vit.modeling_flax_vit import FlaxViTForImageClassification, FlaxViTModel
-from .auto_factory import auto_class_factory
-from .configuration_auto import (
-    BartConfig,
-    BertConfig,
-    BigBirdConfig,
-    CLIPConfig,
-    ElectraConfig,
-    GPT2Config,
-    RobertaConfig,
-    T5Config,
-    ViTConfig,
-)
-=======
 from .auto_factory import _BaseAutoModelClass, _LazyAutoMapping, auto_class_update
 from .configuration_auto import CONFIG_MAPPING_NAMES
->>>>>>> d5064953
 
 
 logger = logging.get_logger(__name__)
