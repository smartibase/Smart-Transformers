--- conflicted
+++ resolved
@@ -28,11 +28,8 @@
 MODEL_MAPPING_NAMES = OrderedDict(
     [
         # Base model mapping
-<<<<<<< HEAD
         ("s4", "S4Model"),
-=======
         ("nystromformer", "NystromformerModel"),
->>>>>>> 762416ff
         ("imagegpt", "ImageGPTModel"),
         ("qdqbert", "QDQBertModel"),
         ("fnet", "FNetModel"),
