# coding=utf-8
# Copyright 2018 The HuggingFace Inc. team.
#
# Licensed under the Apache License, Version 2.0 (the "License");
# you may not use this file except in compliance with the License.
# You may obtain a copy of the License at
#
#     http://www.apache.org/licenses/LICENSE-2.0
#
# Unless required by applicable law or agreed to in writing, software
# distributed under the License is distributed on an "AS IS" BASIS,
# WITHOUT WARRANTIES OR CONDITIONS OF ANY KIND, either express or implied.
# See the License for the specific language governing permissions and
# limitations under the License.
""" Auto Model class."""

import warnings
from collections import OrderedDict

from ...utils import logging
from .auto_factory import (
    _BaseAutoBackboneClass,
    _BaseAutoModelClass,
    _LazyAutoMapping,
    auto_class_update,
)
from .configuration_auto import CONFIG_MAPPING_NAMES


logger = logging.get_logger(__name__)


MODEL_MAPPING_NAMES = OrderedDict(
    [
        # Base model mapping
        ("albert", "AlbertModel"),
        ("align", "AlignModel"),
        ("altclip", "AltCLIPModel"),
        ("audio-spectrogram-transformer", "ASTModel"),
        ("autoformer", "AutoformerModel"),
        ("bark", "BarkModel"),
        ("bart", "BartModel"),
        ("beit", "BeitModel"),
        ("bert", "BertModel"),
        ("bert-generation", "BertGenerationEncoder"),
        ("big_bird", "BigBirdModel"),
        ("bigbird_pegasus", "BigBirdPegasusModel"),
        ("biogpt", "BioGptModel"),
        ("bit", "BitModel"),
        ("blenderbot", "BlenderbotModel"),
        ("blenderbot-small", "BlenderbotSmallModel"),
        ("blip", "BlipModel"),
        ("blip-2", "Blip2Model"),
        ("bloom", "BloomModel"),
        ("bridgetower", "BridgeTowerModel"),
        ("bros", "BrosModel"),
        ("camembert", "CamembertModel"),
        ("canine", "CanineModel"),
        ("chinese_clip", "ChineseCLIPModel"),
        ("clap", "ClapModel"),
        ("clip", "CLIPModel"),
        ("clip_vision_model", "CLIPVisionModel"),
        ("clipseg", "CLIPSegModel"),
        ("clvp", "ClvpModelForConditionalGeneration"),
        ("code_llama", "LlamaModel"),
        ("codegen", "CodeGenModel"),
        ("conditional_detr", "ConditionalDetrModel"),
        ("convbert", "ConvBertModel"),
        ("convnext", "ConvNextModel"),
        ("convnextv2", "ConvNextV2Model"),
        ("cpmant", "CpmAntModel"),
        ("ctrl", "CTRLModel"),
        ("cvt", "CvtModel"),
        ("data2vec-audio", "Data2VecAudioModel"),
        ("data2vec-text", "Data2VecTextModel"),
        ("data2vec-vision", "Data2VecVisionModel"),
        ("deberta", "DebertaModel"),
        ("deberta-v2", "DebertaV2Model"),
        ("decision_transformer", "DecisionTransformerModel"),
        ("deformable_detr", "DeformableDetrModel"),
        ("deit", "DeiTModel"),
        ("deta", "DetaModel"),
        ("detr", "DetrModel"),
        ("dinat", "DinatModel"),
        ("dinov2", "Dinov2Model"),
        ("distilbert", "DistilBertModel"),
        ("donut-swin", "DonutSwinModel"),
        ("dpr", "DPRQuestionEncoder"),
        ("dpt", "DPTModel"),
        ("efficientformer", "EfficientFormerModel"),
        ("efficientnet", "EfficientNetModel"),
        ("electra", "ElectraModel"),
        ("encodec", "EncodecModel"),
        ("ernie", "ErnieModel"),
        ("ernie_m", "ErnieMModel"),
        ("esm", "EsmModel"),
        ("falcon", "FalconModel"),
        ("fastspeech2_conformer", "FastSpeech2ConformerModel"),
        ("flaubert", "FlaubertModel"),
        ("flava", "FlavaModel"),
        ("fnet", "FNetModel"),
        ("focalnet", "FocalNetModel"),
        ("fsmt", "FSMTModel"),
        ("funnel", ("FunnelModel", "FunnelBaseModel")),
        ("git", "GitModel"),
        ("glpn", "GLPNModel"),
        ("gpt-sw3", "GPT2Model"),
        ("gpt2", "GPT2Model"),
        ("gpt_bigcode", "GPTBigCodeModel"),
        ("gpt_neo", "GPTNeoModel"),
        ("gpt_neox", "GPTNeoXModel"),
        ("gpt_neox_japanese", "GPTNeoXJapaneseModel"),
        ("gptj", "GPTJModel"),
        ("gptsan-japanese", "GPTSanJapaneseForConditionalGeneration"),
        ("graphormer", "GraphormerModel"),
        ("groupvit", "GroupViTModel"),
        ("hubert", "HubertModel"),
        ("ibert", "IBertModel"),
        ("idefics", "IdeficsModel"),
        ("imagegpt", "ImageGPTModel"),
        ("informer", "InformerModel"),
        ("jukebox", "JukeboxModel"),
        ("kosmos-2", "Kosmos2Model"),
        ("layoutlm", "LayoutLMModel"),
        ("layoutlmv2", "LayoutLMv2Model"),
        ("layoutlmv3", "LayoutLMv3Model"),
        ("led", "LEDModel"),
        ("levit", "LevitModel"),
        ("lilt", "LiltModel"),
        ("llama", "LlamaModel"),
        ("longformer", "LongformerModel"),
        ("longt5", "LongT5Model"),
        ("luke", "LukeModel"),
        ("lxmert", "LxmertModel"),
        ("m2m_100", "M2M100Model"),
        ("marian", "MarianModel"),
        ("markuplm", "MarkupLMModel"),
        ("mask2former", "Mask2FormerModel"),
        ("maskformer", "MaskFormerModel"),
        ("maskformer-swin", "MaskFormerSwinModel"),
        ("mbart", "MBartModel"),
        ("mctct", "MCTCTModel"),
        ("mega", "MegaModel"),
        ("megatron-bert", "MegatronBertModel"),
        ("mgp-str", "MgpstrForSceneTextRecognition"),
        ("mistral", "MistralModel"),
        ("mixtral", "MixtralModel"),
        ("mobilebert", "MobileBertModel"),
        ("mobilenet_v1", "MobileNetV1Model"),
        ("mobilenet_v2", "MobileNetV2Model"),
        ("mobilevit", "MobileViTModel"),
        ("mobilevitv2", "MobileViTV2Model"),
        ("mpnet", "MPNetModel"),
        ("mpt", "MptModel"),
        ("mra", "MraModel"),
        ("mt5", "MT5Model"),
        ("mvp", "MvpModel"),
        ("nat", "NatModel"),
        ("nezha", "NezhaModel"),
        ("nllb-moe", "NllbMoeModel"),
        ("nystromformer", "NystromformerModel"),
        ("oneformer", "OneFormerModel"),
        ("open-llama", "OpenLlamaModel"),
        ("openai-gpt", "OpenAIGPTModel"),
        ("opt", "OPTModel"),
        ("owlv2", "Owlv2Model"),
        ("owlvit", "OwlViTModel"),
        ("patchtsmixer", "PatchTSMixerModel"),
        ("patchtst", "PatchTSTModel"),
        ("pegasus", "PegasusModel"),
        ("pegasus_x", "PegasusXModel"),
        ("perceiver", "PerceiverModel"),
        ("persimmon", "PersimmonModel"),
        ("phi", "PhiModel"),
        ("plbart", "PLBartModel"),
        ("poolformer", "PoolFormerModel"),
        ("prophetnet", "ProphetNetModel"),
        ("pvt", "PvtModel"),
        ("qdqbert", "QDQBertModel"),
        ("qwen2", "Qwen2Model"),
        ("reformer", "ReformerModel"),
        ("regnet", "RegNetModel"),
        ("rembert", "RemBertModel"),
        ("resnet", "ResNetModel"),
        ("retribert", "RetriBertModel"),
        ("roberta", "RobertaModel"),
        ("roberta-prelayernorm", "RobertaPreLayerNormModel"),
        ("roc_bert", "RoCBertModel"),
        ("roformer", "RoFormerModel"),
        ("rwkv", "RwkvModel"),
        ("sam", "SamModel"),
        ("seamless_m4t", "SeamlessM4TModel"),
        ("seamless_m4t_v2", "SeamlessM4Tv2Model"),
        ("segformer", "SegformerModel"),
        ("sew", "SEWModel"),
        ("sew-d", "SEWDModel"),
        ("siglip", "SiglipModel"),
        ("siglip_vision_model", "SiglipVisionModel"),
        ("speech_to_text", "Speech2TextModel"),
        ("speecht5", "SpeechT5Model"),
        ("splinter", "SplinterModel"),
        ("squeezebert", "SqueezeBertModel"),
        ("superpoint", "SuperPointModel"),
        ("swiftformer", "SwiftFormerModel"),
        ("swin", "SwinModel"),
        ("swin2sr", "Swin2SRModel"),
        ("swinv2", "Swinv2Model"),
        ("switch_transformers", "SwitchTransformersModel"),
        ("t5", "T5Model"),
        ("table-transformer", "TableTransformerModel"),
        ("tapas", "TapasModel"),
        ("time_series_transformer", "TimeSeriesTransformerModel"),
        ("timesformer", "TimesformerModel"),
        ("timm_backbone", "TimmBackbone"),
        ("trajectory_transformer", "TrajectoryTransformerModel"),
        ("transfo-xl", "TransfoXLModel"),
        ("tvlt", "TvltModel"),
        ("tvp", "TvpModel"),
        ("umt5", "UMT5Model"),
        ("unispeech", "UniSpeechModel"),
        ("unispeech-sat", "UniSpeechSatModel"),
        ("univnet", "UnivNetModel"),
        ("van", "VanModel"),
        ("videomae", "VideoMAEModel"),
        ("vilt", "ViltModel"),
        ("vision-text-dual-encoder", "VisionTextDualEncoderModel"),
        ("visual_bert", "VisualBertModel"),
        ("vit", "ViTModel"),
        ("vit_hybrid", "ViTHybridModel"),
        ("vit_mae", "ViTMAEModel"),
        ("vit_msn", "ViTMSNModel"),
        ("vitdet", "VitDetModel"),
        ("vits", "VitsModel"),
        ("vivit", "VivitModel"),
        ("wav2vec2", "Wav2Vec2Model"),
        ("wav2vec2-bert", "Wav2Vec2BertModel"),
        ("wav2vec2-conformer", "Wav2Vec2ConformerModel"),
        ("wavlm", "WavLMModel"),
        ("whisper", "WhisperModel"),
        ("xclip", "XCLIPModel"),
        ("xglm", "XGLMModel"),
        ("xlm", "XLMModel"),
        ("xlm-prophetnet", "XLMProphetNetModel"),
        ("xlm-roberta", "XLMRobertaModel"),
        ("xlm-roberta-xl", "XLMRobertaXLModel"),
        ("xlnet", "XLNetModel"),
        ("xmod", "XmodModel"),
        ("yolos", "YolosModel"),
        ("yoso", "YosoModel"),
    ]
)

MODEL_FOR_PRETRAINING_MAPPING_NAMES = OrderedDict(
    [
        # Model for pre-training mapping
        ("albert", "AlbertForPreTraining"),
        ("bart", "BartForConditionalGeneration"),
        ("bert", "BertForPreTraining"),
        ("big_bird", "BigBirdForPreTraining"),
        ("bloom", "BloomForCausalLM"),
        ("camembert", "CamembertForMaskedLM"),
        ("ctrl", "CTRLLMHeadModel"),
        ("data2vec-text", "Data2VecTextForMaskedLM"),
        ("deberta", "DebertaForMaskedLM"),
        ("deberta-v2", "DebertaV2ForMaskedLM"),
        ("distilbert", "DistilBertForMaskedLM"),
        ("electra", "ElectraForPreTraining"),
        ("ernie", "ErnieForPreTraining"),
        ("flaubert", "FlaubertWithLMHeadModel"),
        ("flava", "FlavaForPreTraining"),
        ("fnet", "FNetForPreTraining"),
        ("fsmt", "FSMTForConditionalGeneration"),
        ("funnel", "FunnelForPreTraining"),
        ("gpt-sw3", "GPT2LMHeadModel"),
        ("gpt2", "GPT2LMHeadModel"),
        ("gpt_bigcode", "GPTBigCodeForCausalLM"),
        ("gptsan-japanese", "GPTSanJapaneseForConditionalGeneration"),
        ("ibert", "IBertForMaskedLM"),
        ("idefics", "IdeficsForVisionText2Text"),
        ("layoutlm", "LayoutLMForMaskedLM"),
        ("llava", "LlavaForConditionalGeneration"),
        ("longformer", "LongformerForMaskedLM"),
        ("luke", "LukeForMaskedLM"),
        ("lxmert", "LxmertForPreTraining"),
        ("mega", "MegaForMaskedLM"),
        ("megatron-bert", "MegatronBertForPreTraining"),
        ("mobilebert", "MobileBertForPreTraining"),
        ("mpnet", "MPNetForMaskedLM"),
        ("mpt", "MptForCausalLM"),
        ("mra", "MraForMaskedLM"),
        ("mvp", "MvpForConditionalGeneration"),
        ("nezha", "NezhaForPreTraining"),
        ("nllb-moe", "NllbMoeForConditionalGeneration"),
        ("openai-gpt", "OpenAIGPTLMHeadModel"),
        ("retribert", "RetriBertModel"),
        ("roberta", "RobertaForMaskedLM"),
        ("roberta-prelayernorm", "RobertaPreLayerNormForMaskedLM"),
        ("roc_bert", "RoCBertForPreTraining"),
        ("rwkv", "RwkvForCausalLM"),
        ("splinter", "SplinterForPreTraining"),
        ("squeezebert", "SqueezeBertForMaskedLM"),
        ("switch_transformers", "SwitchTransformersForConditionalGeneration"),
        ("t5", "T5ForConditionalGeneration"),
        ("tapas", "TapasForMaskedLM"),
        ("transfo-xl", "TransfoXLLMHeadModel"),
        ("tvlt", "TvltForPreTraining"),
        ("unispeech", "UniSpeechForPreTraining"),
        ("unispeech-sat", "UniSpeechSatForPreTraining"),
        ("videomae", "VideoMAEForPreTraining"),
        ("vipllava", "VipLlavaForConditionalGeneration"),
        ("visual_bert", "VisualBertForPreTraining"),
        ("vit_mae", "ViTMAEForPreTraining"),
        ("wav2vec2", "Wav2Vec2ForPreTraining"),
        ("wav2vec2-conformer", "Wav2Vec2ConformerForPreTraining"),
        ("xlm", "XLMWithLMHeadModel"),
        ("xlm-roberta", "XLMRobertaForMaskedLM"),
        ("xlm-roberta-xl", "XLMRobertaXLForMaskedLM"),
        ("xlnet", "XLNetLMHeadModel"),
        ("xmod", "XmodForMaskedLM"),
    ]
)

MODEL_WITH_LM_HEAD_MAPPING_NAMES = OrderedDict(
    [
        # Model with LM heads mapping
        ("albert", "AlbertForMaskedLM"),
        ("bart", "BartForConditionalGeneration"),
        ("bert", "BertForMaskedLM"),
        ("big_bird", "BigBirdForMaskedLM"),
        ("bigbird_pegasus", "BigBirdPegasusForConditionalGeneration"),
        ("blenderbot-small", "BlenderbotSmallForConditionalGeneration"),
        ("bloom", "BloomForCausalLM"),
        ("camembert", "CamembertForMaskedLM"),
        ("codegen", "CodeGenForCausalLM"),
        ("convbert", "ConvBertForMaskedLM"),
        ("cpmant", "CpmAntForCausalLM"),
        ("ctrl", "CTRLLMHeadModel"),
        ("data2vec-text", "Data2VecTextForMaskedLM"),
        ("deberta", "DebertaForMaskedLM"),
        ("deberta-v2", "DebertaV2ForMaskedLM"),
        ("distilbert", "DistilBertForMaskedLM"),
        ("electra", "ElectraForMaskedLM"),
        ("encoder-decoder", "EncoderDecoderModel"),
        ("ernie", "ErnieForMaskedLM"),
        ("esm", "EsmForMaskedLM"),
        ("flaubert", "FlaubertWithLMHeadModel"),
        ("fnet", "FNetForMaskedLM"),
        ("fsmt", "FSMTForConditionalGeneration"),
        ("funnel", "FunnelForMaskedLM"),
        ("git", "GitForCausalLM"),
        ("gpt-sw3", "GPT2LMHeadModel"),
        ("gpt2", "GPT2LMHeadModel"),
        ("gpt_bigcode", "GPTBigCodeForCausalLM"),
        ("gpt_neo", "GPTNeoForCausalLM"),
        ("gpt_neox", "GPTNeoXForCausalLM"),
        ("gpt_neox_japanese", "GPTNeoXJapaneseForCausalLM"),
        ("gptj", "GPTJForCausalLM"),
        ("gptsan-japanese", "GPTSanJapaneseForConditionalGeneration"),
        ("ibert", "IBertForMaskedLM"),
        ("layoutlm", "LayoutLMForMaskedLM"),
        ("led", "LEDForConditionalGeneration"),
        ("longformer", "LongformerForMaskedLM"),
        ("longt5", "LongT5ForConditionalGeneration"),
        ("luke", "LukeForMaskedLM"),
        ("m2m_100", "M2M100ForConditionalGeneration"),
        ("marian", "MarianMTModel"),
        ("mega", "MegaForMaskedLM"),
        ("megatron-bert", "MegatronBertForCausalLM"),
        ("mobilebert", "MobileBertForMaskedLM"),
        ("mpnet", "MPNetForMaskedLM"),
        ("mpt", "MptForCausalLM"),
        ("mra", "MraForMaskedLM"),
        ("mvp", "MvpForConditionalGeneration"),
        ("nezha", "NezhaForMaskedLM"),
        ("nllb-moe", "NllbMoeForConditionalGeneration"),
        ("nystromformer", "NystromformerForMaskedLM"),
        ("openai-gpt", "OpenAIGPTLMHeadModel"),
        ("pegasus_x", "PegasusXForConditionalGeneration"),
        ("plbart", "PLBartForConditionalGeneration"),
        ("pop2piano", "Pop2PianoForConditionalGeneration"),
        ("qdqbert", "QDQBertForMaskedLM"),
        ("reformer", "ReformerModelWithLMHead"),
        ("rembert", "RemBertForMaskedLM"),
        ("roberta", "RobertaForMaskedLM"),
        ("roberta-prelayernorm", "RobertaPreLayerNormForMaskedLM"),
        ("roc_bert", "RoCBertForMaskedLM"),
        ("roformer", "RoFormerForMaskedLM"),
        ("rwkv", "RwkvForCausalLM"),
        ("speech_to_text", "Speech2TextForConditionalGeneration"),
        ("squeezebert", "SqueezeBertForMaskedLM"),
        ("switch_transformers", "SwitchTransformersForConditionalGeneration"),
        ("t5", "T5ForConditionalGeneration"),
        ("tapas", "TapasForMaskedLM"),
        ("transfo-xl", "TransfoXLLMHeadModel"),
        ("wav2vec2", "Wav2Vec2ForMaskedLM"),
        ("whisper", "WhisperForConditionalGeneration"),
        ("xlm", "XLMWithLMHeadModel"),
        ("xlm-roberta", "XLMRobertaForMaskedLM"),
        ("xlm-roberta-xl", "XLMRobertaXLForMaskedLM"),
        ("xlnet", "XLNetLMHeadModel"),
        ("xmod", "XmodForMaskedLM"),
        ("yoso", "YosoForMaskedLM"),
    ]
)

MODEL_FOR_CAUSAL_LM_MAPPING_NAMES = OrderedDict(
    [
        # Model for Causal LM mapping
        ("bart", "BartForCausalLM"),
        ("bert", "BertLMHeadModel"),
        ("bert-generation", "BertGenerationDecoder"),
        ("big_bird", "BigBirdForCausalLM"),
        ("bigbird_pegasus", "BigBirdPegasusForCausalLM"),
        ("biogpt", "BioGptForCausalLM"),
        ("blenderbot", "BlenderbotForCausalLM"),
        ("blenderbot-small", "BlenderbotSmallForCausalLM"),
        ("bloom", "BloomForCausalLM"),
        ("camembert", "CamembertForCausalLM"),
        ("code_llama", "LlamaForCausalLM"),
        ("codegen", "CodeGenForCausalLM"),
        ("cpmant", "CpmAntForCausalLM"),
        ("ctrl", "CTRLLMHeadModel"),
        ("data2vec-text", "Data2VecTextForCausalLM"),
        ("electra", "ElectraForCausalLM"),
        ("ernie", "ErnieForCausalLM"),
        ("falcon", "FalconForCausalLM"),
        ("fuyu", "FuyuForCausalLM"),
        ("git", "GitForCausalLM"),
        ("gpt-sw3", "GPT2LMHeadModel"),
        ("gpt2", "GPT2LMHeadModel"),
        ("gpt_bigcode", "GPTBigCodeForCausalLM"),
        ("gpt_neo", "GPTNeoForCausalLM"),
        ("gpt_neox", "GPTNeoXForCausalLM"),
        ("gpt_neox_japanese", "GPTNeoXJapaneseForCausalLM"),
        ("gptj", "GPTJForCausalLM"),
        ("llama", "LlamaForCausalLM"),
        ("marian", "MarianForCausalLM"),
        ("mbart", "MBartForCausalLM"),
        ("mega", "MegaForCausalLM"),
        ("megatron-bert", "MegatronBertForCausalLM"),
        ("mistral", "MistralForCausalLM"),
        ("mixtral", "MixtralForCausalLM"),
        ("mpt", "MptForCausalLM"),
        ("musicgen", "MusicgenForCausalLM"),
        ("mvp", "MvpForCausalLM"),
        ("open-llama", "OpenLlamaForCausalLM"),
        ("openai-gpt", "OpenAIGPTLMHeadModel"),
        ("opt", "OPTForCausalLM"),
        ("pegasus", "PegasusForCausalLM"),
        ("persimmon", "PersimmonForCausalLM"),
        ("phi", "PhiForCausalLM"),
        ("plbart", "PLBartForCausalLM"),
        ("prophetnet", "ProphetNetForCausalLM"),
        ("qdqbert", "QDQBertLMHeadModel"),
        ("qwen2", "Qwen2ForCausalLM"),
        ("reformer", "ReformerModelWithLMHead"),
        ("rembert", "RemBertForCausalLM"),
        ("roberta", "RobertaForCausalLM"),
        ("roberta-prelayernorm", "RobertaPreLayerNormForCausalLM"),
        ("roc_bert", "RoCBertForCausalLM"),
        ("roformer", "RoFormerForCausalLM"),
        ("rwkv", "RwkvForCausalLM"),
        ("speech_to_text_2", "Speech2Text2ForCausalLM"),
        ("transfo-xl", "TransfoXLLMHeadModel"),
        ("trocr", "TrOCRForCausalLM"),
        ("whisper", "WhisperForCausalLM"),
        ("xglm", "XGLMForCausalLM"),
        ("xlm", "XLMWithLMHeadModel"),
        ("xlm-prophetnet", "XLMProphetNetForCausalLM"),
        ("xlm-roberta", "XLMRobertaForCausalLM"),
        ("xlm-roberta-xl", "XLMRobertaXLForCausalLM"),
        ("xlnet", "XLNetLMHeadModel"),
        ("xmod", "XmodForCausalLM"),
    ]
)

MODEL_FOR_MASKED_IMAGE_MODELING_MAPPING_NAMES = OrderedDict(
    [
        ("deit", "DeiTForMaskedImageModeling"),
        ("focalnet", "FocalNetForMaskedImageModeling"),
        ("swin", "SwinForMaskedImageModeling"),
        ("swinv2", "Swinv2ForMaskedImageModeling"),
        ("vit", "ViTForMaskedImageModeling"),
    ]
)


MODEL_FOR_CAUSAL_IMAGE_MODELING_MAPPING_NAMES = OrderedDict(
    # Model for Causal Image Modeling mapping
    [
        ("imagegpt", "ImageGPTForCausalImageModeling"),
    ]
)

MODEL_FOR_IMAGE_CLASSIFICATION_MAPPING_NAMES = OrderedDict(
    [
        # Model for Image Classification mapping
        ("beit", "BeitForImageClassification"),
        ("bit", "BitForImageClassification"),
        ("convnext", "ConvNextForImageClassification"),
        ("convnextv2", "ConvNextV2ForImageClassification"),
        ("cvt", "CvtForImageClassification"),
        ("data2vec-vision", "Data2VecVisionForImageClassification"),
        (
            "deit",
            ("DeiTForImageClassification", "DeiTForImageClassificationWithTeacher"),
        ),
        ("dinat", "DinatForImageClassification"),
        ("dinov2", "Dinov2ForImageClassification"),
        (
            "efficientformer",
            (
                "EfficientFormerForImageClassification",
                "EfficientFormerForImageClassificationWithTeacher",
            ),
        ),
        ("efficientnet", "EfficientNetForImageClassification"),
        ("focalnet", "FocalNetForImageClassification"),
        ("imagegpt", "ImageGPTForImageClassification"),
        (
            "levit",
            ("LevitForImageClassification", "LevitForImageClassificationWithTeacher"),
        ),
        ("mobilenet_v1", "MobileNetV1ForImageClassification"),
        ("mobilenet_v2", "MobileNetV2ForImageClassification"),
        ("mobilevit", "MobileViTForImageClassification"),
        ("mobilevitv2", "MobileViTV2ForImageClassification"),
        ("nat", "NatForImageClassification"),
        (
            "perceiver",
            (
                "PerceiverForImageClassificationLearned",
                "PerceiverForImageClassificationFourier",
                "PerceiverForImageClassificationConvProcessing",
            ),
        ),
        ("poolformer", "PoolFormerForImageClassification"),
        ("pvt", "PvtForImageClassification"),
        ("regnet", "RegNetForImageClassification"),
        ("resnet", "ResNetForImageClassification"),
        ("segformer", "SegformerForImageClassification"),
        ("swiftformer", "SwiftFormerForImageClassification"),
        ("swin", "SwinForImageClassification"),
        ("swinv2", "Swinv2ForImageClassification"),
        ("van", "VanForImageClassification"),
        ("vit", "ViTForImageClassification"),
        ("vit_hybrid", "ViTHybridForImageClassification"),
        ("vit_msn", "ViTMSNForImageClassification"),
    ]
)

MODEL_FOR_IMAGE_SEGMENTATION_MAPPING_NAMES = OrderedDict(
    [
        # Do not add new models here, this class will be deprecated in the future.
        # Model for Image Segmentation mapping
        ("detr", "DetrForSegmentation"),
    ]
)

MODEL_FOR_SEMANTIC_SEGMENTATION_MAPPING_NAMES = OrderedDict(
    [
        # Model for Semantic Segmentation mapping
        ("beit", "BeitForSemanticSegmentation"),
        ("data2vec-vision", "Data2VecVisionForSemanticSegmentation"),
        ("dpt", "DPTForSemanticSegmentation"),
        ("mobilenet_v2", "MobileNetV2ForSemanticSegmentation"),
        ("mobilevit", "MobileViTForSemanticSegmentation"),
        ("mobilevitv2", "MobileViTV2ForSemanticSegmentation"),
        ("segformer", "SegformerForSemanticSegmentation"),
        ("upernet", "UperNetForSemanticSegmentation"),
    ]
)

MODEL_FOR_INSTANCE_SEGMENTATION_MAPPING_NAMES = OrderedDict(
    [
        # Model for Instance Segmentation mapping
        # MaskFormerForInstanceSegmentation can be removed from this mapping in v5
        ("maskformer", "MaskFormerForInstanceSegmentation"),
    ]
)

MODEL_FOR_UNIVERSAL_SEGMENTATION_MAPPING_NAMES = OrderedDict(
    [
        # Model for Universal Segmentation mapping
        ("detr", "DetrForSegmentation"),
        ("mask2former", "Mask2FormerForUniversalSegmentation"),
        ("maskformer", "MaskFormerForInstanceSegmentation"),
        ("oneformer", "OneFormerForUniversalSegmentation"),
    ]
)

MODEL_FOR_VIDEO_CLASSIFICATION_MAPPING_NAMES = OrderedDict(
    [
        ("timesformer", "TimesformerForVideoClassification"),
        ("videomae", "VideoMAEForVideoClassification"),
        ("vivit", "VivitForVideoClassification"),
    ]
)

MODEL_FOR_VISION_2_SEQ_MAPPING_NAMES = OrderedDict(
    [
        ("blip", "BlipForConditionalGeneration"),
        ("blip-2", "Blip2ForConditionalGeneration"),
        ("git", "GitForCausalLM"),
        ("instructblip", "InstructBlipForConditionalGeneration"),
        ("kosmos-2", "Kosmos2ForConditionalGeneration"),
        ("llava", "LlavaForConditionalGeneration"),
        ("pix2struct", "Pix2StructForConditionalGeneration"),
        ("vipllava", "VipLlavaForConditionalGeneration"),
        ("vision-encoder-decoder", "VisionEncoderDecoderModel"),
    ]
)

MODEL_FOR_MASKED_LM_MAPPING_NAMES = OrderedDict(
    [
        # Model for Masked LM mapping
        ("albert", "AlbertForMaskedLM"),
        ("bart", "BartForConditionalGeneration"),
        ("bert", "BertForMaskedLM"),
        ("big_bird", "BigBirdForMaskedLM"),
        ("camembert", "CamembertForMaskedLM"),
        ("convbert", "ConvBertForMaskedLM"),
        ("data2vec-text", "Data2VecTextForMaskedLM"),
        ("deberta", "DebertaForMaskedLM"),
        ("deberta-v2", "DebertaV2ForMaskedLM"),
        ("distilbert", "DistilBertForMaskedLM"),
        ("electra", "ElectraForMaskedLM"),
        ("ernie", "ErnieForMaskedLM"),
        ("esm", "EsmForMaskedLM"),
        ("flaubert", "FlaubertWithLMHeadModel"),
        ("fnet", "FNetForMaskedLM"),
        ("funnel", "FunnelForMaskedLM"),
        ("ibert", "IBertForMaskedLM"),
        ("layoutlm", "LayoutLMForMaskedLM"),
        ("longformer", "LongformerForMaskedLM"),
        ("luke", "LukeForMaskedLM"),
        ("mbart", "MBartForConditionalGeneration"),
        ("mega", "MegaForMaskedLM"),
        ("megatron-bert", "MegatronBertForMaskedLM"),
        ("mobilebert", "MobileBertForMaskedLM"),
        ("mpnet", "MPNetForMaskedLM"),
        ("mra", "MraForMaskedLM"),
        ("mvp", "MvpForConditionalGeneration"),
        ("nezha", "NezhaForMaskedLM"),
        ("nystromformer", "NystromformerForMaskedLM"),
        ("perceiver", "PerceiverForMaskedLM"),
        ("qdqbert", "QDQBertForMaskedLM"),
        ("reformer", "ReformerForMaskedLM"),
        ("rembert", "RemBertForMaskedLM"),
        ("roberta", "RobertaForMaskedLM"),
        ("roberta-prelayernorm", "RobertaPreLayerNormForMaskedLM"),
        ("roc_bert", "RoCBertForMaskedLM"),
        ("roformer", "RoFormerForMaskedLM"),
        ("squeezebert", "SqueezeBertForMaskedLM"),
        ("tapas", "TapasForMaskedLM"),
        ("wav2vec2", "Wav2Vec2ForMaskedLM"),
        ("xlm", "XLMWithLMHeadModel"),
        ("xlm-roberta", "XLMRobertaForMaskedLM"),
        ("xlm-roberta-xl", "XLMRobertaXLForMaskedLM"),
        ("xmod", "XmodForMaskedLM"),
        ("yoso", "YosoForMaskedLM"),
    ]
)

MODEL_FOR_OBJECT_DETECTION_MAPPING_NAMES = OrderedDict(
    [
        # Model for Object Detection mapping
        ("conditional_detr", "ConditionalDetrForObjectDetection"),
        ("deformable_detr", "DeformableDetrForObjectDetection"),
        ("deta", "DetaForObjectDetection"),
        ("detr", "DetrForObjectDetection"),
        ("table-transformer", "TableTransformerForObjectDetection"),
        ("yolos", "YolosForObjectDetection"),
    ]
)

MODEL_FOR_ZERO_SHOT_OBJECT_DETECTION_MAPPING_NAMES = OrderedDict(
    [
        # Model for Zero Shot Object Detection mapping
        ("owlv2", "Owlv2ForObjectDetection"),
        ("owlvit", "OwlViTForObjectDetection"),
    ]
)

MODEL_FOR_DEPTH_ESTIMATION_MAPPING_NAMES = OrderedDict(
    [
        # Model for depth estimation mapping
        ("depth_anything", "DepthAnythingForDepthEstimation"),
        ("dpt", "DPTForDepthEstimation"),
        ("glpn", "GLPNForDepthEstimation"),
    ]
)
MODEL_FOR_SEQ_TO_SEQ_CAUSAL_LM_MAPPING_NAMES = OrderedDict(
    [
        # Model for Seq2Seq Causal LM mapping
        ("bart", "BartForConditionalGeneration"),
        ("bigbird_pegasus", "BigBirdPegasusForConditionalGeneration"),
        ("blenderbot", "BlenderbotForConditionalGeneration"),
        ("blenderbot-small", "BlenderbotSmallForConditionalGeneration"),
        ("encoder-decoder", "EncoderDecoderModel"),
        ("fsmt", "FSMTForConditionalGeneration"),
        ("gptsan-japanese", "GPTSanJapaneseForConditionalGeneration"),
        ("led", "LEDForConditionalGeneration"),
        ("longt5", "LongT5ForConditionalGeneration"),
        ("m2m_100", "M2M100ForConditionalGeneration"),
        ("marian", "MarianMTModel"),
        ("mbart", "MBartForConditionalGeneration"),
        ("mt5", "MT5ForConditionalGeneration"),
        ("mvp", "MvpForConditionalGeneration"),
        ("nllb-moe", "NllbMoeForConditionalGeneration"),
        ("pegasus", "PegasusForConditionalGeneration"),
        ("pegasus_x", "PegasusXForConditionalGeneration"),
        ("plbart", "PLBartForConditionalGeneration"),
        ("prophetnet", "ProphetNetForConditionalGeneration"),
        ("seamless_m4t", "SeamlessM4TForTextToText"),
        ("seamless_m4t_v2", "SeamlessM4Tv2ForTextToText"),
        ("switch_transformers", "SwitchTransformersForConditionalGeneration"),
        ("t5", "T5ForConditionalGeneration"),
        ("umt5", "UMT5ForConditionalGeneration"),
        ("xlm-prophetnet", "XLMProphetNetForConditionalGeneration"),
    ]
)

MODEL_FOR_SPEECH_SEQ_2_SEQ_MAPPING_NAMES = OrderedDict(
    [
        ("pop2piano", "Pop2PianoForConditionalGeneration"),
        ("seamless_m4t", "SeamlessM4TForSpeechToText"),
        ("seamless_m4t_v2", "SeamlessM4Tv2ForSpeechToText"),
        ("speech-encoder-decoder", "SpeechEncoderDecoderModel"),
        ("speech_to_text", "Speech2TextForConditionalGeneration"),
        ("speecht5", "SpeechT5ForSpeechToText"),
        ("whisper", "WhisperForConditionalGeneration"),
    ]
)

MODEL_FOR_SEQUENCE_CLASSIFICATION_MAPPING_NAMES = OrderedDict(
    [
        # Model for Sequence Classification mapping
        ("albert", "AlbertForSequenceClassification"),
        ("bart", "BartForSequenceClassification"),
        ("bert", "BertForSequenceClassification"),
        ("big_bird", "BigBirdForSequenceClassification"),
        ("bigbird_pegasus", "BigBirdPegasusForSequenceClassification"),
        ("biogpt", "BioGptForSequenceClassification"),
        ("bloom", "BloomForSequenceClassification"),
        ("camembert", "CamembertForSequenceClassification"),
        ("canine", "CanineForSequenceClassification"),
        ("code_llama", "LlamaForSequenceClassification"),
        ("convbert", "ConvBertForSequenceClassification"),
        ("ctrl", "CTRLForSequenceClassification"),
        ("data2vec-text", "Data2VecTextForSequenceClassification"),
        ("deberta", "DebertaForSequenceClassification"),
        ("deberta-v2", "DebertaV2ForSequenceClassification"),
        ("distilbert", "DistilBertForSequenceClassification"),
        ("electra", "ElectraForSequenceClassification"),
        ("ernie", "ErnieForSequenceClassification"),
        ("ernie_m", "ErnieMForSequenceClassification"),
        ("esm", "EsmForSequenceClassification"),
        ("falcon", "FalconForSequenceClassification"),
        ("flaubert", "FlaubertForSequenceClassification"),
        ("fnet", "FNetForSequenceClassification"),
        ("funnel", "FunnelForSequenceClassification"),
        ("gpt-sw3", "GPT2ForSequenceClassification"),
        ("gpt2", "GPT2ForSequenceClassification"),
        ("gpt_bigcode", "GPTBigCodeForSequenceClassification"),
        ("gpt_neo", "GPTNeoForSequenceClassification"),
        ("gpt_neox", "GPTNeoXForSequenceClassification"),
        ("gptj", "GPTJForSequenceClassification"),
        ("ibert", "IBertForSequenceClassification"),
        ("layoutlm", "LayoutLMForSequenceClassification"),
        ("layoutlmv2", "LayoutLMv2ForSequenceClassification"),
        ("layoutlmv3", "LayoutLMv3ForSequenceClassification"),
        ("led", "LEDForSequenceClassification"),
        ("lilt", "LiltForSequenceClassification"),
        ("llama", "LlamaForSequenceClassification"),
        ("longformer", "LongformerForSequenceClassification"),
        ("luke", "LukeForSequenceClassification"),
        ("markuplm", "MarkupLMForSequenceClassification"),
        ("mbart", "MBartForSequenceClassification"),
        ("mega", "MegaForSequenceClassification"),
        ("megatron-bert", "MegatronBertForSequenceClassification"),
        ("mistral", "MistralForSequenceClassification"),
        ("mixtral", "MixtralForSequenceClassification"),
        ("mobilebert", "MobileBertForSequenceClassification"),
        ("mpnet", "MPNetForSequenceClassification"),
        ("mpt", "MptForSequenceClassification"),
        ("mra", "MraForSequenceClassification"),
        ("mt5", "MT5ForSequenceClassification"),
        ("mvp", "MvpForSequenceClassification"),
        ("nezha", "NezhaForSequenceClassification"),
        ("nystromformer", "NystromformerForSequenceClassification"),
        ("open-llama", "OpenLlamaForSequenceClassification"),
        ("openai-gpt", "OpenAIGPTForSequenceClassification"),
        ("opt", "OPTForSequenceClassification"),
        ("perceiver", "PerceiverForSequenceClassification"),
        ("persimmon", "PersimmonForSequenceClassification"),
        ("phi", "PhiForSequenceClassification"),
        ("plbart", "PLBartForSequenceClassification"),
        ("qdqbert", "QDQBertForSequenceClassification"),
        ("qwen2", "Qwen2ForSequenceClassification"),
        ("reformer", "ReformerForSequenceClassification"),
        ("rembert", "RemBertForSequenceClassification"),
        ("roberta", "RobertaForSequenceClassification"),
        ("roberta-prelayernorm", "RobertaPreLayerNormForSequenceClassification"),
        ("roc_bert", "RoCBertForSequenceClassification"),
        ("roformer", "RoFormerForSequenceClassification"),
        ("squeezebert", "SqueezeBertForSequenceClassification"),
        ("t5", "T5ForSequenceClassification"),
        ("tapas", "TapasForSequenceClassification"),
        ("transfo-xl", "TransfoXLForSequenceClassification"),
        ("umt5", "UMT5ForSequenceClassification"),
        ("xlm", "XLMForSequenceClassification"),
        ("xlm-roberta", "XLMRobertaForSequenceClassification"),
        ("xlm-roberta-xl", "XLMRobertaXLForSequenceClassification"),
        ("xlnet", "XLNetForSequenceClassification"),
        ("xmod", "XmodForSequenceClassification"),
        ("yoso", "YosoForSequenceClassification"),
    ]
)

MODEL_FOR_QUESTION_ANSWERING_MAPPING_NAMES = OrderedDict(
    [
        # Model for Question Answering mapping
        ("albert", "AlbertForQuestionAnswering"),
        ("bart", "BartForQuestionAnswering"),
        ("bert", "BertForQuestionAnswering"),
        ("big_bird", "BigBirdForQuestionAnswering"),
        ("bigbird_pegasus", "BigBirdPegasusForQuestionAnswering"),
        ("bloom", "BloomForQuestionAnswering"),
        ("camembert", "CamembertForQuestionAnswering"),
        ("canine", "CanineForQuestionAnswering"),
        ("convbert", "ConvBertForQuestionAnswering"),
        ("data2vec-text", "Data2VecTextForQuestionAnswering"),
        ("deberta", "DebertaForQuestionAnswering"),
        ("deberta-v2", "DebertaV2ForQuestionAnswering"),
        ("distilbert", "DistilBertForQuestionAnswering"),
        ("electra", "ElectraForQuestionAnswering"),
        ("ernie", "ErnieForQuestionAnswering"),
        ("ernie_m", "ErnieMForQuestionAnswering"),
        ("falcon", "FalconForQuestionAnswering"),
        ("flaubert", "FlaubertForQuestionAnsweringSimple"),
        ("fnet", "FNetForQuestionAnswering"),
        ("funnel", "FunnelForQuestionAnswering"),
        ("gpt2", "GPT2ForQuestionAnswering"),
        ("gpt_neo", "GPTNeoForQuestionAnswering"),
        ("gpt_neox", "GPTNeoXForQuestionAnswering"),
        ("gptj", "GPTJForQuestionAnswering"),
        ("ibert", "IBertForQuestionAnswering"),
        ("layoutlmv2", "LayoutLMv2ForQuestionAnswering"),
        ("layoutlmv3", "LayoutLMv3ForQuestionAnswering"),
        ("led", "LEDForQuestionAnswering"),
        ("lilt", "LiltForQuestionAnswering"),
        ("longformer", "LongformerForQuestionAnswering"),
        ("luke", "LukeForQuestionAnswering"),
        ("lxmert", "LxmertForQuestionAnswering"),
        ("markuplm", "MarkupLMForQuestionAnswering"),
        ("mbart", "MBartForQuestionAnswering"),
        ("mega", "MegaForQuestionAnswering"),
        ("megatron-bert", "MegatronBertForQuestionAnswering"),
        ("mobilebert", "MobileBertForQuestionAnswering"),
        ("mpnet", "MPNetForQuestionAnswering"),
        ("mpt", "MptForQuestionAnswering"),
        ("mra", "MraForQuestionAnswering"),
        ("mt5", "MT5ForQuestionAnswering"),
        ("mvp", "MvpForQuestionAnswering"),
        ("nezha", "NezhaForQuestionAnswering"),
        ("nystromformer", "NystromformerForQuestionAnswering"),
        ("opt", "OPTForQuestionAnswering"),
        ("qdqbert", "QDQBertForQuestionAnswering"),
        ("reformer", "ReformerForQuestionAnswering"),
        ("rembert", "RemBertForQuestionAnswering"),
        ("roberta", "RobertaForQuestionAnswering"),
        ("roberta-prelayernorm", "RobertaPreLayerNormForQuestionAnswering"),
        ("roc_bert", "RoCBertForQuestionAnswering"),
        ("roformer", "RoFormerForQuestionAnswering"),
        ("splinter", "SplinterForQuestionAnswering"),
        ("squeezebert", "SqueezeBertForQuestionAnswering"),
        ("t5", "T5ForQuestionAnswering"),
        ("umt5", "UMT5ForQuestionAnswering"),
        ("xlm", "XLMForQuestionAnsweringSimple"),
        ("xlm-roberta", "XLMRobertaForQuestionAnswering"),
        ("xlm-roberta-xl", "XLMRobertaXLForQuestionAnswering"),
        ("xlnet", "XLNetForQuestionAnsweringSimple"),
        ("xmod", "XmodForQuestionAnswering"),
        ("yoso", "YosoForQuestionAnswering"),
    ]
)

MODEL_FOR_TABLE_QUESTION_ANSWERING_MAPPING_NAMES = OrderedDict(
    [
        # Model for Table Question Answering mapping
        ("tapas", "TapasForQuestionAnswering"),
    ]
)

MODEL_FOR_VISUAL_QUESTION_ANSWERING_MAPPING_NAMES = OrderedDict(
    [
        ("blip-2", "Blip2ForConditionalGeneration"),
        ("vilt", "ViltForQuestionAnswering"),
    ]
)

MODEL_FOR_DOCUMENT_QUESTION_ANSWERING_MAPPING_NAMES = OrderedDict(
    [
        ("layoutlm", "LayoutLMForQuestionAnswering"),
        ("layoutlmv2", "LayoutLMv2ForQuestionAnswering"),
        ("layoutlmv3", "LayoutLMv3ForQuestionAnswering"),
    ]
)

MODEL_FOR_TOKEN_CLASSIFICATION_MAPPING_NAMES = OrderedDict(
    [
        # Model for Token Classification mapping
        ("albert", "AlbertForTokenClassification"),
        ("bert", "BertForTokenClassification"),
        ("big_bird", "BigBirdForTokenClassification"),
        ("biogpt", "BioGptForTokenClassification"),
        ("bloom", "BloomForTokenClassification"),
        ("bros", "BrosForTokenClassification"),
        ("camembert", "CamembertForTokenClassification"),
        ("canine", "CanineForTokenClassification"),
        ("convbert", "ConvBertForTokenClassification"),
        ("data2vec-text", "Data2VecTextForTokenClassification"),
        ("deberta", "DebertaForTokenClassification"),
        ("deberta-v2", "DebertaV2ForTokenClassification"),
        ("distilbert", "DistilBertForTokenClassification"),
        ("electra", "ElectraForTokenClassification"),
        ("ernie", "ErnieForTokenClassification"),
        ("ernie_m", "ErnieMForTokenClassification"),
        ("esm", "EsmForTokenClassification"),
        ("falcon", "FalconForTokenClassification"),
        ("flaubert", "FlaubertForTokenClassification"),
        ("fnet", "FNetForTokenClassification"),
        ("funnel", "FunnelForTokenClassification"),
        ("gpt-sw3", "GPT2ForTokenClassification"),
        ("gpt2", "GPT2ForTokenClassification"),
        ("gpt_bigcode", "GPTBigCodeForTokenClassification"),
        ("gpt_neo", "GPTNeoForTokenClassification"),
        ("gpt_neox", "GPTNeoXForTokenClassification"),
        ("ibert", "IBertForTokenClassification"),
        ("layoutlm", "LayoutLMForTokenClassification"),
        ("layoutlmv2", "LayoutLMv2ForTokenClassification"),
        ("layoutlmv3", "LayoutLMv3ForTokenClassification"),
        ("lilt", "LiltForTokenClassification"),
        ("longformer", "LongformerForTokenClassification"),
        ("luke", "LukeForTokenClassification"),
        ("markuplm", "MarkupLMForTokenClassification"),
        ("mega", "MegaForTokenClassification"),
        ("megatron-bert", "MegatronBertForTokenClassification"),
        ("mobilebert", "MobileBertForTokenClassification"),
        ("mpnet", "MPNetForTokenClassification"),
        ("mpt", "MptForTokenClassification"),
        ("mra", "MraForTokenClassification"),
        ("nezha", "NezhaForTokenClassification"),
        ("nystromformer", "NystromformerForTokenClassification"),
        ("phi", "PhiForTokenClassification"),
        ("qdqbert", "QDQBertForTokenClassification"),
        ("rembert", "RemBertForTokenClassification"),
        ("roberta", "RobertaForTokenClassification"),
        ("roberta-prelayernorm", "RobertaPreLayerNormForTokenClassification"),
        ("roc_bert", "RoCBertForTokenClassification"),
        ("roformer", "RoFormerForTokenClassification"),
        ("squeezebert", "SqueezeBertForTokenClassification"),
        ("xlm", "XLMForTokenClassification"),
        ("xlm-roberta", "XLMRobertaForTokenClassification"),
        ("xlm-roberta-xl", "XLMRobertaXLForTokenClassification"),
        ("xlnet", "XLNetForTokenClassification"),
        ("xmod", "XmodForTokenClassification"),
        ("yoso", "YosoForTokenClassification"),
    ]
)

MODEL_FOR_MULTIPLE_CHOICE_MAPPING_NAMES = OrderedDict(
    [
        # Model for Multiple Choice mapping
        ("albert", "AlbertForMultipleChoice"),
        ("bert", "BertForMultipleChoice"),
        ("big_bird", "BigBirdForMultipleChoice"),
        ("camembert", "CamembertForMultipleChoice"),
        ("canine", "CanineForMultipleChoice"),
        ("convbert", "ConvBertForMultipleChoice"),
        ("data2vec-text", "Data2VecTextForMultipleChoice"),
        ("deberta-v2", "DebertaV2ForMultipleChoice"),
        ("distilbert", "DistilBertForMultipleChoice"),
        ("electra", "ElectraForMultipleChoice"),
        ("ernie", "ErnieForMultipleChoice"),
        ("ernie_m", "ErnieMForMultipleChoice"),
        ("flaubert", "FlaubertForMultipleChoice"),
        ("fnet", "FNetForMultipleChoice"),
        ("funnel", "FunnelForMultipleChoice"),
        ("ibert", "IBertForMultipleChoice"),
        ("longformer", "LongformerForMultipleChoice"),
        ("luke", "LukeForMultipleChoice"),
        ("mega", "MegaForMultipleChoice"),
        ("megatron-bert", "MegatronBertForMultipleChoice"),
        ("mobilebert", "MobileBertForMultipleChoice"),
        ("mpnet", "MPNetForMultipleChoice"),
        ("mra", "MraForMultipleChoice"),
        ("nezha", "NezhaForMultipleChoice"),
        ("nystromformer", "NystromformerForMultipleChoice"),
        ("qdqbert", "QDQBertForMultipleChoice"),
        ("rembert", "RemBertForMultipleChoice"),
        ("roberta", "RobertaForMultipleChoice"),
        ("roberta-prelayernorm", "RobertaPreLayerNormForMultipleChoice"),
        ("roc_bert", "RoCBertForMultipleChoice"),
        ("roformer", "RoFormerForMultipleChoice"),
        ("squeezebert", "SqueezeBertForMultipleChoice"),
        ("xlm", "XLMForMultipleChoice"),
        ("xlm-roberta", "XLMRobertaForMultipleChoice"),
        ("xlm-roberta-xl", "XLMRobertaXLForMultipleChoice"),
        ("xlnet", "XLNetForMultipleChoice"),
        ("xmod", "XmodForMultipleChoice"),
        ("yoso", "YosoForMultipleChoice"),
    ]
)

MODEL_FOR_NEXT_SENTENCE_PREDICTION_MAPPING_NAMES = OrderedDict(
    [
        ("bert", "BertForNextSentencePrediction"),
        ("ernie", "ErnieForNextSentencePrediction"),
        ("fnet", "FNetForNextSentencePrediction"),
        ("megatron-bert", "MegatronBertForNextSentencePrediction"),
        ("mobilebert", "MobileBertForNextSentencePrediction"),
        ("nezha", "NezhaForNextSentencePrediction"),
        ("qdqbert", "QDQBertForNextSentencePrediction"),
    ]
)

MODEL_FOR_AUDIO_CLASSIFICATION_MAPPING_NAMES = OrderedDict(
    [
        # Model for Audio Classification mapping
        ("audio-spectrogram-transformer", "ASTForAudioClassification"),
        ("data2vec-audio", "Data2VecAudioForSequenceClassification"),
        ("hubert", "HubertForSequenceClassification"),
        ("sew", "SEWForSequenceClassification"),
        ("sew-d", "SEWDForSequenceClassification"),
        ("unispeech", "UniSpeechForSequenceClassification"),
        ("unispeech-sat", "UniSpeechSatForSequenceClassification"),
        ("wav2vec2", "Wav2Vec2ForSequenceClassification"),
        ("wav2vec2-bert", "Wav2Vec2BertForSequenceClassification"),
        ("wav2vec2-conformer", "Wav2Vec2ConformerForSequenceClassification"),
        ("wavlm", "WavLMForSequenceClassification"),
        ("whisper", "WhisperForAudioClassification"),
    ]
)

MODEL_FOR_CTC_MAPPING_NAMES = OrderedDict(
    [
        # Model for Connectionist temporal classification (CTC) mapping
        ("data2vec-audio", "Data2VecAudioForCTC"),
        ("hubert", "HubertForCTC"),
        ("mctct", "MCTCTForCTC"),
        ("sew", "SEWForCTC"),
        ("sew-d", "SEWDForCTC"),
        ("unispeech", "UniSpeechForCTC"),
        ("unispeech-sat", "UniSpeechSatForCTC"),
        ("wav2vec2", "Wav2Vec2ForCTC"),
        ("wav2vec2-bert", "Wav2Vec2BertForCTC"),
        ("wav2vec2-conformer", "Wav2Vec2ConformerForCTC"),
        ("wavlm", "WavLMForCTC"),
    ]
)

MODEL_FOR_AUDIO_FRAME_CLASSIFICATION_MAPPING_NAMES = OrderedDict(
    [
        # Model for Audio Classification mapping
        ("data2vec-audio", "Data2VecAudioForAudioFrameClassification"),
        ("unispeech-sat", "UniSpeechSatForAudioFrameClassification"),
        ("wav2vec2", "Wav2Vec2ForAudioFrameClassification"),
        ("wav2vec2-bert", "Wav2Vec2BertForAudioFrameClassification"),
        ("wav2vec2-conformer", "Wav2Vec2ConformerForAudioFrameClassification"),
        ("wavlm", "WavLMForAudioFrameClassification"),
    ]
)

MODEL_FOR_AUDIO_XVECTOR_MAPPING_NAMES = OrderedDict(
    [
        # Model for Audio Classification mapping
        ("data2vec-audio", "Data2VecAudioForXVector"),
        ("unispeech-sat", "UniSpeechSatForXVector"),
        ("wav2vec2", "Wav2Vec2ForXVector"),
        ("wav2vec2-bert", "Wav2Vec2BertForXVector"),
        ("wav2vec2-conformer", "Wav2Vec2ConformerForXVector"),
        ("wavlm", "WavLMForXVector"),
    ]
)

MODEL_FOR_TEXT_TO_SPECTROGRAM_MAPPING_NAMES = OrderedDict(
    [
        # Model for Text-To-Spectrogram mapping
        ("fastspeech2_conformer", "FastSpeech2ConformerModel"),
        ("speecht5", "SpeechT5ForTextToSpeech"),
    ]
)

MODEL_FOR_TEXT_TO_WAVEFORM_MAPPING_NAMES = OrderedDict(
    [
        # Model for Text-To-Waveform mapping
        ("bark", "BarkModel"),
        ("fastspeech2_conformer", "FastSpeech2ConformerWithHifiGan"),
        ("musicgen", "MusicgenForConditionalGeneration"),
        ("seamless_m4t", "SeamlessM4TForTextToSpeech"),
        ("seamless_m4t_v2", "SeamlessM4Tv2ForTextToSpeech"),
        ("vits", "VitsModel"),
    ]
)

MODEL_FOR_ZERO_SHOT_IMAGE_CLASSIFICATION_MAPPING_NAMES = OrderedDict(
    [
        # Model for Zero Shot Image Classification mapping
        ("align", "AlignModel"),
        ("altclip", "AltCLIPModel"),
        ("blip", "BlipModel"),
        ("chinese_clip", "ChineseCLIPModel"),
        ("clip", "CLIPModel"),
        ("clipseg", "CLIPSegModel"),
        ("siglip", "SiglipModel"),
    ]
)

MODEL_FOR_BACKBONE_MAPPING_NAMES = OrderedDict(
    [
        # Backbone mapping
        ("beit", "BeitBackbone"),
        ("bit", "BitBackbone"),
        ("convnext", "ConvNextBackbone"),
        ("convnextv2", "ConvNextV2Backbone"),
        ("dinat", "DinatBackbone"),
        ("dinov2", "Dinov2Backbone"),
        ("focalnet", "FocalNetBackbone"),
        ("maskformer-swin", "MaskFormerSwinBackbone"),
        ("nat", "NatBackbone"),
        ("resnet", "ResNetBackbone"),
        ("swin", "SwinBackbone"),
        ("swinv2", "Swinv2Backbone"),
        ("timm_backbone", "TimmBackbone"),
        ("vitdet", "VitDetBackbone"),
    ]
)

MODEL_FOR_MASK_GENERATION_MAPPING_NAMES = OrderedDict(
    [
        ("sam", "SamModel"),
    ]
)

MODEL_FOR_TEXT_ENCODING_MAPPING_NAMES = OrderedDict(
    [
        ("albert", "AlbertModel"),
        ("bert", "BertModel"),
        ("big_bird", "BigBirdModel"),
        ("data2vec-text", "Data2VecTextModel"),
        ("deberta", "DebertaModel"),
        ("deberta-v2", "DebertaV2Model"),
        ("distilbert", "DistilBertModel"),
        ("electra", "ElectraModel"),
        ("flaubert", "FlaubertModel"),
        ("ibert", "IBertModel"),
        ("longformer", "LongformerModel"),
        ("mobilebert", "MobileBertModel"),
        ("mt5", "MT5EncoderModel"),
        ("nystromformer", "NystromformerModel"),
        ("reformer", "ReformerModel"),
        ("rembert", "RemBertModel"),
        ("roberta", "RobertaModel"),
        ("roberta-prelayernorm", "RobertaPreLayerNormModel"),
        ("roc_bert", "RoCBertModel"),
        ("roformer", "RoFormerModel"),
        ("squeezebert", "SqueezeBertModel"),
        ("t5", "T5EncoderModel"),
        ("umt5", "UMT5EncoderModel"),
        ("xlm", "XLMModel"),
        ("xlm-roberta", "XLMRobertaModel"),
        ("xlm-roberta-xl", "XLMRobertaXLModel"),
    ]
)

<<<<<<< HEAD
MODEL_FOR_INTEREST_POINT_DESCRIPTION_MAPPING_NAMES = OrderedDict(
    [
        ("superpoint", "SuperPointModel"),
=======
MODEL_FOR_TIME_SERIES_CLASSIFICATION_MAPPING_NAMES = OrderedDict(
    [
        ("patchtsmixer", "PatchTSMixerForTimeSeriesClassification"),
        ("patchtst", "PatchTSTForClassification"),
    ]
)

MODEL_FOR_TIME_SERIES_REGRESSION_MAPPING_NAMES = OrderedDict(
    [
        ("patchtsmixer", "PatchTSMixerForRegression"),
        ("patchtst", "PatchTSTForRegression"),
>>>>>>> 7b2bd1fb
    ]
)

MODEL_FOR_IMAGE_TO_IMAGE_MAPPING_NAMES = OrderedDict(
    [
        ("swin2sr", "Swin2SRForImageSuperResolution"),
    ]
)

MODEL_MAPPING = _LazyAutoMapping(CONFIG_MAPPING_NAMES, MODEL_MAPPING_NAMES)
MODEL_FOR_PRETRAINING_MAPPING = _LazyAutoMapping(CONFIG_MAPPING_NAMES, MODEL_FOR_PRETRAINING_MAPPING_NAMES)
MODEL_WITH_LM_HEAD_MAPPING = _LazyAutoMapping(CONFIG_MAPPING_NAMES, MODEL_WITH_LM_HEAD_MAPPING_NAMES)
MODEL_FOR_CAUSAL_LM_MAPPING = _LazyAutoMapping(CONFIG_MAPPING_NAMES, MODEL_FOR_CAUSAL_LM_MAPPING_NAMES)
MODEL_FOR_CAUSAL_IMAGE_MODELING_MAPPING = _LazyAutoMapping(
    CONFIG_MAPPING_NAMES, MODEL_FOR_CAUSAL_IMAGE_MODELING_MAPPING_NAMES
)
MODEL_FOR_IMAGE_CLASSIFICATION_MAPPING = _LazyAutoMapping(
    CONFIG_MAPPING_NAMES, MODEL_FOR_IMAGE_CLASSIFICATION_MAPPING_NAMES
)
MODEL_FOR_ZERO_SHOT_IMAGE_CLASSIFICATION_MAPPING = _LazyAutoMapping(
    CONFIG_MAPPING_NAMES, MODEL_FOR_ZERO_SHOT_IMAGE_CLASSIFICATION_MAPPING_NAMES
)
MODEL_FOR_IMAGE_SEGMENTATION_MAPPING = _LazyAutoMapping(
    CONFIG_MAPPING_NAMES, MODEL_FOR_IMAGE_SEGMENTATION_MAPPING_NAMES
)
MODEL_FOR_SEMANTIC_SEGMENTATION_MAPPING = _LazyAutoMapping(
    CONFIG_MAPPING_NAMES, MODEL_FOR_SEMANTIC_SEGMENTATION_MAPPING_NAMES
)
MODEL_FOR_INSTANCE_SEGMENTATION_MAPPING = _LazyAutoMapping(
    CONFIG_MAPPING_NAMES, MODEL_FOR_INSTANCE_SEGMENTATION_MAPPING_NAMES
)
MODEL_FOR_UNIVERSAL_SEGMENTATION_MAPPING = _LazyAutoMapping(
    CONFIG_MAPPING_NAMES, MODEL_FOR_UNIVERSAL_SEGMENTATION_MAPPING_NAMES
)
MODEL_FOR_VIDEO_CLASSIFICATION_MAPPING = _LazyAutoMapping(
    CONFIG_MAPPING_NAMES, MODEL_FOR_VIDEO_CLASSIFICATION_MAPPING_NAMES
)
MODEL_FOR_VISION_2_SEQ_MAPPING = _LazyAutoMapping(CONFIG_MAPPING_NAMES, MODEL_FOR_VISION_2_SEQ_MAPPING_NAMES)
MODEL_FOR_VISUAL_QUESTION_ANSWERING_MAPPING = _LazyAutoMapping(
    CONFIG_MAPPING_NAMES, MODEL_FOR_VISUAL_QUESTION_ANSWERING_MAPPING_NAMES
)
MODEL_FOR_DOCUMENT_QUESTION_ANSWERING_MAPPING = _LazyAutoMapping(
    CONFIG_MAPPING_NAMES, MODEL_FOR_DOCUMENT_QUESTION_ANSWERING_MAPPING_NAMES
)
MODEL_FOR_MASKED_LM_MAPPING = _LazyAutoMapping(CONFIG_MAPPING_NAMES, MODEL_FOR_MASKED_LM_MAPPING_NAMES)
MODEL_FOR_MASKED_IMAGE_MODELING_MAPPING = _LazyAutoMapping(
    CONFIG_MAPPING_NAMES, MODEL_FOR_MASKED_IMAGE_MODELING_MAPPING_NAMES
)
MODEL_FOR_OBJECT_DETECTION_MAPPING = _LazyAutoMapping(CONFIG_MAPPING_NAMES, MODEL_FOR_OBJECT_DETECTION_MAPPING_NAMES)
MODEL_FOR_ZERO_SHOT_OBJECT_DETECTION_MAPPING = _LazyAutoMapping(
    CONFIG_MAPPING_NAMES, MODEL_FOR_ZERO_SHOT_OBJECT_DETECTION_MAPPING_NAMES
)
MODEL_FOR_DEPTH_ESTIMATION_MAPPING = _LazyAutoMapping(CONFIG_MAPPING_NAMES, MODEL_FOR_DEPTH_ESTIMATION_MAPPING_NAMES)
MODEL_FOR_SEQ_TO_SEQ_CAUSAL_LM_MAPPING = _LazyAutoMapping(
    CONFIG_MAPPING_NAMES, MODEL_FOR_SEQ_TO_SEQ_CAUSAL_LM_MAPPING_NAMES
)
MODEL_FOR_SEQUENCE_CLASSIFICATION_MAPPING = _LazyAutoMapping(
    CONFIG_MAPPING_NAMES, MODEL_FOR_SEQUENCE_CLASSIFICATION_MAPPING_NAMES
)
MODEL_FOR_QUESTION_ANSWERING_MAPPING = _LazyAutoMapping(
    CONFIG_MAPPING_NAMES, MODEL_FOR_QUESTION_ANSWERING_MAPPING_NAMES
)
MODEL_FOR_TABLE_QUESTION_ANSWERING_MAPPING = _LazyAutoMapping(
    CONFIG_MAPPING_NAMES, MODEL_FOR_TABLE_QUESTION_ANSWERING_MAPPING_NAMES
)
MODEL_FOR_TOKEN_CLASSIFICATION_MAPPING = _LazyAutoMapping(
    CONFIG_MAPPING_NAMES, MODEL_FOR_TOKEN_CLASSIFICATION_MAPPING_NAMES
)
MODEL_FOR_MULTIPLE_CHOICE_MAPPING = _LazyAutoMapping(CONFIG_MAPPING_NAMES, MODEL_FOR_MULTIPLE_CHOICE_MAPPING_NAMES)
MODEL_FOR_NEXT_SENTENCE_PREDICTION_MAPPING = _LazyAutoMapping(
    CONFIG_MAPPING_NAMES, MODEL_FOR_NEXT_SENTENCE_PREDICTION_MAPPING_NAMES
)
MODEL_FOR_AUDIO_CLASSIFICATION_MAPPING = _LazyAutoMapping(
    CONFIG_MAPPING_NAMES, MODEL_FOR_AUDIO_CLASSIFICATION_MAPPING_NAMES
)
MODEL_FOR_CTC_MAPPING = _LazyAutoMapping(CONFIG_MAPPING_NAMES, MODEL_FOR_CTC_MAPPING_NAMES)
MODEL_FOR_SPEECH_SEQ_2_SEQ_MAPPING = _LazyAutoMapping(CONFIG_MAPPING_NAMES, MODEL_FOR_SPEECH_SEQ_2_SEQ_MAPPING_NAMES)
MODEL_FOR_AUDIO_FRAME_CLASSIFICATION_MAPPING = _LazyAutoMapping(
    CONFIG_MAPPING_NAMES, MODEL_FOR_AUDIO_FRAME_CLASSIFICATION_MAPPING_NAMES
)
MODEL_FOR_AUDIO_XVECTOR_MAPPING = _LazyAutoMapping(CONFIG_MAPPING_NAMES, MODEL_FOR_AUDIO_XVECTOR_MAPPING_NAMES)

MODEL_FOR_TEXT_TO_SPECTROGRAM_MAPPING = _LazyAutoMapping(
    CONFIG_MAPPING_NAMES, MODEL_FOR_TEXT_TO_SPECTROGRAM_MAPPING_NAMES
)

MODEL_FOR_TEXT_TO_WAVEFORM_MAPPING = _LazyAutoMapping(CONFIG_MAPPING_NAMES, MODEL_FOR_TEXT_TO_WAVEFORM_MAPPING_NAMES)

MODEL_FOR_BACKBONE_MAPPING = _LazyAutoMapping(CONFIG_MAPPING_NAMES, MODEL_FOR_BACKBONE_MAPPING_NAMES)

MODEL_FOR_MASK_GENERATION_MAPPING = _LazyAutoMapping(CONFIG_MAPPING_NAMES, MODEL_FOR_MASK_GENERATION_MAPPING_NAMES)

MODEL_FOR_TEXT_ENCODING_MAPPING = _LazyAutoMapping(CONFIG_MAPPING_NAMES, MODEL_FOR_TEXT_ENCODING_MAPPING_NAMES)

<<<<<<< HEAD
MODEL_FOR_INTEREST_POINT_DESCRIPTION_MAPPING = _LazyAutoMapping(
    CONFIG_MAPPING_NAMES, MODEL_FOR_INTEREST_POINT_DESCRIPTION_MAPPING_NAMES
=======
MODEL_FOR_TIME_SERIES_CLASSIFICATION_MAPPING = _LazyAutoMapping(
    CONFIG_MAPPING_NAMES, MODEL_FOR_TIME_SERIES_CLASSIFICATION_MAPPING_NAMES
)

MODEL_FOR_TIME_SERIES_REGRESSION_MAPPING = _LazyAutoMapping(
    CONFIG_MAPPING_NAMES, MODEL_FOR_TIME_SERIES_REGRESSION_MAPPING_NAMES
>>>>>>> 7b2bd1fb
)

MODEL_FOR_IMAGE_TO_IMAGE_MAPPING = _LazyAutoMapping(CONFIG_MAPPING_NAMES, MODEL_FOR_IMAGE_TO_IMAGE_MAPPING_NAMES)


class AutoModelForMaskGeneration(_BaseAutoModelClass):
    _model_mapping = MODEL_FOR_MASK_GENERATION_MAPPING


class AutoModelForTextEncoding(_BaseAutoModelClass):
    _model_mapping = MODEL_FOR_TEXT_ENCODING_MAPPING


class AutoModelForImageToImage(_BaseAutoModelClass):
    _model_mapping = MODEL_FOR_IMAGE_TO_IMAGE_MAPPING


class AutoModel(_BaseAutoModelClass):
    _model_mapping = MODEL_MAPPING


AutoModel = auto_class_update(AutoModel)


class AutoModelForPreTraining(_BaseAutoModelClass):
    _model_mapping = MODEL_FOR_PRETRAINING_MAPPING


AutoModelForPreTraining = auto_class_update(AutoModelForPreTraining, head_doc="pretraining")


# Private on purpose, the public class will add the deprecation warnings.
class _AutoModelWithLMHead(_BaseAutoModelClass):
    _model_mapping = MODEL_WITH_LM_HEAD_MAPPING


_AutoModelWithLMHead = auto_class_update(_AutoModelWithLMHead, head_doc="language modeling")


class AutoModelForCausalLM(_BaseAutoModelClass):
    _model_mapping = MODEL_FOR_CAUSAL_LM_MAPPING


AutoModelForCausalLM = auto_class_update(AutoModelForCausalLM, head_doc="causal language modeling")


class AutoModelForMaskedLM(_BaseAutoModelClass):
    _model_mapping = MODEL_FOR_MASKED_LM_MAPPING


AutoModelForMaskedLM = auto_class_update(AutoModelForMaskedLM, head_doc="masked language modeling")


class AutoModelForSeq2SeqLM(_BaseAutoModelClass):
    _model_mapping = MODEL_FOR_SEQ_TO_SEQ_CAUSAL_LM_MAPPING


AutoModelForSeq2SeqLM = auto_class_update(
    AutoModelForSeq2SeqLM,
    head_doc="sequence-to-sequence language modeling",
    checkpoint_for_example="t5-base",
)


class AutoModelForSequenceClassification(_BaseAutoModelClass):
    _model_mapping = MODEL_FOR_SEQUENCE_CLASSIFICATION_MAPPING


AutoModelForSequenceClassification = auto_class_update(
    AutoModelForSequenceClassification, head_doc="sequence classification"
)


class AutoModelForQuestionAnswering(_BaseAutoModelClass):
    _model_mapping = MODEL_FOR_QUESTION_ANSWERING_MAPPING


AutoModelForQuestionAnswering = auto_class_update(AutoModelForQuestionAnswering, head_doc="question answering")


class AutoModelForTableQuestionAnswering(_BaseAutoModelClass):
    _model_mapping = MODEL_FOR_TABLE_QUESTION_ANSWERING_MAPPING


AutoModelForTableQuestionAnswering = auto_class_update(
    AutoModelForTableQuestionAnswering,
    head_doc="table question answering",
    checkpoint_for_example="google/tapas-base-finetuned-wtq",
)


class AutoModelForVisualQuestionAnswering(_BaseAutoModelClass):
    _model_mapping = MODEL_FOR_VISUAL_QUESTION_ANSWERING_MAPPING


AutoModelForVisualQuestionAnswering = auto_class_update(
    AutoModelForVisualQuestionAnswering,
    head_doc="visual question answering",
    checkpoint_for_example="dandelin/vilt-b32-finetuned-vqa",
)


class AutoModelForDocumentQuestionAnswering(_BaseAutoModelClass):
    _model_mapping = MODEL_FOR_DOCUMENT_QUESTION_ANSWERING_MAPPING


AutoModelForDocumentQuestionAnswering = auto_class_update(
    AutoModelForDocumentQuestionAnswering,
    head_doc="document question answering",
    checkpoint_for_example='impira/layoutlm-document-qa", revision="52e01b3',
)


class AutoModelForTokenClassification(_BaseAutoModelClass):
    _model_mapping = MODEL_FOR_TOKEN_CLASSIFICATION_MAPPING


AutoModelForTokenClassification = auto_class_update(AutoModelForTokenClassification, head_doc="token classification")


class AutoModelForMultipleChoice(_BaseAutoModelClass):
    _model_mapping = MODEL_FOR_MULTIPLE_CHOICE_MAPPING


AutoModelForMultipleChoice = auto_class_update(AutoModelForMultipleChoice, head_doc="multiple choice")


class AutoModelForNextSentencePrediction(_BaseAutoModelClass):
    _model_mapping = MODEL_FOR_NEXT_SENTENCE_PREDICTION_MAPPING


AutoModelForNextSentencePrediction = auto_class_update(
    AutoModelForNextSentencePrediction, head_doc="next sentence prediction"
)


class AutoModelForImageClassification(_BaseAutoModelClass):
    _model_mapping = MODEL_FOR_IMAGE_CLASSIFICATION_MAPPING


AutoModelForImageClassification = auto_class_update(AutoModelForImageClassification, head_doc="image classification")


class AutoModelForZeroShotImageClassification(_BaseAutoModelClass):
    _model_mapping = MODEL_FOR_ZERO_SHOT_IMAGE_CLASSIFICATION_MAPPING


AutoModelForZeroShotImageClassification = auto_class_update(
    AutoModelForZeroShotImageClassification, head_doc="zero-shot image classification"
)


class AutoModelForImageSegmentation(_BaseAutoModelClass):
    _model_mapping = MODEL_FOR_IMAGE_SEGMENTATION_MAPPING


AutoModelForImageSegmentation = auto_class_update(AutoModelForImageSegmentation, head_doc="image segmentation")


class AutoModelForSemanticSegmentation(_BaseAutoModelClass):
    _model_mapping = MODEL_FOR_SEMANTIC_SEGMENTATION_MAPPING


AutoModelForSemanticSegmentation = auto_class_update(
    AutoModelForSemanticSegmentation, head_doc="semantic segmentation"
)


class AutoModelForUniversalSegmentation(_BaseAutoModelClass):
    _model_mapping = MODEL_FOR_UNIVERSAL_SEGMENTATION_MAPPING


AutoModelForUniversalSegmentation = auto_class_update(
    AutoModelForUniversalSegmentation, head_doc="universal image segmentation"
)


class AutoModelForInstanceSegmentation(_BaseAutoModelClass):
    _model_mapping = MODEL_FOR_INSTANCE_SEGMENTATION_MAPPING


AutoModelForInstanceSegmentation = auto_class_update(
    AutoModelForInstanceSegmentation, head_doc="instance segmentation"
)


class AutoModelForObjectDetection(_BaseAutoModelClass):
    _model_mapping = MODEL_FOR_OBJECT_DETECTION_MAPPING


AutoModelForObjectDetection = auto_class_update(AutoModelForObjectDetection, head_doc="object detection")


class AutoModelForZeroShotObjectDetection(_BaseAutoModelClass):
    _model_mapping = MODEL_FOR_ZERO_SHOT_OBJECT_DETECTION_MAPPING


AutoModelForZeroShotObjectDetection = auto_class_update(
    AutoModelForZeroShotObjectDetection, head_doc="zero-shot object detection"
)


class AutoModelForDepthEstimation(_BaseAutoModelClass):
    _model_mapping = MODEL_FOR_DEPTH_ESTIMATION_MAPPING


AutoModelForDepthEstimation = auto_class_update(AutoModelForDepthEstimation, head_doc="depth estimation")


class AutoModelForVideoClassification(_BaseAutoModelClass):
    _model_mapping = MODEL_FOR_VIDEO_CLASSIFICATION_MAPPING


AutoModelForVideoClassification = auto_class_update(AutoModelForVideoClassification, head_doc="video classification")


class AutoModelForVision2Seq(_BaseAutoModelClass):
    _model_mapping = MODEL_FOR_VISION_2_SEQ_MAPPING


AutoModelForVision2Seq = auto_class_update(AutoModelForVision2Seq, head_doc="vision-to-text modeling")


class AutoModelForAudioClassification(_BaseAutoModelClass):
    _model_mapping = MODEL_FOR_AUDIO_CLASSIFICATION_MAPPING


AutoModelForAudioClassification = auto_class_update(AutoModelForAudioClassification, head_doc="audio classification")


class AutoModelForCTC(_BaseAutoModelClass):
    _model_mapping = MODEL_FOR_CTC_MAPPING


AutoModelForCTC = auto_class_update(AutoModelForCTC, head_doc="connectionist temporal classification")


class AutoModelForSpeechSeq2Seq(_BaseAutoModelClass):
    _model_mapping = MODEL_FOR_SPEECH_SEQ_2_SEQ_MAPPING


AutoModelForSpeechSeq2Seq = auto_class_update(
    AutoModelForSpeechSeq2Seq, head_doc="sequence-to-sequence speech-to-text modeling"
)


class AutoModelForAudioFrameClassification(_BaseAutoModelClass):
    _model_mapping = MODEL_FOR_AUDIO_FRAME_CLASSIFICATION_MAPPING


AutoModelForAudioFrameClassification = auto_class_update(
    AutoModelForAudioFrameClassification, head_doc="audio frame (token) classification"
)


class AutoModelForAudioXVector(_BaseAutoModelClass):
    _model_mapping = MODEL_FOR_AUDIO_XVECTOR_MAPPING


class AutoModelForTextToSpectrogram(_BaseAutoModelClass):
    _model_mapping = MODEL_FOR_TEXT_TO_SPECTROGRAM_MAPPING


class AutoModelForTextToWaveform(_BaseAutoModelClass):
    _model_mapping = MODEL_FOR_TEXT_TO_WAVEFORM_MAPPING


class AutoBackbone(_BaseAutoBackboneClass):
    _model_mapping = MODEL_FOR_BACKBONE_MAPPING


AutoModelForAudioXVector = auto_class_update(AutoModelForAudioXVector, head_doc="audio retrieval via x-vector")


class AutoModelForMaskedImageModeling(_BaseAutoModelClass):
    _model_mapping = MODEL_FOR_MASKED_IMAGE_MODELING_MAPPING


AutoModelForMaskedImageModeling = auto_class_update(AutoModelForMaskedImageModeling, head_doc="masked image modeling")


class AutoModelForInterestPointDescription(_BaseAutoModelClass):
    _model_mapping = MODEL_FOR_INTEREST_POINT_DESCRIPTION_MAPPING


AutoModelForInterestPointDescription = auto_class_update(
    AutoModelForInterestPointDescription, head_doc="image interest point description"
)


class AutoModelWithLMHead(_AutoModelWithLMHead):
    @classmethod
    def from_config(cls, config):
        warnings.warn(
            "The class `AutoModelWithLMHead` is deprecated and will be removed in a future version. Please use "
            "`AutoModelForCausalLM` for causal language models, `AutoModelForMaskedLM` for masked language models and "
            "`AutoModelForSeq2SeqLM` for encoder-decoder models.",
            FutureWarning,
        )
        return super().from_config(config)

    @classmethod
    def from_pretrained(cls, pretrained_model_name_or_path, *model_args, **kwargs):
        warnings.warn(
            "The class `AutoModelWithLMHead` is deprecated and will be removed in a future version. Please use "
            "`AutoModelForCausalLM` for causal language models, `AutoModelForMaskedLM` for masked language models and "
            "`AutoModelForSeq2SeqLM` for encoder-decoder models.",
            FutureWarning,
        )
        return super().from_pretrained(pretrained_model_name_or_path, *model_args, **kwargs)<|MERGE_RESOLUTION|>--- conflicted
+++ resolved
@@ -1175,11 +1175,9 @@
     ]
 )
 
-<<<<<<< HEAD
 MODEL_FOR_INTEREST_POINT_DESCRIPTION_MAPPING_NAMES = OrderedDict(
     [
         ("superpoint", "SuperPointModel"),
-=======
 MODEL_FOR_TIME_SERIES_CLASSIFICATION_MAPPING_NAMES = OrderedDict(
     [
         ("patchtsmixer", "PatchTSMixerForTimeSeriesClassification"),
@@ -1191,7 +1189,6 @@
     [
         ("patchtsmixer", "PatchTSMixerForRegression"),
         ("patchtst", "PatchTSTForRegression"),
->>>>>>> 7b2bd1fb
     ]
 )
 
@@ -1286,17 +1283,14 @@
 
 MODEL_FOR_TEXT_ENCODING_MAPPING = _LazyAutoMapping(CONFIG_MAPPING_NAMES, MODEL_FOR_TEXT_ENCODING_MAPPING_NAMES)
 
-<<<<<<< HEAD
 MODEL_FOR_INTEREST_POINT_DESCRIPTION_MAPPING = _LazyAutoMapping(
     CONFIG_MAPPING_NAMES, MODEL_FOR_INTEREST_POINT_DESCRIPTION_MAPPING_NAMES
-=======
 MODEL_FOR_TIME_SERIES_CLASSIFICATION_MAPPING = _LazyAutoMapping(
     CONFIG_MAPPING_NAMES, MODEL_FOR_TIME_SERIES_CLASSIFICATION_MAPPING_NAMES
 )
 
 MODEL_FOR_TIME_SERIES_REGRESSION_MAPPING = _LazyAutoMapping(
     CONFIG_MAPPING_NAMES, MODEL_FOR_TIME_SERIES_REGRESSION_MAPPING_NAMES
->>>>>>> 7b2bd1fb
 )
 
 MODEL_FOR_IMAGE_TO_IMAGE_MAPPING = _LazyAutoMapping(CONFIG_MAPPING_NAMES, MODEL_FOR_IMAGE_TO_IMAGE_MAPPING_NAMES)
