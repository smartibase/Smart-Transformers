# coding=utf-8
# Copyright 2018 The HuggingFace Inc. team.
#
# Licensed under the Apache License, Version 2.0 (the "License");
# you may not use this file except in compliance with the License.
# You may obtain a copy of the License at
#
#     http://www.apache.org/licenses/LICENSE-2.0
#
# Unless required by applicable law or agreed to in writing, software
# distributed under the License is distributed on an "AS IS" BASIS,
# WITHOUT WARRANTIES OR CONDITIONS OF ANY KIND, either express or implied.
# See the License for the specific language governing permissions and
# limitations under the License.
""" Auto Model class."""

import warnings
from collections import OrderedDict

from ...utils import logging
from .auto_factory import (
    _BaseAutoBackboneClass,
    _BaseAutoModelClass,
    _LazyAutoMapping,
    auto_class_update,
)
from .configuration_auto import CONFIG_MAPPING_NAMES


logger = logging.get_logger(__name__)

MODEL_MAPPING_NAMES = OrderedDict(
    [
        # Base model mapping
        ("albert", "AlbertModel"),
        ("align", "AlignModel"),
        ("altclip", "AltCLIPModel"),
        ("audio-spectrogram-transformer", "ASTModel"),
        ("autoformer", "AutoformerModel"),
        ("bark", "BarkModel"),
        ("bart", "BartModel"),
        ("beit", "BeitModel"),
        ("bert", "BertModel"),
        ("bert-generation", "BertGenerationEncoder"),
        ("big_bird", "BigBirdModel"),
        ("bigbird_pegasus", "BigBirdPegasusModel"),
        ("biogpt", "BioGptModel"),
        ("bit", "BitModel"),
        ("blenderbot", "BlenderbotModel"),
        ("blenderbot-small", "BlenderbotSmallModel"),
        ("blip", "BlipModel"),
        ("blip-2", "Blip2Model"),
        ("bloom", "BloomModel"),
        ("bridgetower", "BridgeTowerModel"),
        ("bros", "BrosModel"),
        ("camembert", "CamembertModel"),
        ("canine", "CanineModel"),
        ("chinese_clip", "ChineseCLIPModel"),
        ("chinese_clip_vision_model", "ChineseCLIPVisionModel"),
        ("clap", "ClapModel"),
        ("clip", "CLIPModel"),
        ("clip_vision_model", "CLIPVisionModel"),
        ("clipseg", "CLIPSegModel"),
        ("clvp", "ClvpModelForConditionalGeneration"),
        ("code_llama", "LlamaModel"),
        ("codegen", "CodeGenModel"),
        ("conditional_detr", "ConditionalDetrModel"),
        ("convbert", "ConvBertModel"),
        ("convnext", "ConvNextModel"),
        ("convnextv2", "ConvNextV2Model"),
        ("cpmant", "CpmAntModel"),
        ("ctrl", "CTRLModel"),
        ("cvt", "CvtModel"),
        ("data2vec-audio", "Data2VecAudioModel"),
        ("data2vec-text", "Data2VecTextModel"),
        ("data2vec-vision", "Data2VecVisionModel"),
        ("deberta", "DebertaModel"),
        ("deberta-v2", "DebertaV2Model"),
        ("decision_transformer", "DecisionTransformerModel"),
        ("deformable_detr", "DeformableDetrModel"),
        ("deit", "DeiTModel"),
        ("deta", "DetaModel"),
        ("detr", "DetrModel"),
        ("dinat", "DinatModel"),
        ("dinov2", "Dinov2Model"),
        ("distilbert", "DistilBertModel"),
        ("donut-swin", "DonutSwinModel"),
        ("dpr", "DPRQuestionEncoder"),
        ("dpt", "DPTModel"),
        ("efficientformer", "EfficientFormerModel"),
        ("efficientnet", "EfficientNetModel"),
        ("electra", "ElectraModel"),
        ("encodec", "EncodecModel"),
        ("ernie", "ErnieModel"),
        ("ernie_m", "ErnieMModel"),
        ("esm", "EsmModel"),
        ("falcon", "FalconModel"),
        ("fastspeech2_conformer", "FastSpeech2ConformerModel"),
        ("flaubert", "FlaubertModel"),
        ("flava", "FlavaModel"),
        ("fnet", "FNetModel"),
        ("focalnet", "FocalNetModel"),
        ("fsmt", "FSMTModel"),
        ("funnel", ("FunnelModel", "FunnelBaseModel")),
        ("gemma", "GemmaModel"),
        ("git", "GitModel"),
        ("glpn", "GLPNModel"),
        ("gpt-sw3", "GPT2Model"),
        ("gpt2", "GPT2Model"),
        ("gpt_bigcode", "GPTBigCodeModel"),
        ("gpt_neo", "GPTNeoModel"),
        ("gpt_neox", "GPTNeoXModel"),
        ("gpt_neox_japanese", "GPTNeoXJapaneseModel"),
        ("gptj", "GPTJModel"),
        ("gptsan-japanese", "GPTSanJapaneseForConditionalGeneration"),
        ("graphormer", "GraphormerModel"),
        ("groupvit", "GroupViTModel"),
        ("hubert", "HubertModel"),
        ("ibert", "IBertModel"),
        ("idefics", "IdeficsModel"),
        ("imagegpt", "ImageGPTModel"),
        ("informer", "InformerModel"),
        ("jukebox", "JukeboxModel"),
        ("kosmos-2", "Kosmos2Model"),
        ("layoutlm", "LayoutLMModel"),
        ("layoutlmv2", "LayoutLMv2Model"),
        ("layoutlmv3", "LayoutLMv3Model"),
        ("led", "LEDModel"),
        ("levit", "LevitModel"),
        ("lilt", "LiltModel"),
        ("llama", "LlamaModel"),
        ("longformer", "LongformerModel"),
        ("longt5", "LongT5Model"),
        ("luke", "LukeModel"),
        ("lxmert", "LxmertModel"),
        ("m2m_100", "M2M100Model"),
        ("marian", "MarianModel"),
        ("markuplm", "MarkupLMModel"),
        ("mask2former", "Mask2FormerModel"),
        ("maskformer", "MaskFormerModel"),
        ("maskformer-swin", "MaskFormerSwinModel"),
        ("mbart", "MBartModel"),
        ("mctct", "MCTCTModel"),
        ("mega", "MegaModel"),
        ("megatron-bert", "MegatronBertModel"),
        ("mgp-str", "MgpstrForSceneTextRecognition"),
        ("mistral", "MistralModel"),
        ("mixtral", "MixtralModel"),
        ("mobilebert", "MobileBertModel"),
        ("mobilenet_v1", "MobileNetV1Model"),
        ("mobilenet_v2", "MobileNetV2Model"),
        ("mobilevit", "MobileViTModel"),
        ("mobilevitv2", "MobileViTV2Model"),
        ("mpnet", "MPNetModel"),
        ("mpt", "MptModel"),
        ("mra", "MraModel"),
        ("mt5", "MT5Model"),
        ("mvp", "MvpModel"),
        ("narrow_bert", "NarrowBertModel"),
        ("nat", "NatModel"),
        ("nezha", "NezhaModel"),
        ("nllb-moe", "NllbMoeModel"),
        ("nystromformer", "NystromformerModel"),
        ("oneformer", "OneFormerModel"),
        ("open-llama", "OpenLlamaModel"),
        ("openai-gpt", "OpenAIGPTModel"),
        ("opt", "OPTModel"),
        ("owlv2", "Owlv2Model"),
        ("owlvit", "OwlViTModel"),
        ("patchtsmixer", "PatchTSMixerModel"),
        ("patchtst", "PatchTSTModel"),
        ("pegasus", "PegasusModel"),
        ("pegasus_x", "PegasusXModel"),
        ("perceiver", "PerceiverModel"),
        ("persimmon", "PersimmonModel"),
        ("phi", "PhiModel"),
        ("plbart", "PLBartModel"),
        ("poolformer", "PoolFormerModel"),
        ("prophetnet", "ProphetNetModel"),
        ("pvt", "PvtModel"),
        ("qdqbert", "QDQBertModel"),
        ("qwen2", "Qwen2Model"),
        ("reformer", "ReformerModel"),
        ("regnet", "RegNetModel"),
        ("rembert", "RemBertModel"),
        ("resnet", "ResNetModel"),
        ("retribert", "RetriBertModel"),
        ("roberta", "RobertaModel"),
        ("roberta-prelayernorm", "RobertaPreLayerNormModel"),
        ("roc_bert", "RoCBertModel"),
        ("roformer", "RoFormerModel"),
        ("rwkv", "RwkvModel"),
        ("sam", "SamModel"),
        ("seamless_m4t", "SeamlessM4TModel"),
        ("seamless_m4t_v2", "SeamlessM4Tv2Model"),
        ("segformer", "SegformerModel"),
        ("seggpt", "SegGptModel"),
        ("sew", "SEWModel"),
        ("sew-d", "SEWDModel"),
        ("siglip", "SiglipModel"),
        ("siglip_vision_model", "SiglipVisionModel"),
        ("speech_to_text", "Speech2TextModel"),
        ("speecht5", "SpeechT5Model"),
        ("splinter", "SplinterModel"),
        ("squeezebert", "SqueezeBertModel"),
        ("stablelm", "StableLmModel"),
        ("starcoder2", "Starcoder2Model"),
        ("swiftformer", "SwiftFormerModel"),
        ("swin", "SwinModel"),
        ("swin2sr", "Swin2SRModel"),
        ("swinv2", "Swinv2Model"),
        ("switch_transformers", "SwitchTransformersModel"),
        ("t5", "T5Model"),
        ("table-transformer", "TableTransformerModel"),
        ("tapas", "TapasModel"),
        ("time_series_transformer", "TimeSeriesTransformerModel"),
        ("timesformer", "TimesformerModel"),
        ("timm_backbone", "TimmBackbone"),
        ("trajectory_transformer", "TrajectoryTransformerModel"),
        ("transfo-xl", "TransfoXLModel"),
        ("tvlt", "TvltModel"),
        ("tvp", "TvpModel"),
        ("umt5", "UMT5Model"),
        ("unispeech", "UniSpeechModel"),
        ("unispeech-sat", "UniSpeechSatModel"),
        ("univnet", "UnivNetModel"),
        ("van", "VanModel"),
        ("videomae", "VideoMAEModel"),
        ("vilt", "ViltModel"),
        ("vision-text-dual-encoder", "VisionTextDualEncoderModel"),
        ("visual_bert", "VisualBertModel"),
        ("vit", "ViTModel"),
        ("vit_hybrid", "ViTHybridModel"),
        ("vit_mae", "ViTMAEModel"),
        ("vit_msn", "ViTMSNModel"),
        ("vitdet", "VitDetModel"),
        ("vits", "VitsModel"),
        ("vivit", "VivitModel"),
        ("wav2vec2", "Wav2Vec2Model"),
        ("wav2vec2-bert", "Wav2Vec2BertModel"),
        ("wav2vec2-conformer", "Wav2Vec2ConformerModel"),
        ("wavlm", "WavLMModel"),
        ("whisper", "WhisperModel"),
        ("xclip", "XCLIPModel"),
        ("xglm", "XGLMModel"),
        ("xlm", "XLMModel"),
        ("xlm-prophetnet", "XLMProphetNetModel"),
        ("xlm-roberta", "XLMRobertaModel"),
        ("xlm-roberta-xl", "XLMRobertaXLModel"),
        ("xlnet", "XLNetModel"),
        ("xmod", "XmodModel"),
        ("yolos", "YolosModel"),
        ("yoso", "YosoModel"),
    ]
)

MODEL_FOR_PRETRAINING_MAPPING_NAMES = OrderedDict(
    [
        # Model for pre-training mapping
        ("albert", "AlbertForPreTraining"),
        ("bart", "BartForConditionalGeneration"),
        ("bert", "BertForPreTraining"),
        ("big_bird", "BigBirdForPreTraining"),
        ("bloom", "BloomForCausalLM"),
        ("camembert", "CamembertForMaskedLM"),
        ("ctrl", "CTRLLMHeadModel"),
        ("data2vec-text", "Data2VecTextForMaskedLM"),
        ("deberta", "DebertaForMaskedLM"),
        ("deberta-v2", "DebertaV2ForMaskedLM"),
        ("distilbert", "DistilBertForMaskedLM"),
        ("electra", "ElectraForPreTraining"),
        ("ernie", "ErnieForPreTraining"),
        ("flaubert", "FlaubertWithLMHeadModel"),
        ("flava", "FlavaForPreTraining"),
        ("fnet", "FNetForPreTraining"),
        ("fsmt", "FSMTForConditionalGeneration"),
        ("funnel", "FunnelForPreTraining"),
        ("gpt-sw3", "GPT2LMHeadModel"),
        ("gpt2", "GPT2LMHeadModel"),
        ("gpt_bigcode", "GPTBigCodeForCausalLM"),
        ("gptsan-japanese", "GPTSanJapaneseForConditionalGeneration"),
        ("ibert", "IBertForMaskedLM"),
        ("idefics", "IdeficsForVisionText2Text"),
        ("layoutlm", "LayoutLMForMaskedLM"),
        ("llava", "LlavaForConditionalGeneration"),
        ("longformer", "LongformerForMaskedLM"),
        ("luke", "LukeForMaskedLM"),
        ("lxmert", "LxmertForPreTraining"),
        ("mega", "MegaForMaskedLM"),
        ("megatron-bert", "MegatronBertForPreTraining"),
        ("mobilebert", "MobileBertForPreTraining"),
        ("mpnet", "MPNetForMaskedLM"),
        ("mpt", "MptForCausalLM"),
        ("mra", "MraForMaskedLM"),
        ("mvp", "MvpForConditionalGeneration"),
        ("nezha", "NezhaForPreTraining"),
        ("nllb-moe", "NllbMoeForConditionalGeneration"),
        ("openai-gpt", "OpenAIGPTLMHeadModel"),
        ("retribert", "RetriBertModel"),
        ("roberta", "RobertaForMaskedLM"),
        ("roberta-prelayernorm", "RobertaPreLayerNormForMaskedLM"),
        ("roc_bert", "RoCBertForPreTraining"),
        ("rwkv", "RwkvForCausalLM"),
        ("splinter", "SplinterForPreTraining"),
        ("squeezebert", "SqueezeBertForMaskedLM"),
        ("switch_transformers", "SwitchTransformersForConditionalGeneration"),
        ("t5", "T5ForConditionalGeneration"),
        ("tapas", "TapasForMaskedLM"),
        ("transfo-xl", "TransfoXLLMHeadModel"),
        ("tvlt", "TvltForPreTraining"),
        ("unispeech", "UniSpeechForPreTraining"),
        ("unispeech-sat", "UniSpeechSatForPreTraining"),
        ("videomae", "VideoMAEForPreTraining"),
        ("vipllava", "VipLlavaForConditionalGeneration"),
        ("visual_bert", "VisualBertForPreTraining"),
        ("vit_mae", "ViTMAEForPreTraining"),
        ("wav2vec2", "Wav2Vec2ForPreTraining"),
        ("wav2vec2-conformer", "Wav2Vec2ConformerForPreTraining"),
        ("xlm", "XLMWithLMHeadModel"),
        ("xlm-roberta", "XLMRobertaForMaskedLM"),
        ("xlm-roberta-xl", "XLMRobertaXLForMaskedLM"),
        ("xlnet", "XLNetLMHeadModel"),
        ("xmod", "XmodForMaskedLM"),
    ]
)

MODEL_WITH_LM_HEAD_MAPPING_NAMES = OrderedDict(
    [
        # Model with LM heads mapping
        ("albert", "AlbertForMaskedLM"),
        ("bart", "BartForConditionalGeneration"),
        ("bert", "BertForMaskedLM"),
        ("big_bird", "BigBirdForMaskedLM"),
        ("bigbird_pegasus", "BigBirdPegasusForConditionalGeneration"),
        ("blenderbot-small", "BlenderbotSmallForConditionalGeneration"),
        ("bloom", "BloomForCausalLM"),
        ("camembert", "CamembertForMaskedLM"),
        ("codegen", "CodeGenForCausalLM"),
        ("convbert", "ConvBertForMaskedLM"),
        ("cpmant", "CpmAntForCausalLM"),
        ("ctrl", "CTRLLMHeadModel"),
        ("data2vec-text", "Data2VecTextForMaskedLM"),
        ("deberta", "DebertaForMaskedLM"),
        ("deberta-v2", "DebertaV2ForMaskedLM"),
        ("distilbert", "DistilBertForMaskedLM"),
        ("electra", "ElectraForMaskedLM"),
        ("encoder-decoder", "EncoderDecoderModel"),
        ("ernie", "ErnieForMaskedLM"),
        ("esm", "EsmForMaskedLM"),
        ("flaubert", "FlaubertWithLMHeadModel"),
        ("fnet", "FNetForMaskedLM"),
        ("fsmt", "FSMTForConditionalGeneration"),
        ("funnel", "FunnelForMaskedLM"),
        ("git", "GitForCausalLM"),
        ("gpt-sw3", "GPT2LMHeadModel"),
        ("gpt2", "GPT2LMHeadModel"),
        ("gpt_bigcode", "GPTBigCodeForCausalLM"),
        ("gpt_neo", "GPTNeoForCausalLM"),
        ("gpt_neox", "GPTNeoXForCausalLM"),
        ("gpt_neox_japanese", "GPTNeoXJapaneseForCausalLM"),
        ("gptj", "GPTJForCausalLM"),
        ("gptsan-japanese", "GPTSanJapaneseForConditionalGeneration"),
        ("ibert", "IBertForMaskedLM"),
        ("layoutlm", "LayoutLMForMaskedLM"),
        ("led", "LEDForConditionalGeneration"),
        ("longformer", "LongformerForMaskedLM"),
        ("longt5", "LongT5ForConditionalGeneration"),
        ("luke", "LukeForMaskedLM"),
        ("m2m_100", "M2M100ForConditionalGeneration"),
        ("marian", "MarianMTModel"),
        ("mega", "MegaForMaskedLM"),
        ("megatron-bert", "MegatronBertForCausalLM"),
        ("mobilebert", "MobileBertForMaskedLM"),
        ("mpnet", "MPNetForMaskedLM"),
        ("mpt", "MptForCausalLM"),
        ("mra", "MraForMaskedLM"),
        ("mvp", "MvpForConditionalGeneration"),
        ("narrow_bert", "NarrowBertForMaskedLM"),
        ("nezha", "NezhaForMaskedLM"),
        ("nllb-moe", "NllbMoeForConditionalGeneration"),
        ("nystromformer", "NystromformerForMaskedLM"),
        ("openai-gpt", "OpenAIGPTLMHeadModel"),
        ("pegasus_x", "PegasusXForConditionalGeneration"),
        ("plbart", "PLBartForConditionalGeneration"),
        ("pop2piano", "Pop2PianoForConditionalGeneration"),
        ("qdqbert", "QDQBertForMaskedLM"),
        ("reformer", "ReformerModelWithLMHead"),
        ("rembert", "RemBertForMaskedLM"),
        ("roberta", "RobertaForMaskedLM"),
        ("roberta-prelayernorm", "RobertaPreLayerNormForMaskedLM"),
        ("roc_bert", "RoCBertForMaskedLM"),
        ("roformer", "RoFormerForMaskedLM"),
        ("rwkv", "RwkvForCausalLM"),
        ("speech_to_text", "Speech2TextForConditionalGeneration"),
        ("squeezebert", "SqueezeBertForMaskedLM"),
        ("switch_transformers", "SwitchTransformersForConditionalGeneration"),
        ("t5", "T5ForConditionalGeneration"),
        ("tapas", "TapasForMaskedLM"),
        ("transfo-xl", "TransfoXLLMHeadModel"),
        ("wav2vec2", "Wav2Vec2ForMaskedLM"),
        ("whisper", "WhisperForConditionalGeneration"),
        ("xlm", "XLMWithLMHeadModel"),
        ("xlm-roberta", "XLMRobertaForMaskedLM"),
        ("xlm-roberta-xl", "XLMRobertaXLForMaskedLM"),
        ("xlnet", "XLNetLMHeadModel"),
        ("xmod", "XmodForMaskedLM"),
        ("yoso", "YosoForMaskedLM"),
    ]
)

MODEL_FOR_CAUSAL_LM_MAPPING_NAMES = OrderedDict(
    [
        # Model for Causal LM mapping
        ("bart", "BartForCausalLM"),
        ("bert", "BertLMHeadModel"),
        ("bert-generation", "BertGenerationDecoder"),
        ("big_bird", "BigBirdForCausalLM"),
        ("bigbird_pegasus", "BigBirdPegasusForCausalLM"),
        ("biogpt", "BioGptForCausalLM"),
        ("blenderbot", "BlenderbotForCausalLM"),
        ("blenderbot-small", "BlenderbotSmallForCausalLM"),
        ("bloom", "BloomForCausalLM"),
        ("camembert", "CamembertForCausalLM"),
        ("code_llama", "LlamaForCausalLM"),
        ("codegen", "CodeGenForCausalLM"),
        ("cpmant", "CpmAntForCausalLM"),
        ("ctrl", "CTRLLMHeadModel"),
        ("data2vec-text", "Data2VecTextForCausalLM"),
        ("electra", "ElectraForCausalLM"),
        ("ernie", "ErnieForCausalLM"),
        ("falcon", "FalconForCausalLM"),
        ("fuyu", "FuyuForCausalLM"),
        ("gemma", "GemmaForCausalLM"),
        ("git", "GitForCausalLM"),
        ("gpt-sw3", "GPT2LMHeadModel"),
        ("gpt2", "GPT2LMHeadModel"),
        ("gpt_bigcode", "GPTBigCodeForCausalLM"),
        ("gpt_neo", "GPTNeoForCausalLM"),
        ("gpt_neox", "GPTNeoXForCausalLM"),
        ("gpt_neox_japanese", "GPTNeoXJapaneseForCausalLM"),
        ("gptj", "GPTJForCausalLM"),
        ("llama", "LlamaForCausalLM"),
        ("marian", "MarianForCausalLM"),
        ("mbart", "MBartForCausalLM"),
        ("mega", "MegaForCausalLM"),
        ("megatron-bert", "MegatronBertForCausalLM"),
        ("mistral", "MistralForCausalLM"),
        ("mixtral", "MixtralForCausalLM"),
        ("mpt", "MptForCausalLM"),
        ("musicgen", "MusicgenForCausalLM"),
        ("mvp", "MvpForCausalLM"),
        ("open-llama", "OpenLlamaForCausalLM"),
        ("openai-gpt", "OpenAIGPTLMHeadModel"),
        ("opt", "OPTForCausalLM"),
        ("pegasus", "PegasusForCausalLM"),
        ("persimmon", "PersimmonForCausalLM"),
        ("phi", "PhiForCausalLM"),
        ("plbart", "PLBartForCausalLM"),
        ("prophetnet", "ProphetNetForCausalLM"),
        ("qdqbert", "QDQBertLMHeadModel"),
        ("qwen2", "Qwen2ForCausalLM"),
        ("reformer", "ReformerModelWithLMHead"),
        ("rembert", "RemBertForCausalLM"),
        ("roberta", "RobertaForCausalLM"),
        ("roberta-prelayernorm", "RobertaPreLayerNormForCausalLM"),
        ("roc_bert", "RoCBertForCausalLM"),
        ("roformer", "RoFormerForCausalLM"),
        ("rwkv", "RwkvForCausalLM"),
        ("speech_to_text_2", "Speech2Text2ForCausalLM"),
        ("stablelm", "StableLmForCausalLM"),
        ("starcoder2", "Starcoder2ForCausalLM"),
        ("transfo-xl", "TransfoXLLMHeadModel"),
        ("trocr", "TrOCRForCausalLM"),
        ("whisper", "WhisperForCausalLM"),
        ("xglm", "XGLMForCausalLM"),
        ("xlm", "XLMWithLMHeadModel"),
        ("xlm-prophetnet", "XLMProphetNetForCausalLM"),
        ("xlm-roberta", "XLMRobertaForCausalLM"),
        ("xlm-roberta-xl", "XLMRobertaXLForCausalLM"),
        ("xlnet", "XLNetLMHeadModel"),
        ("xmod", "XmodForCausalLM"),
    ]
)

MODEL_FOR_IMAGE_MAPPING_NAMES = OrderedDict(
    [
        # Model for Image mapping
        ("beit", "BeitModel"),
        ("bit", "BitModel"),
        ("conditional_detr", "ConditionalDetrModel"),
        ("convnext", "ConvNextModel"),
        ("convnextv2", "ConvNextV2Model"),
        ("data2vec-vision", "Data2VecVisionModel"),
        ("deformable_detr", "DeformableDetrModel"),
        ("deit", "DeiTModel"),
        ("deta", "DetaModel"),
        ("detr", "DetrModel"),
        ("dinat", "DinatModel"),
        ("dinov2", "Dinov2Model"),
        ("dpt", "DPTModel"),
        ("efficientformer", "EfficientFormerModel"),
        ("efficientnet", "EfficientNetModel"),
        ("focalnet", "FocalNetModel"),
        ("glpn", "GLPNModel"),
        ("imagegpt", "ImageGPTModel"),
        ("levit", "LevitModel"),
        ("mobilenet_v1", "MobileNetV1Model"),
        ("mobilenet_v2", "MobileNetV2Model"),
        ("mobilevit", "MobileViTModel"),
        ("mobilevitv2", "MobileViTV2Model"),
        ("nat", "NatModel"),
        ("poolformer", "PoolFormerModel"),
        ("pvt", "PvtModel"),
        ("regnet", "RegNetModel"),
        ("resnet", "ResNetModel"),
        ("segformer", "SegformerModel"),
        ("siglip_vision_model", "SiglipVisionModel"),
        ("swiftformer", "SwiftFormerModel"),
        ("swin", "SwinModel"),
        ("swin2sr", "Swin2SRModel"),
        ("swinv2", "Swinv2Model"),
        ("table-transformer", "TableTransformerModel"),
        ("timesformer", "TimesformerModel"),
        ("timm_backbone", "TimmBackbone"),
        ("van", "VanModel"),
        ("videomae", "VideoMAEModel"),
        ("vit", "ViTModel"),
        ("vit_hybrid", "ViTHybridModel"),
        ("vit_mae", "ViTMAEModel"),
        ("vit_msn", "ViTMSNModel"),
        ("vitdet", "VitDetModel"),
        ("vivit", "VivitModel"),
        ("yolos", "YolosModel"),
    ]
)

MODEL_FOR_MASKED_IMAGE_MODELING_MAPPING_NAMES = OrderedDict(
    [
        ("deit", "DeiTForMaskedImageModeling"),
        ("focalnet", "FocalNetForMaskedImageModeling"),
        ("swin", "SwinForMaskedImageModeling"),
        ("swinv2", "Swinv2ForMaskedImageModeling"),
        ("vit", "ViTForMaskedImageModeling"),
    ]
)


MODEL_FOR_CAUSAL_IMAGE_MODELING_MAPPING_NAMES = OrderedDict(
    # Model for Causal Image Modeling mapping
    [
        ("imagegpt", "ImageGPTForCausalImageModeling"),
    ]
)

MODEL_FOR_IMAGE_CLASSIFICATION_MAPPING_NAMES = OrderedDict(
    [
        # Model for Image Classification mapping
        ("beit", "BeitForImageClassification"),
        ("bit", "BitForImageClassification"),
        ("clip", "CLIPForImageClassification"),
        ("convnext", "ConvNextForImageClassification"),
        ("convnextv2", "ConvNextV2ForImageClassification"),
        ("cvt", "CvtForImageClassification"),
        ("data2vec-vision", "Data2VecVisionForImageClassification"),
        (
            "deit",
            ("DeiTForImageClassification", "DeiTForImageClassificationWithTeacher"),
        ),
        ("dinat", "DinatForImageClassification"),
        ("dinov2", "Dinov2ForImageClassification"),
        (
            "efficientformer",
            (
                "EfficientFormerForImageClassification",
                "EfficientFormerForImageClassificationWithTeacher",
            ),
        ),
        ("efficientnet", "EfficientNetForImageClassification"),
        ("focalnet", "FocalNetForImageClassification"),
        ("imagegpt", "ImageGPTForImageClassification"),
        (
            "levit",
            ("LevitForImageClassification", "LevitForImageClassificationWithTeacher"),
        ),
        ("mobilenet_v1", "MobileNetV1ForImageClassification"),
        ("mobilenet_v2", "MobileNetV2ForImageClassification"),
        ("mobilevit", "MobileViTForImageClassification"),
        ("mobilevitv2", "MobileViTV2ForImageClassification"),
        ("nat", "NatForImageClassification"),
        (
            "perceiver",
            (
                "PerceiverForImageClassificationLearned",
                "PerceiverForImageClassificationFourier",
                "PerceiverForImageClassificationConvProcessing",
            ),
        ),
        ("poolformer", "PoolFormerForImageClassification"),
        ("pvt", "PvtForImageClassification"),
        ("regnet", "RegNetForImageClassification"),
        ("resnet", "ResNetForImageClassification"),
        ("segformer", "SegformerForImageClassification"),
        ("siglip", "SiglipForImageClassification"),
        ("swiftformer", "SwiftFormerForImageClassification"),
        ("swin", "SwinForImageClassification"),
        ("swinv2", "Swinv2ForImageClassification"),
        ("van", "VanForImageClassification"),
        ("vit", "ViTForImageClassification"),
        ("vit_hybrid", "ViTHybridForImageClassification"),
        ("vit_msn", "ViTMSNForImageClassification"),
    ]
)

MODEL_FOR_IMAGE_SEGMENTATION_MAPPING_NAMES = OrderedDict(
    [
        # Do not add new models here, this class will be deprecated in the future.
        # Model for Image Segmentation mapping
        ("detr", "DetrForSegmentation"),
    ]
)

MODEL_FOR_SEMANTIC_SEGMENTATION_MAPPING_NAMES = OrderedDict(
    [
        # Model for Semantic Segmentation mapping
        ("beit", "BeitForSemanticSegmentation"),
        ("data2vec-vision", "Data2VecVisionForSemanticSegmentation"),
        ("dpt", "DPTForSemanticSegmentation"),
        ("mobilenet_v2", "MobileNetV2ForSemanticSegmentation"),
        ("mobilevit", "MobileViTForSemanticSegmentation"),
        ("mobilevitv2", "MobileViTV2ForSemanticSegmentation"),
        ("segformer", "SegformerForSemanticSegmentation"),
        ("upernet", "UperNetForSemanticSegmentation"),
    ]
)

MODEL_FOR_INSTANCE_SEGMENTATION_MAPPING_NAMES = OrderedDict(
    [
        # Model for Instance Segmentation mapping
        # MaskFormerForInstanceSegmentation can be removed from this mapping in v5
        ("maskformer", "MaskFormerForInstanceSegmentation"),
    ]
)

MODEL_FOR_UNIVERSAL_SEGMENTATION_MAPPING_NAMES = OrderedDict(
    [
        # Model for Universal Segmentation mapping
        ("detr", "DetrForSegmentation"),
        ("mask2former", "Mask2FormerForUniversalSegmentation"),
        ("maskformer", "MaskFormerForInstanceSegmentation"),
        ("oneformer", "OneFormerForUniversalSegmentation"),
    ]
)

MODEL_FOR_VIDEO_CLASSIFICATION_MAPPING_NAMES = OrderedDict(
    [
        ("timesformer", "TimesformerForVideoClassification"),
        ("videomae", "VideoMAEForVideoClassification"),
        ("vivit", "VivitForVideoClassification"),
    ]
)

MODEL_FOR_VISION_2_SEQ_MAPPING_NAMES = OrderedDict(
    [
        ("blip", "BlipForConditionalGeneration"),
        ("blip-2", "Blip2ForConditionalGeneration"),
        ("git", "GitForCausalLM"),
        ("instructblip", "InstructBlipForConditionalGeneration"),
        ("kosmos-2", "Kosmos2ForConditionalGeneration"),
        ("llava", "LlavaForConditionalGeneration"),
        ("pix2struct", "Pix2StructForConditionalGeneration"),
        ("vipllava", "VipLlavaForConditionalGeneration"),
        ("vision-encoder-decoder", "VisionEncoderDecoderModel"),
    ]
)

MODEL_FOR_MASKED_LM_MAPPING_NAMES = OrderedDict(
    [
        # Model for Masked LM mapping
        ("albert", "AlbertForMaskedLM"),
        ("bart", "BartForConditionalGeneration"),
        ("bert", "BertForMaskedLM"),
        ("big_bird", "BigBirdForMaskedLM"),
        ("camembert", "CamembertForMaskedLM"),
        ("convbert", "ConvBertForMaskedLM"),
        ("data2vec-text", "Data2VecTextForMaskedLM"),
        ("deberta", "DebertaForMaskedLM"),
        ("deberta-v2", "DebertaV2ForMaskedLM"),
        ("distilbert", "DistilBertForMaskedLM"),
        ("electra", "ElectraForMaskedLM"),
        ("ernie", "ErnieForMaskedLM"),
        ("esm", "EsmForMaskedLM"),
        ("flaubert", "FlaubertWithLMHeadModel"),
        ("fnet", "FNetForMaskedLM"),
        ("funnel", "FunnelForMaskedLM"),
        ("ibert", "IBertForMaskedLM"),
        ("layoutlm", "LayoutLMForMaskedLM"),
        ("longformer", "LongformerForMaskedLM"),
        ("luke", "LukeForMaskedLM"),
        ("mbart", "MBartForConditionalGeneration"),
        ("mega", "MegaForMaskedLM"),
        ("megatron-bert", "MegatronBertForMaskedLM"),
        ("mobilebert", "MobileBertForMaskedLM"),
        ("mpnet", "MPNetForMaskedLM"),
        ("mra", "MraForMaskedLM"),
        ("mvp", "MvpForConditionalGeneration"),
        ("narrow_bert", "NarrowBertForMaskedLM"),
        ("nezha", "NezhaForMaskedLM"),
        ("nystromformer", "NystromformerForMaskedLM"),
        ("perceiver", "PerceiverForMaskedLM"),
        ("qdqbert", "QDQBertForMaskedLM"),
        ("reformer", "ReformerForMaskedLM"),
        ("rembert", "RemBertForMaskedLM"),
        ("roberta", "RobertaForMaskedLM"),
        ("roberta-prelayernorm", "RobertaPreLayerNormForMaskedLM"),
        ("roc_bert", "RoCBertForMaskedLM"),
        ("roformer", "RoFormerForMaskedLM"),
        ("squeezebert", "SqueezeBertForMaskedLM"),
        ("tapas", "TapasForMaskedLM"),
        ("wav2vec2", "Wav2Vec2ForMaskedLM"),
        ("xlm", "XLMWithLMHeadModel"),
        ("xlm-roberta", "XLMRobertaForMaskedLM"),
        ("xlm-roberta-xl", "XLMRobertaXLForMaskedLM"),
        ("xmod", "XmodForMaskedLM"),
        ("yoso", "YosoForMaskedLM"),
    ]
)

MODEL_FOR_OBJECT_DETECTION_MAPPING_NAMES = OrderedDict(
    [
        # Model for Object Detection mapping
        ("conditional_detr", "ConditionalDetrForObjectDetection"),
        ("deformable_detr", "DeformableDetrForObjectDetection"),
        ("deta", "DetaForObjectDetection"),
        ("detr", "DetrForObjectDetection"),
        ("table-transformer", "TableTransformerForObjectDetection"),
        ("yolos", "YolosForObjectDetection"),
    ]
)

MODEL_FOR_ZERO_SHOT_OBJECT_DETECTION_MAPPING_NAMES = OrderedDict(
    [
        # Model for Zero Shot Object Detection mapping
        ("owlv2", "Owlv2ForObjectDetection"),
        ("owlvit", "OwlViTForObjectDetection"),
    ]
)

MODEL_FOR_DEPTH_ESTIMATION_MAPPING_NAMES = OrderedDict(
    [
        # Model for depth estimation mapping
        ("depth_anything", "DepthAnythingForDepthEstimation"),
        ("dpt", "DPTForDepthEstimation"),
        ("glpn", "GLPNForDepthEstimation"),
    ]
)
MODEL_FOR_SEQ_TO_SEQ_CAUSAL_LM_MAPPING_NAMES = OrderedDict(
    [
        # Model for Seq2Seq Causal LM mapping
        ("bart", "BartForConditionalGeneration"),
        ("bigbird_pegasus", "BigBirdPegasusForConditionalGeneration"),
        ("blenderbot", "BlenderbotForConditionalGeneration"),
        ("blenderbot-small", "BlenderbotSmallForConditionalGeneration"),
        ("encoder-decoder", "EncoderDecoderModel"),
        ("fsmt", "FSMTForConditionalGeneration"),
        ("gptsan-japanese", "GPTSanJapaneseForConditionalGeneration"),
        ("led", "LEDForConditionalGeneration"),
        ("longt5", "LongT5ForConditionalGeneration"),
        ("m2m_100", "M2M100ForConditionalGeneration"),
        ("marian", "MarianMTModel"),
        ("mbart", "MBartForConditionalGeneration"),
        ("mt5", "MT5ForConditionalGeneration"),
        ("mvp", "MvpForConditionalGeneration"),
        ("nllb-moe", "NllbMoeForConditionalGeneration"),
        ("pegasus", "PegasusForConditionalGeneration"),
        ("pegasus_x", "PegasusXForConditionalGeneration"),
        ("plbart", "PLBartForConditionalGeneration"),
        ("prophetnet", "ProphetNetForConditionalGeneration"),
        ("seamless_m4t", "SeamlessM4TForTextToText"),
        ("seamless_m4t_v2", "SeamlessM4Tv2ForTextToText"),
        ("switch_transformers", "SwitchTransformersForConditionalGeneration"),
        ("t5", "T5ForConditionalGeneration"),
        ("umt5", "UMT5ForConditionalGeneration"),
        ("xlm-prophetnet", "XLMProphetNetForConditionalGeneration"),
    ]
)

MODEL_FOR_SPEECH_SEQ_2_SEQ_MAPPING_NAMES = OrderedDict(
    [
        ("pop2piano", "Pop2PianoForConditionalGeneration"),
        ("seamless_m4t", "SeamlessM4TForSpeechToText"),
        ("seamless_m4t_v2", "SeamlessM4Tv2ForSpeechToText"),
        ("speech-encoder-decoder", "SpeechEncoderDecoderModel"),
        ("speech_to_text", "Speech2TextForConditionalGeneration"),
        ("speecht5", "SpeechT5ForSpeechToText"),
        ("whisper", "WhisperForConditionalGeneration"),
    ]
)

MODEL_FOR_SEQUENCE_CLASSIFICATION_MAPPING_NAMES = OrderedDict(
    [
        # Model for Sequence Classification mapping
        ("albert", "AlbertForSequenceClassification"),
        ("bart", "BartForSequenceClassification"),
        ("bert", "BertForSequenceClassification"),
        ("big_bird", "BigBirdForSequenceClassification"),
        ("bigbird_pegasus", "BigBirdPegasusForSequenceClassification"),
        ("biogpt", "BioGptForSequenceClassification"),
        ("bloom", "BloomForSequenceClassification"),
        ("camembert", "CamembertForSequenceClassification"),
        ("canine", "CanineForSequenceClassification"),
        ("code_llama", "LlamaForSequenceClassification"),
        ("convbert", "ConvBertForSequenceClassification"),
        ("ctrl", "CTRLForSequenceClassification"),
        ("data2vec-text", "Data2VecTextForSequenceClassification"),
        ("deberta", "DebertaForSequenceClassification"),
        ("deberta-v2", "DebertaV2ForSequenceClassification"),
        ("distilbert", "DistilBertForSequenceClassification"),
        ("electra", "ElectraForSequenceClassification"),
        ("ernie", "ErnieForSequenceClassification"),
        ("ernie_m", "ErnieMForSequenceClassification"),
        ("esm", "EsmForSequenceClassification"),
        ("falcon", "FalconForSequenceClassification"),
        ("flaubert", "FlaubertForSequenceClassification"),
        ("fnet", "FNetForSequenceClassification"),
        ("funnel", "FunnelForSequenceClassification"),
        ("gemma", "GemmaForSequenceClassification"),
        ("gpt-sw3", "GPT2ForSequenceClassification"),
        ("gpt2", "GPT2ForSequenceClassification"),
        ("gpt_bigcode", "GPTBigCodeForSequenceClassification"),
        ("gpt_neo", "GPTNeoForSequenceClassification"),
        ("gpt_neox", "GPTNeoXForSequenceClassification"),
        ("gptj", "GPTJForSequenceClassification"),
        ("ibert", "IBertForSequenceClassification"),
        ("layoutlm", "LayoutLMForSequenceClassification"),
        ("layoutlmv2", "LayoutLMv2ForSequenceClassification"),
        ("layoutlmv3", "LayoutLMv3ForSequenceClassification"),
        ("led", "LEDForSequenceClassification"),
        ("lilt", "LiltForSequenceClassification"),
        ("llama", "LlamaForSequenceClassification"),
        ("longformer", "LongformerForSequenceClassification"),
        ("luke", "LukeForSequenceClassification"),
        ("markuplm", "MarkupLMForSequenceClassification"),
        ("mbart", "MBartForSequenceClassification"),
        ("mega", "MegaForSequenceClassification"),
        ("megatron-bert", "MegatronBertForSequenceClassification"),
        ("mistral", "MistralForSequenceClassification"),
        ("mixtral", "MixtralForSequenceClassification"),
        ("mobilebert", "MobileBertForSequenceClassification"),
        ("mpnet", "MPNetForSequenceClassification"),
        ("mpt", "MptForSequenceClassification"),
        ("mra", "MraForSequenceClassification"),
        ("mt5", "MT5ForSequenceClassification"),
        ("mvp", "MvpForSequenceClassification"),
        ("narrow_bert", "NarrowBertForSequenceClassification"),
        ("nezha", "NezhaForSequenceClassification"),
        ("nystromformer", "NystromformerForSequenceClassification"),
        ("open-llama", "OpenLlamaForSequenceClassification"),
        ("openai-gpt", "OpenAIGPTForSequenceClassification"),
        ("opt", "OPTForSequenceClassification"),
        ("perceiver", "PerceiverForSequenceClassification"),
        ("persimmon", "PersimmonForSequenceClassification"),
        ("phi", "PhiForSequenceClassification"),
        ("plbart", "PLBartForSequenceClassification"),
        ("qdqbert", "QDQBertForSequenceClassification"),
        ("qwen2", "Qwen2ForSequenceClassification"),
        ("reformer", "ReformerForSequenceClassification"),
        ("rembert", "RemBertForSequenceClassification"),
        ("roberta", "RobertaForSequenceClassification"),
        ("roberta-prelayernorm", "RobertaPreLayerNormForSequenceClassification"),
        ("roc_bert", "RoCBertForSequenceClassification"),
        ("roformer", "RoFormerForSequenceClassification"),
        ("squeezebert", "SqueezeBertForSequenceClassification"),
        ("stablelm", "StableLmForSequenceClassification"),
        ("starcoder2", "Starcoder2ForSequenceClassification"),
        ("t5", "T5ForSequenceClassification"),
        ("tapas", "TapasForSequenceClassification"),
        ("transfo-xl", "TransfoXLForSequenceClassification"),
        ("umt5", "UMT5ForSequenceClassification"),
        ("xlm", "XLMForSequenceClassification"),
        ("xlm-roberta", "XLMRobertaForSequenceClassification"),
        ("xlm-roberta-xl", "XLMRobertaXLForSequenceClassification"),
        ("xlnet", "XLNetForSequenceClassification"),
        ("xmod", "XmodForSequenceClassification"),
        ("yoso", "YosoForSequenceClassification"),
    ]
)

MODEL_FOR_QUESTION_ANSWERING_MAPPING_NAMES = OrderedDict(
    [
        # Model for Question Answering mapping
        ("albert", "AlbertForQuestionAnswering"),
        ("bart", "BartForQuestionAnswering"),
        ("bert", "BertForQuestionAnswering"),
        ("big_bird", "BigBirdForQuestionAnswering"),
        ("bigbird_pegasus", "BigBirdPegasusForQuestionAnswering"),
        ("bloom", "BloomForQuestionAnswering"),
        ("camembert", "CamembertForQuestionAnswering"),
        ("canine", "CanineForQuestionAnswering"),
        ("convbert", "ConvBertForQuestionAnswering"),
        ("data2vec-text", "Data2VecTextForQuestionAnswering"),
        ("deberta", "DebertaForQuestionAnswering"),
        ("deberta-v2", "DebertaV2ForQuestionAnswering"),
        ("distilbert", "DistilBertForQuestionAnswering"),
        ("electra", "ElectraForQuestionAnswering"),
        ("ernie", "ErnieForQuestionAnswering"),
        ("ernie_m", "ErnieMForQuestionAnswering"),
        ("falcon", "FalconForQuestionAnswering"),
        ("flaubert", "FlaubertForQuestionAnsweringSimple"),
        ("fnet", "FNetForQuestionAnswering"),
        ("funnel", "FunnelForQuestionAnswering"),
        ("gpt2", "GPT2ForQuestionAnswering"),
        ("gpt_neo", "GPTNeoForQuestionAnswering"),
        ("gpt_neox", "GPTNeoXForQuestionAnswering"),
        ("gptj", "GPTJForQuestionAnswering"),
        ("ibert", "IBertForQuestionAnswering"),
        ("layoutlmv2", "LayoutLMv2ForQuestionAnswering"),
        ("layoutlmv3", "LayoutLMv3ForQuestionAnswering"),
        ("led", "LEDForQuestionAnswering"),
        ("lilt", "LiltForQuestionAnswering"),
        ("llama", "LlamaForQuestionAnswering"),
        ("longformer", "LongformerForQuestionAnswering"),
        ("luke", "LukeForQuestionAnswering"),
        ("lxmert", "LxmertForQuestionAnswering"),
        ("markuplm", "MarkupLMForQuestionAnswering"),
        ("mbart", "MBartForQuestionAnswering"),
        ("mega", "MegaForQuestionAnswering"),
        ("megatron-bert", "MegatronBertForQuestionAnswering"),
        ("mobilebert", "MobileBertForQuestionAnswering"),
        ("mpnet", "MPNetForQuestionAnswering"),
        ("mpt", "MptForQuestionAnswering"),
        ("mra", "MraForQuestionAnswering"),
        ("mt5", "MT5ForQuestionAnswering"),
        ("mvp", "MvpForQuestionAnswering"),
        ("nezha", "NezhaForQuestionAnswering"),
        ("nystromformer", "NystromformerForQuestionAnswering"),
        ("opt", "OPTForQuestionAnswering"),
        ("qdqbert", "QDQBertForQuestionAnswering"),
        ("reformer", "ReformerForQuestionAnswering"),
        ("rembert", "RemBertForQuestionAnswering"),
        ("roberta", "RobertaForQuestionAnswering"),
        ("roberta-prelayernorm", "RobertaPreLayerNormForQuestionAnswering"),
        ("roc_bert", "RoCBertForQuestionAnswering"),
        ("roformer", "RoFormerForQuestionAnswering"),
        ("splinter", "SplinterForQuestionAnswering"),
        ("squeezebert", "SqueezeBertForQuestionAnswering"),
        ("t5", "T5ForQuestionAnswering"),
        ("umt5", "UMT5ForQuestionAnswering"),
        ("xlm", "XLMForQuestionAnsweringSimple"),
        ("xlm-roberta", "XLMRobertaForQuestionAnswering"),
        ("xlm-roberta-xl", "XLMRobertaXLForQuestionAnswering"),
        ("xlnet", "XLNetForQuestionAnsweringSimple"),
        ("xmod", "XmodForQuestionAnswering"),
        ("yoso", "YosoForQuestionAnswering"),
    ]
)

MODEL_FOR_TABLE_QUESTION_ANSWERING_MAPPING_NAMES = OrderedDict(
    [
        # Model for Table Question Answering mapping
        ("tapas", "TapasForQuestionAnswering"),
    ]
)

MODEL_FOR_VISUAL_QUESTION_ANSWERING_MAPPING_NAMES = OrderedDict(
    [
        ("blip-2", "Blip2ForConditionalGeneration"),
        ("vilt", "ViltForQuestionAnswering"),
    ]
)

MODEL_FOR_DOCUMENT_QUESTION_ANSWERING_MAPPING_NAMES = OrderedDict(
    [
        ("layoutlm", "LayoutLMForQuestionAnswering"),
        ("layoutlmv2", "LayoutLMv2ForQuestionAnswering"),
        ("layoutlmv3", "LayoutLMv3ForQuestionAnswering"),
    ]
)

MODEL_FOR_TOKEN_CLASSIFICATION_MAPPING_NAMES = OrderedDict(
    [
        # Model for Token Classification mapping
        ("albert", "AlbertForTokenClassification"),
        ("bert", "BertForTokenClassification"),
        ("big_bird", "BigBirdForTokenClassification"),
        ("biogpt", "BioGptForTokenClassification"),
        ("bloom", "BloomForTokenClassification"),
        ("bros", "BrosForTokenClassification"),
        ("camembert", "CamembertForTokenClassification"),
        ("canine", "CanineForTokenClassification"),
        ("convbert", "ConvBertForTokenClassification"),
        ("data2vec-text", "Data2VecTextForTokenClassification"),
        ("deberta", "DebertaForTokenClassification"),
        ("deberta-v2", "DebertaV2ForTokenClassification"),
        ("distilbert", "DistilBertForTokenClassification"),
        ("electra", "ElectraForTokenClassification"),
        ("ernie", "ErnieForTokenClassification"),
        ("ernie_m", "ErnieMForTokenClassification"),
        ("esm", "EsmForTokenClassification"),
        ("falcon", "FalconForTokenClassification"),
        ("flaubert", "FlaubertForTokenClassification"),
        ("fnet", "FNetForTokenClassification"),
        ("funnel", "FunnelForTokenClassification"),
        ("gpt-sw3", "GPT2ForTokenClassification"),
        ("gpt2", "GPT2ForTokenClassification"),
        ("gpt_bigcode", "GPTBigCodeForTokenClassification"),
        ("gpt_neo", "GPTNeoForTokenClassification"),
        ("gpt_neox", "GPTNeoXForTokenClassification"),
        ("ibert", "IBertForTokenClassification"),
        ("layoutlm", "LayoutLMForTokenClassification"),
        ("layoutlmv2", "LayoutLMv2ForTokenClassification"),
        ("layoutlmv3", "LayoutLMv3ForTokenClassification"),
        ("lilt", "LiltForTokenClassification"),
        ("longformer", "LongformerForTokenClassification"),
        ("luke", "LukeForTokenClassification"),
        ("markuplm", "MarkupLMForTokenClassification"),
        ("mega", "MegaForTokenClassification"),
        ("megatron-bert", "MegatronBertForTokenClassification"),
        ("mobilebert", "MobileBertForTokenClassification"),
        ("mpnet", "MPNetForTokenClassification"),
        ("mpt", "MptForTokenClassification"),
        ("mra", "MraForTokenClassification"),
<<<<<<< HEAD
        ("narrow_bert", "NarrowBertForTokenClassification"),
=======
        ("mt5", "MT5ForTokenClassification"),
>>>>>>> 63caa370
        ("nezha", "NezhaForTokenClassification"),
        ("nystromformer", "NystromformerForTokenClassification"),
        ("phi", "PhiForTokenClassification"),
        ("qdqbert", "QDQBertForTokenClassification"),
        ("rembert", "RemBertForTokenClassification"),
        ("roberta", "RobertaForTokenClassification"),
        ("roberta-prelayernorm", "RobertaPreLayerNormForTokenClassification"),
        ("roc_bert", "RoCBertForTokenClassification"),
        ("roformer", "RoFormerForTokenClassification"),
        ("squeezebert", "SqueezeBertForTokenClassification"),
        ("t5", "T5ForTokenClassification"),
        ("umt5", "UMT5ForTokenClassification"),
        ("xlm", "XLMForTokenClassification"),
        ("xlm-roberta", "XLMRobertaForTokenClassification"),
        ("xlm-roberta-xl", "XLMRobertaXLForTokenClassification"),
        ("xlnet", "XLNetForTokenClassification"),
        ("xmod", "XmodForTokenClassification"),
        ("yoso", "YosoForTokenClassification"),
    ]
)

MODEL_FOR_MULTIPLE_CHOICE_MAPPING_NAMES = OrderedDict(
    [
        # Model for Multiple Choice mapping
        ("albert", "AlbertForMultipleChoice"),
        ("bert", "BertForMultipleChoice"),
        ("big_bird", "BigBirdForMultipleChoice"),
        ("camembert", "CamembertForMultipleChoice"),
        ("canine", "CanineForMultipleChoice"),
        ("convbert", "ConvBertForMultipleChoice"),
        ("data2vec-text", "Data2VecTextForMultipleChoice"),
        ("deberta-v2", "DebertaV2ForMultipleChoice"),
        ("distilbert", "DistilBertForMultipleChoice"),
        ("electra", "ElectraForMultipleChoice"),
        ("ernie", "ErnieForMultipleChoice"),
        ("ernie_m", "ErnieMForMultipleChoice"),
        ("flaubert", "FlaubertForMultipleChoice"),
        ("fnet", "FNetForMultipleChoice"),
        ("funnel", "FunnelForMultipleChoice"),
        ("ibert", "IBertForMultipleChoice"),
        ("longformer", "LongformerForMultipleChoice"),
        ("luke", "LukeForMultipleChoice"),
        ("mega", "MegaForMultipleChoice"),
        ("megatron-bert", "MegatronBertForMultipleChoice"),
        ("mobilebert", "MobileBertForMultipleChoice"),
        ("mpnet", "MPNetForMultipleChoice"),
        ("mra", "MraForMultipleChoice"),
        ("narrow_bert", "NarrowBertForMultipleChoice"),
        ("nezha", "NezhaForMultipleChoice"),
        ("nystromformer", "NystromformerForMultipleChoice"),
        ("qdqbert", "QDQBertForMultipleChoice"),
        ("rembert", "RemBertForMultipleChoice"),
        ("roberta", "RobertaForMultipleChoice"),
        ("roberta-prelayernorm", "RobertaPreLayerNormForMultipleChoice"),
        ("roc_bert", "RoCBertForMultipleChoice"),
        ("roformer", "RoFormerForMultipleChoice"),
        ("squeezebert", "SqueezeBertForMultipleChoice"),
        ("xlm", "XLMForMultipleChoice"),
        ("xlm-roberta", "XLMRobertaForMultipleChoice"),
        ("xlm-roberta-xl", "XLMRobertaXLForMultipleChoice"),
        ("xlnet", "XLNetForMultipleChoice"),
        ("xmod", "XmodForMultipleChoice"),
        ("yoso", "YosoForMultipleChoice"),
    ]
)

MODEL_FOR_NEXT_SENTENCE_PREDICTION_MAPPING_NAMES = OrderedDict(
    [
        ("bert", "BertForNextSentencePrediction"),
        ("ernie", "ErnieForNextSentencePrediction"),
        ("fnet", "FNetForNextSentencePrediction"),
        ("megatron-bert", "MegatronBertForNextSentencePrediction"),
        ("mobilebert", "MobileBertForNextSentencePrediction"),
        ("nezha", "NezhaForNextSentencePrediction"),
        ("qdqbert", "QDQBertForNextSentencePrediction"),
    ]
)

MODEL_FOR_AUDIO_CLASSIFICATION_MAPPING_NAMES = OrderedDict(
    [
        # Model for Audio Classification mapping
        ("audio-spectrogram-transformer", "ASTForAudioClassification"),
        ("data2vec-audio", "Data2VecAudioForSequenceClassification"),
        ("hubert", "HubertForSequenceClassification"),
        ("sew", "SEWForSequenceClassification"),
        ("sew-d", "SEWDForSequenceClassification"),
        ("unispeech", "UniSpeechForSequenceClassification"),
        ("unispeech-sat", "UniSpeechSatForSequenceClassification"),
        ("wav2vec2", "Wav2Vec2ForSequenceClassification"),
        ("wav2vec2-bert", "Wav2Vec2BertForSequenceClassification"),
        ("wav2vec2-conformer", "Wav2Vec2ConformerForSequenceClassification"),
        ("wavlm", "WavLMForSequenceClassification"),
        ("whisper", "WhisperForAudioClassification"),
    ]
)

MODEL_FOR_CTC_MAPPING_NAMES = OrderedDict(
    [
        # Model for Connectionist temporal classification (CTC) mapping
        ("data2vec-audio", "Data2VecAudioForCTC"),
        ("hubert", "HubertForCTC"),
        ("mctct", "MCTCTForCTC"),
        ("sew", "SEWForCTC"),
        ("sew-d", "SEWDForCTC"),
        ("unispeech", "UniSpeechForCTC"),
        ("unispeech-sat", "UniSpeechSatForCTC"),
        ("wav2vec2", "Wav2Vec2ForCTC"),
        ("wav2vec2-bert", "Wav2Vec2BertForCTC"),
        ("wav2vec2-conformer", "Wav2Vec2ConformerForCTC"),
        ("wavlm", "WavLMForCTC"),
    ]
)

MODEL_FOR_AUDIO_FRAME_CLASSIFICATION_MAPPING_NAMES = OrderedDict(
    [
        # Model for Audio Classification mapping
        ("data2vec-audio", "Data2VecAudioForAudioFrameClassification"),
        ("unispeech-sat", "UniSpeechSatForAudioFrameClassification"),
        ("wav2vec2", "Wav2Vec2ForAudioFrameClassification"),
        ("wav2vec2-bert", "Wav2Vec2BertForAudioFrameClassification"),
        ("wav2vec2-conformer", "Wav2Vec2ConformerForAudioFrameClassification"),
        ("wavlm", "WavLMForAudioFrameClassification"),
    ]
)

MODEL_FOR_AUDIO_XVECTOR_MAPPING_NAMES = OrderedDict(
    [
        # Model for Audio Classification mapping
        ("data2vec-audio", "Data2VecAudioForXVector"),
        ("unispeech-sat", "UniSpeechSatForXVector"),
        ("wav2vec2", "Wav2Vec2ForXVector"),
        ("wav2vec2-bert", "Wav2Vec2BertForXVector"),
        ("wav2vec2-conformer", "Wav2Vec2ConformerForXVector"),
        ("wavlm", "WavLMForXVector"),
    ]
)

MODEL_FOR_TEXT_TO_SPECTROGRAM_MAPPING_NAMES = OrderedDict(
    [
        # Model for Text-To-Spectrogram mapping
        ("fastspeech2_conformer", "FastSpeech2ConformerModel"),
        ("speecht5", "SpeechT5ForTextToSpeech"),
    ]
)

MODEL_FOR_TEXT_TO_WAVEFORM_MAPPING_NAMES = OrderedDict(
    [
        # Model for Text-To-Waveform mapping
        ("bark", "BarkModel"),
        ("fastspeech2_conformer", "FastSpeech2ConformerWithHifiGan"),
        ("musicgen", "MusicgenForConditionalGeneration"),
        ("seamless_m4t", "SeamlessM4TForTextToSpeech"),
        ("seamless_m4t_v2", "SeamlessM4Tv2ForTextToSpeech"),
        ("vits", "VitsModel"),
    ]
)

MODEL_FOR_ZERO_SHOT_IMAGE_CLASSIFICATION_MAPPING_NAMES = OrderedDict(
    [
        # Model for Zero Shot Image Classification mapping
        ("align", "AlignModel"),
        ("altclip", "AltCLIPModel"),
        ("blip", "BlipModel"),
        ("chinese_clip", "ChineseCLIPModel"),
        ("clip", "CLIPModel"),
        ("clipseg", "CLIPSegModel"),
        ("siglip", "SiglipModel"),
    ]
)

MODEL_FOR_BACKBONE_MAPPING_NAMES = OrderedDict(
    [
        # Backbone mapping
        ("beit", "BeitBackbone"),
        ("bit", "BitBackbone"),
        ("convnext", "ConvNextBackbone"),
        ("convnextv2", "ConvNextV2Backbone"),
        ("dinat", "DinatBackbone"),
        ("dinov2", "Dinov2Backbone"),
        ("focalnet", "FocalNetBackbone"),
        ("maskformer-swin", "MaskFormerSwinBackbone"),
        ("nat", "NatBackbone"),
        ("resnet", "ResNetBackbone"),
        ("swin", "SwinBackbone"),
        ("swinv2", "Swinv2Backbone"),
        ("timm_backbone", "TimmBackbone"),
        ("vitdet", "VitDetBackbone"),
    ]
)

MODEL_FOR_MASK_GENERATION_MAPPING_NAMES = OrderedDict(
    [
        ("sam", "SamModel"),
    ]
)

MODEL_FOR_TEXT_ENCODING_MAPPING_NAMES = OrderedDict(
    [
        ("albert", "AlbertModel"),
        ("bert", "BertModel"),
        ("big_bird", "BigBirdModel"),
        ("data2vec-text", "Data2VecTextModel"),
        ("deberta", "DebertaModel"),
        ("deberta-v2", "DebertaV2Model"),
        ("distilbert", "DistilBertModel"),
        ("electra", "ElectraModel"),
        ("flaubert", "FlaubertModel"),
        ("ibert", "IBertModel"),
        ("longformer", "LongformerModel"),
        ("mobilebert", "MobileBertModel"),
        ("mt5", "MT5EncoderModel"),
        ("nystromformer", "NystromformerModel"),
        ("reformer", "ReformerModel"),
        ("rembert", "RemBertModel"),
        ("roberta", "RobertaModel"),
        ("roberta-prelayernorm", "RobertaPreLayerNormModel"),
        ("roc_bert", "RoCBertModel"),
        ("roformer", "RoFormerModel"),
        ("squeezebert", "SqueezeBertModel"),
        ("t5", "T5EncoderModel"),
        ("umt5", "UMT5EncoderModel"),
        ("xlm", "XLMModel"),
        ("xlm-roberta", "XLMRobertaModel"),
        ("xlm-roberta-xl", "XLMRobertaXLModel"),
    ]
)

MODEL_FOR_TIME_SERIES_CLASSIFICATION_MAPPING_NAMES = OrderedDict(
    [
        ("patchtsmixer", "PatchTSMixerForTimeSeriesClassification"),
        ("patchtst", "PatchTSTForClassification"),
    ]
)

MODEL_FOR_TIME_SERIES_REGRESSION_MAPPING_NAMES = OrderedDict(
    [
        ("patchtsmixer", "PatchTSMixerForRegression"),
        ("patchtst", "PatchTSTForRegression"),
    ]
)

MODEL_FOR_IMAGE_TO_IMAGE_MAPPING_NAMES = OrderedDict(
    [
        ("swin2sr", "Swin2SRForImageSuperResolution"),
    ]
)

MODEL_MAPPING = _LazyAutoMapping(CONFIG_MAPPING_NAMES, MODEL_MAPPING_NAMES)
MODEL_FOR_PRETRAINING_MAPPING = _LazyAutoMapping(CONFIG_MAPPING_NAMES, MODEL_FOR_PRETRAINING_MAPPING_NAMES)
MODEL_WITH_LM_HEAD_MAPPING = _LazyAutoMapping(CONFIG_MAPPING_NAMES, MODEL_WITH_LM_HEAD_MAPPING_NAMES)
MODEL_FOR_CAUSAL_LM_MAPPING = _LazyAutoMapping(CONFIG_MAPPING_NAMES, MODEL_FOR_CAUSAL_LM_MAPPING_NAMES)
MODEL_FOR_CAUSAL_IMAGE_MODELING_MAPPING = _LazyAutoMapping(
    CONFIG_MAPPING_NAMES, MODEL_FOR_CAUSAL_IMAGE_MODELING_MAPPING_NAMES
)
MODEL_FOR_IMAGE_CLASSIFICATION_MAPPING = _LazyAutoMapping(
    CONFIG_MAPPING_NAMES, MODEL_FOR_IMAGE_CLASSIFICATION_MAPPING_NAMES
)
MODEL_FOR_ZERO_SHOT_IMAGE_CLASSIFICATION_MAPPING = _LazyAutoMapping(
    CONFIG_MAPPING_NAMES, MODEL_FOR_ZERO_SHOT_IMAGE_CLASSIFICATION_MAPPING_NAMES
)
MODEL_FOR_IMAGE_SEGMENTATION_MAPPING = _LazyAutoMapping(
    CONFIG_MAPPING_NAMES, MODEL_FOR_IMAGE_SEGMENTATION_MAPPING_NAMES
)
MODEL_FOR_SEMANTIC_SEGMENTATION_MAPPING = _LazyAutoMapping(
    CONFIG_MAPPING_NAMES, MODEL_FOR_SEMANTIC_SEGMENTATION_MAPPING_NAMES
)
MODEL_FOR_INSTANCE_SEGMENTATION_MAPPING = _LazyAutoMapping(
    CONFIG_MAPPING_NAMES, MODEL_FOR_INSTANCE_SEGMENTATION_MAPPING_NAMES
)
MODEL_FOR_UNIVERSAL_SEGMENTATION_MAPPING = _LazyAutoMapping(
    CONFIG_MAPPING_NAMES, MODEL_FOR_UNIVERSAL_SEGMENTATION_MAPPING_NAMES
)
MODEL_FOR_VIDEO_CLASSIFICATION_MAPPING = _LazyAutoMapping(
    CONFIG_MAPPING_NAMES, MODEL_FOR_VIDEO_CLASSIFICATION_MAPPING_NAMES
)
MODEL_FOR_VISION_2_SEQ_MAPPING = _LazyAutoMapping(CONFIG_MAPPING_NAMES, MODEL_FOR_VISION_2_SEQ_MAPPING_NAMES)
MODEL_FOR_VISUAL_QUESTION_ANSWERING_MAPPING = _LazyAutoMapping(
    CONFIG_MAPPING_NAMES, MODEL_FOR_VISUAL_QUESTION_ANSWERING_MAPPING_NAMES
)
MODEL_FOR_DOCUMENT_QUESTION_ANSWERING_MAPPING = _LazyAutoMapping(
    CONFIG_MAPPING_NAMES, MODEL_FOR_DOCUMENT_QUESTION_ANSWERING_MAPPING_NAMES
)
MODEL_FOR_MASKED_LM_MAPPING = _LazyAutoMapping(CONFIG_MAPPING_NAMES, MODEL_FOR_MASKED_LM_MAPPING_NAMES)
MODEL_FOR_IMAGE_MAPPING = _LazyAutoMapping(CONFIG_MAPPING_NAMES, MODEL_FOR_IMAGE_MAPPING_NAMES)
MODEL_FOR_MASKED_IMAGE_MODELING_MAPPING = _LazyAutoMapping(
    CONFIG_MAPPING_NAMES, MODEL_FOR_MASKED_IMAGE_MODELING_MAPPING_NAMES
)
MODEL_FOR_OBJECT_DETECTION_MAPPING = _LazyAutoMapping(CONFIG_MAPPING_NAMES, MODEL_FOR_OBJECT_DETECTION_MAPPING_NAMES)
MODEL_FOR_ZERO_SHOT_OBJECT_DETECTION_MAPPING = _LazyAutoMapping(
    CONFIG_MAPPING_NAMES, MODEL_FOR_ZERO_SHOT_OBJECT_DETECTION_MAPPING_NAMES
)
MODEL_FOR_DEPTH_ESTIMATION_MAPPING = _LazyAutoMapping(CONFIG_MAPPING_NAMES, MODEL_FOR_DEPTH_ESTIMATION_MAPPING_NAMES)
MODEL_FOR_SEQ_TO_SEQ_CAUSAL_LM_MAPPING = _LazyAutoMapping(
    CONFIG_MAPPING_NAMES, MODEL_FOR_SEQ_TO_SEQ_CAUSAL_LM_MAPPING_NAMES
)
MODEL_FOR_SEQUENCE_CLASSIFICATION_MAPPING = _LazyAutoMapping(
    CONFIG_MAPPING_NAMES, MODEL_FOR_SEQUENCE_CLASSIFICATION_MAPPING_NAMES
)
MODEL_FOR_QUESTION_ANSWERING_MAPPING = _LazyAutoMapping(
    CONFIG_MAPPING_NAMES, MODEL_FOR_QUESTION_ANSWERING_MAPPING_NAMES
)
MODEL_FOR_TABLE_QUESTION_ANSWERING_MAPPING = _LazyAutoMapping(
    CONFIG_MAPPING_NAMES, MODEL_FOR_TABLE_QUESTION_ANSWERING_MAPPING_NAMES
)
MODEL_FOR_TOKEN_CLASSIFICATION_MAPPING = _LazyAutoMapping(
    CONFIG_MAPPING_NAMES, MODEL_FOR_TOKEN_CLASSIFICATION_MAPPING_NAMES
)
MODEL_FOR_MULTIPLE_CHOICE_MAPPING = _LazyAutoMapping(CONFIG_MAPPING_NAMES, MODEL_FOR_MULTIPLE_CHOICE_MAPPING_NAMES)
MODEL_FOR_NEXT_SENTENCE_PREDICTION_MAPPING = _LazyAutoMapping(
    CONFIG_MAPPING_NAMES, MODEL_FOR_NEXT_SENTENCE_PREDICTION_MAPPING_NAMES
)
MODEL_FOR_AUDIO_CLASSIFICATION_MAPPING = _LazyAutoMapping(
    CONFIG_MAPPING_NAMES, MODEL_FOR_AUDIO_CLASSIFICATION_MAPPING_NAMES
)
MODEL_FOR_CTC_MAPPING = _LazyAutoMapping(CONFIG_MAPPING_NAMES, MODEL_FOR_CTC_MAPPING_NAMES)
MODEL_FOR_SPEECH_SEQ_2_SEQ_MAPPING = _LazyAutoMapping(CONFIG_MAPPING_NAMES, MODEL_FOR_SPEECH_SEQ_2_SEQ_MAPPING_NAMES)
MODEL_FOR_AUDIO_FRAME_CLASSIFICATION_MAPPING = _LazyAutoMapping(
    CONFIG_MAPPING_NAMES, MODEL_FOR_AUDIO_FRAME_CLASSIFICATION_MAPPING_NAMES
)
MODEL_FOR_AUDIO_XVECTOR_MAPPING = _LazyAutoMapping(CONFIG_MAPPING_NAMES, MODEL_FOR_AUDIO_XVECTOR_MAPPING_NAMES)

MODEL_FOR_TEXT_TO_SPECTROGRAM_MAPPING = _LazyAutoMapping(
    CONFIG_MAPPING_NAMES, MODEL_FOR_TEXT_TO_SPECTROGRAM_MAPPING_NAMES
)

MODEL_FOR_TEXT_TO_WAVEFORM_MAPPING = _LazyAutoMapping(CONFIG_MAPPING_NAMES, MODEL_FOR_TEXT_TO_WAVEFORM_MAPPING_NAMES)

MODEL_FOR_BACKBONE_MAPPING = _LazyAutoMapping(CONFIG_MAPPING_NAMES, MODEL_FOR_BACKBONE_MAPPING_NAMES)

MODEL_FOR_MASK_GENERATION_MAPPING = _LazyAutoMapping(CONFIG_MAPPING_NAMES, MODEL_FOR_MASK_GENERATION_MAPPING_NAMES)

MODEL_FOR_TEXT_ENCODING_MAPPING = _LazyAutoMapping(CONFIG_MAPPING_NAMES, MODEL_FOR_TEXT_ENCODING_MAPPING_NAMES)

MODEL_FOR_TIME_SERIES_CLASSIFICATION_MAPPING = _LazyAutoMapping(
    CONFIG_MAPPING_NAMES, MODEL_FOR_TIME_SERIES_CLASSIFICATION_MAPPING_NAMES
)

MODEL_FOR_TIME_SERIES_REGRESSION_MAPPING = _LazyAutoMapping(
    CONFIG_MAPPING_NAMES, MODEL_FOR_TIME_SERIES_REGRESSION_MAPPING_NAMES
)

MODEL_FOR_IMAGE_TO_IMAGE_MAPPING = _LazyAutoMapping(CONFIG_MAPPING_NAMES, MODEL_FOR_IMAGE_TO_IMAGE_MAPPING_NAMES)


class AutoModelForMaskGeneration(_BaseAutoModelClass):
    _model_mapping = MODEL_FOR_MASK_GENERATION_MAPPING


class AutoModelForTextEncoding(_BaseAutoModelClass):
    _model_mapping = MODEL_FOR_TEXT_ENCODING_MAPPING


class AutoModelForImageToImage(_BaseAutoModelClass):
    _model_mapping = MODEL_FOR_IMAGE_TO_IMAGE_MAPPING


class AutoModel(_BaseAutoModelClass):
    _model_mapping = MODEL_MAPPING


AutoModel = auto_class_update(AutoModel)


class AutoModelForPreTraining(_BaseAutoModelClass):
    _model_mapping = MODEL_FOR_PRETRAINING_MAPPING


AutoModelForPreTraining = auto_class_update(AutoModelForPreTraining, head_doc="pretraining")


# Private on purpose, the public class will add the deprecation warnings.
class _AutoModelWithLMHead(_BaseAutoModelClass):
    _model_mapping = MODEL_WITH_LM_HEAD_MAPPING


_AutoModelWithLMHead = auto_class_update(_AutoModelWithLMHead, head_doc="language modeling")


class AutoModelForCausalLM(_BaseAutoModelClass):
    _model_mapping = MODEL_FOR_CAUSAL_LM_MAPPING


AutoModelForCausalLM = auto_class_update(AutoModelForCausalLM, head_doc="causal language modeling")


class AutoModelForMaskedLM(_BaseAutoModelClass):
    _model_mapping = MODEL_FOR_MASKED_LM_MAPPING


AutoModelForMaskedLM = auto_class_update(AutoModelForMaskedLM, head_doc="masked language modeling")


class AutoModelForSeq2SeqLM(_BaseAutoModelClass):
    _model_mapping = MODEL_FOR_SEQ_TO_SEQ_CAUSAL_LM_MAPPING


AutoModelForSeq2SeqLM = auto_class_update(
    AutoModelForSeq2SeqLM,
    head_doc="sequence-to-sequence language modeling",
    checkpoint_for_example="google-t5/t5-base",
)


class AutoModelForSequenceClassification(_BaseAutoModelClass):
    _model_mapping = MODEL_FOR_SEQUENCE_CLASSIFICATION_MAPPING


AutoModelForSequenceClassification = auto_class_update(
    AutoModelForSequenceClassification, head_doc="sequence classification"
)


class AutoModelForQuestionAnswering(_BaseAutoModelClass):
    _model_mapping = MODEL_FOR_QUESTION_ANSWERING_MAPPING


AutoModelForQuestionAnswering = auto_class_update(AutoModelForQuestionAnswering, head_doc="question answering")


class AutoModelForTableQuestionAnswering(_BaseAutoModelClass):
    _model_mapping = MODEL_FOR_TABLE_QUESTION_ANSWERING_MAPPING


AutoModelForTableQuestionAnswering = auto_class_update(
    AutoModelForTableQuestionAnswering,
    head_doc="table question answering",
    checkpoint_for_example="google/tapas-base-finetuned-wtq",
)


class AutoModelForVisualQuestionAnswering(_BaseAutoModelClass):
    _model_mapping = MODEL_FOR_VISUAL_QUESTION_ANSWERING_MAPPING


AutoModelForVisualQuestionAnswering = auto_class_update(
    AutoModelForVisualQuestionAnswering,
    head_doc="visual question answering",
    checkpoint_for_example="dandelin/vilt-b32-finetuned-vqa",
)


class AutoModelForDocumentQuestionAnswering(_BaseAutoModelClass):
    _model_mapping = MODEL_FOR_DOCUMENT_QUESTION_ANSWERING_MAPPING


AutoModelForDocumentQuestionAnswering = auto_class_update(
    AutoModelForDocumentQuestionAnswering,
    head_doc="document question answering",
    checkpoint_for_example='impira/layoutlm-document-qa", revision="52e01b3',
)


class AutoModelForTokenClassification(_BaseAutoModelClass):
    _model_mapping = MODEL_FOR_TOKEN_CLASSIFICATION_MAPPING


AutoModelForTokenClassification = auto_class_update(AutoModelForTokenClassification, head_doc="token classification")


class AutoModelForMultipleChoice(_BaseAutoModelClass):
    _model_mapping = MODEL_FOR_MULTIPLE_CHOICE_MAPPING


AutoModelForMultipleChoice = auto_class_update(AutoModelForMultipleChoice, head_doc="multiple choice")


class AutoModelForNextSentencePrediction(_BaseAutoModelClass):
    _model_mapping = MODEL_FOR_NEXT_SENTENCE_PREDICTION_MAPPING


AutoModelForNextSentencePrediction = auto_class_update(
    AutoModelForNextSentencePrediction, head_doc="next sentence prediction"
)


class AutoModelForImageClassification(_BaseAutoModelClass):
    _model_mapping = MODEL_FOR_IMAGE_CLASSIFICATION_MAPPING


AutoModelForImageClassification = auto_class_update(AutoModelForImageClassification, head_doc="image classification")


class AutoModelForZeroShotImageClassification(_BaseAutoModelClass):
    _model_mapping = MODEL_FOR_ZERO_SHOT_IMAGE_CLASSIFICATION_MAPPING


AutoModelForZeroShotImageClassification = auto_class_update(
    AutoModelForZeroShotImageClassification, head_doc="zero-shot image classification"
)


class AutoModelForImageSegmentation(_BaseAutoModelClass):
    _model_mapping = MODEL_FOR_IMAGE_SEGMENTATION_MAPPING


AutoModelForImageSegmentation = auto_class_update(AutoModelForImageSegmentation, head_doc="image segmentation")


class AutoModelForSemanticSegmentation(_BaseAutoModelClass):
    _model_mapping = MODEL_FOR_SEMANTIC_SEGMENTATION_MAPPING


AutoModelForSemanticSegmentation = auto_class_update(
    AutoModelForSemanticSegmentation, head_doc="semantic segmentation"
)


class AutoModelForUniversalSegmentation(_BaseAutoModelClass):
    _model_mapping = MODEL_FOR_UNIVERSAL_SEGMENTATION_MAPPING


AutoModelForUniversalSegmentation = auto_class_update(
    AutoModelForUniversalSegmentation, head_doc="universal image segmentation"
)


class AutoModelForInstanceSegmentation(_BaseAutoModelClass):
    _model_mapping = MODEL_FOR_INSTANCE_SEGMENTATION_MAPPING


AutoModelForInstanceSegmentation = auto_class_update(
    AutoModelForInstanceSegmentation, head_doc="instance segmentation"
)


class AutoModelForObjectDetection(_BaseAutoModelClass):
    _model_mapping = MODEL_FOR_OBJECT_DETECTION_MAPPING


AutoModelForObjectDetection = auto_class_update(AutoModelForObjectDetection, head_doc="object detection")


class AutoModelForZeroShotObjectDetection(_BaseAutoModelClass):
    _model_mapping = MODEL_FOR_ZERO_SHOT_OBJECT_DETECTION_MAPPING


AutoModelForZeroShotObjectDetection = auto_class_update(
    AutoModelForZeroShotObjectDetection, head_doc="zero-shot object detection"
)


class AutoModelForDepthEstimation(_BaseAutoModelClass):
    _model_mapping = MODEL_FOR_DEPTH_ESTIMATION_MAPPING


AutoModelForDepthEstimation = auto_class_update(AutoModelForDepthEstimation, head_doc="depth estimation")


class AutoModelForVideoClassification(_BaseAutoModelClass):
    _model_mapping = MODEL_FOR_VIDEO_CLASSIFICATION_MAPPING


AutoModelForVideoClassification = auto_class_update(AutoModelForVideoClassification, head_doc="video classification")


class AutoModelForVision2Seq(_BaseAutoModelClass):
    _model_mapping = MODEL_FOR_VISION_2_SEQ_MAPPING


AutoModelForVision2Seq = auto_class_update(AutoModelForVision2Seq, head_doc="vision-to-text modeling")


class AutoModelForAudioClassification(_BaseAutoModelClass):
    _model_mapping = MODEL_FOR_AUDIO_CLASSIFICATION_MAPPING


AutoModelForAudioClassification = auto_class_update(AutoModelForAudioClassification, head_doc="audio classification")


class AutoModelForCTC(_BaseAutoModelClass):
    _model_mapping = MODEL_FOR_CTC_MAPPING


AutoModelForCTC = auto_class_update(AutoModelForCTC, head_doc="connectionist temporal classification")


class AutoModelForSpeechSeq2Seq(_BaseAutoModelClass):
    _model_mapping = MODEL_FOR_SPEECH_SEQ_2_SEQ_MAPPING


AutoModelForSpeechSeq2Seq = auto_class_update(
    AutoModelForSpeechSeq2Seq, head_doc="sequence-to-sequence speech-to-text modeling"
)


class AutoModelForAudioFrameClassification(_BaseAutoModelClass):
    _model_mapping = MODEL_FOR_AUDIO_FRAME_CLASSIFICATION_MAPPING


AutoModelForAudioFrameClassification = auto_class_update(
    AutoModelForAudioFrameClassification, head_doc="audio frame (token) classification"
)


class AutoModelForAudioXVector(_BaseAutoModelClass):
    _model_mapping = MODEL_FOR_AUDIO_XVECTOR_MAPPING


class AutoModelForTextToSpectrogram(_BaseAutoModelClass):
    _model_mapping = MODEL_FOR_TEXT_TO_SPECTROGRAM_MAPPING


class AutoModelForTextToWaveform(_BaseAutoModelClass):
    _model_mapping = MODEL_FOR_TEXT_TO_WAVEFORM_MAPPING


class AutoBackbone(_BaseAutoBackboneClass):
    _model_mapping = MODEL_FOR_BACKBONE_MAPPING


AutoModelForAudioXVector = auto_class_update(AutoModelForAudioXVector, head_doc="audio retrieval via x-vector")


class AutoModelForMaskedImageModeling(_BaseAutoModelClass):
    _model_mapping = MODEL_FOR_MASKED_IMAGE_MODELING_MAPPING


AutoModelForMaskedImageModeling = auto_class_update(AutoModelForMaskedImageModeling, head_doc="masked image modeling")


class AutoModelWithLMHead(_AutoModelWithLMHead):
    @classmethod
    def from_config(cls, config):
        warnings.warn(
            "The class `AutoModelWithLMHead` is deprecated and will be removed in a future version. Please use "
            "`AutoModelForCausalLM` for causal language models, `AutoModelForMaskedLM` for masked language models and "
            "`AutoModelForSeq2SeqLM` for encoder-decoder models.",
            FutureWarning,
        )
        return super().from_config(config)

    @classmethod
    def from_pretrained(cls, pretrained_model_name_or_path, *model_args, **kwargs):
        warnings.warn(
            "The class `AutoModelWithLMHead` is deprecated and will be removed in a future version. Please use "
            "`AutoModelForCausalLM` for causal language models, `AutoModelForMaskedLM` for masked language models and "
            "`AutoModelForSeq2SeqLM` for encoder-decoder models.",
            FutureWarning,
        )
        return super().from_pretrained(pretrained_model_name_or_path, *model_args, **kwargs)<|MERGE_RESOLUTION|>--- conflicted
+++ resolved
@@ -1019,11 +1019,8 @@
         ("mpnet", "MPNetForTokenClassification"),
         ("mpt", "MptForTokenClassification"),
         ("mra", "MraForTokenClassification"),
-<<<<<<< HEAD
+        ("mt5", "MT5ForTokenClassification"),
         ("narrow_bert", "NarrowBertForTokenClassification"),
-=======
-        ("mt5", "MT5ForTokenClassification"),
->>>>>>> 63caa370
         ("nezha", "NezhaForTokenClassification"),
         ("nystromformer", "NystromformerForTokenClassification"),
         ("phi", "PhiForTokenClassification"),
