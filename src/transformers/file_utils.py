"""
Utilities for working with the local dataset cache.
This file is adapted from the AllenNLP library at https://github.com/allenai/allennlp
Copyright by the AllenNLP authors.
"""

import fnmatch
import json
import os
import re
import shutil
import sys
import tarfile
import tempfile
from collections import OrderedDict
from contextlib import contextmanager
from dataclasses import fields
from functools import partial, wraps
from hashlib import sha256
from pathlib import Path
from typing import Any, Dict, Optional, Tuple, Union
from urllib.parse import urlparse
from zipfile import ZipFile, is_zipfile

import numpy as np
from tqdm.auto import tqdm

import requests
from filelock import FileLock

from . import __version__
from .utils import logging


logger = logging.get_logger(__name__)  # pylint: disable=invalid-name

try:
    USE_TF = os.environ.get("USE_TF", "AUTO").upper()
    USE_TORCH = os.environ.get("USE_TORCH", "AUTO").upper()
    if USE_TORCH in ("1", "ON", "YES", "AUTO") and USE_TF not in ("1", "ON", "YES"):
        import torch

        _torch_available = True  # pylint: disable=invalid-name
        logger.info("PyTorch version {} available.".format(torch.__version__))
    else:
        logger.info("Disabling PyTorch because USE_TF is set")
        _torch_available = False
except ImportError:
    _torch_available = False  # pylint: disable=invalid-name

try:
    USE_TF = os.environ.get("USE_TF", "AUTO").upper()
    USE_TORCH = os.environ.get("USE_TORCH", "AUTO").upper()

    if USE_TF in ("1", "ON", "YES", "AUTO") and USE_TORCH not in ("1", "ON", "YES"):
        import tensorflow as tf

        assert hasattr(tf, "__version__") and int(tf.__version__[0]) >= 2
        _tf_available = True  # pylint: disable=invalid-name
        logger.info("TensorFlow version {} available.".format(tf.__version__))
    else:
        logger.info("Disabling Tensorflow because USE_TORCH is set")
        _tf_available = False
except (ImportError, AssertionError):
    _tf_available = False  # pylint: disable=invalid-name


try:
    import datasets  # noqa: F401

    _datasets_available = True
    logger.debug(f"Succesfully imported datasets version {datasets.__version__}")

except ImportError:
    _datasets_available = False

try:
    from torch.hub import _get_torch_home

    torch_cache_home = _get_torch_home()
except ImportError:
    torch_cache_home = os.path.expanduser(
        os.getenv("TORCH_HOME", os.path.join(os.getenv("XDG_CACHE_HOME", "~/.cache"), "torch"))
    )


try:
    import torch_xla.core.xla_model as xm  # noqa: F401

    if _torch_available:
        _torch_tpu_available = True  # pylint: disable=
    else:
        _torch_tpu_available = False
except ImportError:
    _torch_tpu_available = False


try:
    import psutil  # noqa: F401

    _psutil_available = True

except ImportError:
    _psutil_available = False


try:
    import py3nvml  # noqa: F401

    _py3nvml_available = True

except ImportError:
    _py3nvml_available = False


try:
    from apex import amp  # noqa: F401

    _has_apex = True
except ImportError:
    _has_apex = False


try:
    import faiss  # noqa: F401

    _faiss_available = True
    logger.debug(f"Succesfully imported faiss version {faiss.__version__}")
except ImportError:
    _faiss_available = False


default_cache_path = os.path.join(torch_cache_home, "transformers")


PYTORCH_PRETRAINED_BERT_CACHE = os.getenv("PYTORCH_PRETRAINED_BERT_CACHE", default_cache_path)
PYTORCH_TRANSFORMERS_CACHE = os.getenv("PYTORCH_TRANSFORMERS_CACHE", PYTORCH_PRETRAINED_BERT_CACHE)
TRANSFORMERS_CACHE = os.getenv("TRANSFORMERS_CACHE", PYTORCH_TRANSFORMERS_CACHE)

WEIGHTS_NAME = "pytorch_model.bin"
TF2_WEIGHTS_NAME = "tf_model.h5"
TF_WEIGHTS_NAME = "model.ckpt"
CONFIG_NAME = "config.json"
MODEL_CARD_NAME = "modelcard.json"


MULTIPLE_CHOICE_DUMMY_INPUTS = [
    [[0, 1, 0, 1], [1, 0, 0, 1]]
] * 2  # Needs to have 0s and 1s only since XLM uses it for langs too.
DUMMY_INPUTS = [[7, 6, 0, 0, 1], [1, 2, 3, 0, 0], [0, 0, 0, 4, 5]]
DUMMY_MASK = [[1, 1, 1, 1, 1], [1, 1, 1, 0, 0], [0, 0, 0, 1, 1]]

S3_BUCKET_PREFIX = "https://s3.amazonaws.com/models.huggingface.co/bert"
CLOUDFRONT_DISTRIB_PREFIX = "https://cdn.huggingface.co"
PRESET_MIRROR_DICT = {
    "tuna": "https://mirrors.tuna.tsinghua.edu.cn/hugging-face-models",
    "bfsu": "https://mirrors.bfsu.edu.cn/hugging-face-models",
}


def is_torch_available():
    return _torch_available


def is_tf_available():
    return _tf_available


def is_torch_tpu_available():
    return _torch_tpu_available


def is_datasets_available():
    return _datasets_available


def is_psutil_available():
    return _psutil_available


def is_py3nvml_available():
    return _py3nvml_available


def is_apex_available():
    return _has_apex


<<<<<<< HEAD
def require_torch(fn):
    def wrapper(*args, **kwargs):
        if not _torch_available:
            raise ImportError(
                "You need to install pytorch to use this method or class, "
                "or activate it with environment variables USE_TORCH=1 and USE_TF=0."
            )
        else:
            return fn(*args, **kwargs)

    return wrapper
=======
def is_faiss_available():
    return _faiss_available
>>>>>>> 571c7a11


def add_start_docstrings(*docstr):
    def docstring_decorator(fn):
        fn.__doc__ = "".join(docstr) + (fn.__doc__ if fn.__doc__ is not None else "")
        return fn

    return docstring_decorator


def add_start_docstrings_to_callable(*docstr):
    def docstring_decorator(fn):
        class_name = ":class:`~transformers.{}`".format(fn.__qualname__.split(".")[0])
        intro = "   The {} forward method, overrides the :func:`__call__` special method.".format(class_name)
        note = r"""

    .. note::
        Although the recipe for forward pass needs to be defined within
        this function, one should call the :class:`Module` instance afterwards
        instead of this since the former takes care of running the
        pre and post processing steps while the latter silently ignores them.
        """
        fn.__doc__ = intro + note + "".join(docstr) + (fn.__doc__ if fn.__doc__ is not None else "")
        return fn

    return docstring_decorator


def add_end_docstrings(*docstr):
    def docstring_decorator(fn):
        fn.__doc__ = fn.__doc__ + "".join(docstr)
        return fn

    return docstring_decorator


PT_RETURN_INTRODUCTION = r"""
    Returns:
        :class:`~{full_output_type}` or :obj:`tuple(torch.FloatTensor)`:
        A :class:`~{full_output_type}` (if ``return_dict=True`` is passed or when ``config.return_dict=True``) or a
        tuple of :obj:`torch.FloatTensor` comprising various elements depending on the configuration
        (:class:`~transformers.{config_class}`) and inputs.

"""


TF_RETURN_INTRODUCTION = r"""
    Returns:
        :class:`~{full_output_type}` or :obj:`tuple(tf.Tensor)`:
        A :class:`~{full_output_type}` (if ``return_dict=True`` is passed or when ``config.return_dict=True``) or a
        tuple of :obj:`tf.Tensor` comprising various elements depending on the configuration
        (:class:`~transformers.{config_class}`) and inputs.

"""


def _get_indent(t):
    """Returns the indentation in the first line of t"""
    search = re.search(r"^(\s*)\S", t)
    return "" if search is None else search.groups()[0]


def _convert_output_args_doc(output_args_doc):
    """Convert output_args_doc to display properly."""
    # Split output_arg_doc in blocks argument/description
    indent = _get_indent(output_args_doc)
    blocks = []
    current_block = ""
    for line in output_args_doc.split("\n"):
        # If the indent is the same as the beginning, the line is the name of new arg.
        if _get_indent(line) == indent:
            if len(current_block) > 0:
                blocks.append(current_block[:-1])
            current_block = f"{line}\n"
        else:
            # Otherwise it's part of the description of the current arg.
            # We need to remove 2 spaces to the indentation.
            current_block += f"{line[2:]}\n"
    blocks.append(current_block[:-1])

    # Format each block for proper rendering
    for i in range(len(blocks)):
        blocks[i] = re.sub(r"^(\s+)(\S+)(\s+)", r"\1- **\2**\3", blocks[i])
        blocks[i] = re.sub(r":\s*\n\s*(\S)", r" -- \1", blocks[i])

    return "\n".join(blocks)


def _prepare_output_docstrings(output_type, config_class):
    """
    Prepares the return part of the docstring using `output_type`.
    """
    docstrings = output_type.__doc__

    # Remove the head of the docstring to keep the list of args only
    lines = docstrings.split("\n")
    i = 0
    while i < len(lines) and re.search(r"^\s*(Args|Parameters):\s*$", lines[i]) is None:
        i += 1
    if i < len(lines):
        docstrings = "\n".join(lines[(i + 1) :])
        docstrings = _convert_output_args_doc(docstrings)

    # Add the return introduction
    full_output_type = f"{output_type.__module__}.{output_type.__name__}"
    intro = TF_RETURN_INTRODUCTION if output_type.__name__.startswith("TF") else PT_RETURN_INTRODUCTION
    intro = intro.format(full_output_type=full_output_type, config_class=config_class)
    return intro + docstrings


PT_TOKEN_CLASSIFICATION_SAMPLE = r"""
    Example::

        >>> from transformers import {tokenizer_class}, {model_class}
        >>> import torch

        >>> tokenizer = {tokenizer_class}.from_pretrained('{checkpoint}')
        >>> model = {model_class}.from_pretrained('{checkpoint}', return_dict=True)

        >>> inputs = tokenizer("Hello, my dog is cute", return_tensors="pt")
        >>> labels = torch.tensor([1] * inputs["input_ids"].size(1)).unsqueeze(0)  # Batch size 1

        >>> outputs = model(**inputs, labels=labels)
        >>> loss = outputs.loss
        >>> logits = outputs.logits
"""

PT_QUESTION_ANSWERING_SAMPLE = r"""
    Example::

        >>> from transformers import {tokenizer_class}, {model_class}
        >>> import torch

        >>> tokenizer = {tokenizer_class}.from_pretrained('{checkpoint}')
        >>> model = {model_class}.from_pretrained('{checkpoint}', return_dict=True)

        >>> question, text = "Who was Jim Henson?", "Jim Henson was a nice puppet"
        >>> inputs = tokenizer(question, text, return_tensors='pt')
        >>> start_positions = torch.tensor([1])
        >>> end_positions = torch.tensor([3])

        >>> outputs = model(**inputs, start_positions=start_positions, end_positions=end_positions)
        >>> loss = outputs.loss
        >>> start_scores = outputs.start_logits
        >>> end_scores = outputs.end_logits
"""

PT_SEQUENCE_CLASSIFICATION_SAMPLE = r"""
    Example::

        >>> from transformers import {tokenizer_class}, {model_class}
        >>> import torch

        >>> tokenizer = {tokenizer_class}.from_pretrained('{checkpoint}')
        >>> model = {model_class}.from_pretrained('{checkpoint}', return_dict=True)

        >>> inputs = tokenizer("Hello, my dog is cute", return_tensors="pt")
        >>> labels = torch.tensor([1]).unsqueeze(0)  # Batch size 1
        >>> outputs = model(**inputs, labels=labels)
        >>> loss = outputs.loss
        >>> logits = outputs.logits
"""

PT_MASKED_LM_SAMPLE = r"""
    Example::

        >>> from transformers import {tokenizer_class}, {model_class}
        >>> import torch

        >>> tokenizer = {tokenizer_class}.from_pretrained('{checkpoint}')
        >>> model = {model_class}.from_pretrained('{checkpoint}', return_dict=True)

        >>> input_ids = tokenizer("Hello, my dog is cute", return_tensors="pt")["input_ids"]

        >>> outputs = model(input_ids, labels=input_ids)
        >>> loss = outputs.loss
        >>> prediction_logits = outputs.logits
"""

PT_BASE_MODEL_SAMPLE = r"""
    Example::

        >>> from transformers import {tokenizer_class}, {model_class}
        >>> import torch

        >>> tokenizer = {tokenizer_class}.from_pretrained('{checkpoint}')
        >>> model = {model_class}.from_pretrained('{checkpoint}', return_dict=True)

        >>> inputs = tokenizer("Hello, my dog is cute", return_tensors="pt")
        >>> outputs = model(**inputs)

        >>> last_hidden_states = outputs.last_hidden_state
"""

PT_MULTIPLE_CHOICE_SAMPLE = r"""
    Example::

        >>> from transformers import {tokenizer_class}, {model_class}
        >>> import torch

        >>> tokenizer = {tokenizer_class}.from_pretrained('{checkpoint}')
        >>> model = {model_class}.from_pretrained('{checkpoint}', return_dict=True)

        >>> prompt = "In Italy, pizza served in formal settings, such as at a restaurant, is presented unsliced."
        >>> choice0 = "It is eaten with a fork and a knife."
        >>> choice1 = "It is eaten while held in the hand."
        >>> labels = torch.tensor(0).unsqueeze(0)  # choice0 is correct (according to Wikipedia ;)), batch size 1

        >>> encoding = tokenizer([[prompt, prompt], [choice0, choice1]], return_tensors='pt', padding=True)
        >>> outputs = model(**{{k: v.unsqueeze(0) for k,v in encoding.items()}}, labels=labels)  # batch size is 1

        >>> # the linear classifier still needs to be trained
        >>> loss = outputs.loss
        >>> logits = outputs.logits
"""

PT_CAUSAL_LM_SAMPLE = r"""
    Example::

        >>> import torch
        >>> from transformers import {tokenizer_class}, {model_class}

        >>> tokenizer = {tokenizer_class}.from_pretrained('{checkpoint}')
        >>> model = {model_class}.from_pretrained('{checkpoint}', return_dict=True)

        >>> inputs = tokenizer("Hello, my dog is cute", return_tensors="pt")
        >>> outputs = model(**inputs, labels=inputs["input_ids"])
        >>> loss = outputs.loss
        >>> logits = outputs.logits
"""

TF_TOKEN_CLASSIFICATION_SAMPLE = r"""
    Example::

        >>> from transformers import {tokenizer_class}, {model_class}
        >>> import tensorflow as tf

        >>> tokenizer = {tokenizer_class}.from_pretrained('{checkpoint}')
        >>> model = {model_class}.from_pretrained('{checkpoint}')

        >>> inputs = tokenizer("Hello, my dog is cute", return_tensors="tf")
        >>> input_ids = inputs["input_ids"]
        >>> inputs["labels"] = tf.reshape(tf.constant([1] * tf.size(input_ids).numpy()), (-1, tf.size(input_ids))) # Batch size 1

        >>> outputs = model(inputs)
        >>> loss, scores = outputs[:2]
"""

TF_QUESTION_ANSWERING_SAMPLE = r"""
    Example::

        >>> from transformers import {tokenizer_class}, {model_class}
        >>> import tensorflow as tf

        >>> tokenizer = {tokenizer_class}.from_pretrained('{checkpoint}')
        >>> model = {model_class}.from_pretrained('{checkpoint}')

        >>> question, text = "Who was Jim Henson?", "Jim Henson was a nice puppet"
        >>> input_dict = tokenizer(question, text, return_tensors='tf')
        >>> start_scores, end_scores = model(input_dict)

        >>> all_tokens = tokenizer.convert_ids_to_tokens(input_dict["input_ids"].numpy()[0])
        >>> answer = ' '.join(all_tokens[tf.math.argmax(start_scores, 1)[0] : tf.math.argmax(end_scores, 1)[0]+1])
"""

TF_SEQUENCE_CLASSIFICATION_SAMPLE = r"""
    Example::

        >>> from transformers import {tokenizer_class}, {model_class}
        >>> import tensorflow as tf

        >>> tokenizer = {tokenizer_class}.from_pretrained('{checkpoint}')
        >>> model = {model_class}.from_pretrained('{checkpoint}')

        >>> inputs = tokenizer("Hello, my dog is cute", return_tensors="tf")
        >>> inputs["labels"] = tf.reshape(tf.constant(1), (-1, 1)) # Batch size 1

        >>> outputs = model(inputs)
        >>> loss, logits = outputs[:2]
"""

TF_MASKED_LM_SAMPLE = r"""
    Example::

        >>> from transformers import {tokenizer_class}, {model_class}
        >>> import tensorflow as tf

        >>> tokenizer = {tokenizer_class}.from_pretrained('{checkpoint}')
        >>> model = {model_class}.from_pretrained('{checkpoint}')

        >>> input_ids = tf.constant(tokenizer.encode("Hello, my dog is cute", add_special_tokens=True))[None, :]  # Batch size 1

        >>> outputs = model(input_ids)
        >>> prediction_scores = outputs[0]
"""

TF_BASE_MODEL_SAMPLE = r"""
    Example::

        >>> from transformers import {tokenizer_class}, {model_class}
        >>> import tensorflow as tf

        >>> tokenizer = {tokenizer_class}.from_pretrained('{checkpoint}')
        >>> model = {model_class}.from_pretrained('{checkpoint}')

        >>> inputs = tokenizer("Hello, my dog is cute", return_tensors="tf")
        >>> outputs = model(inputs)

        >>> last_hidden_states = outputs[0]  # The last hidden-state is the first element of the output tuple
"""

TF_MULTIPLE_CHOICE_SAMPLE = r"""
    Example::

        >>> from transformers import {tokenizer_class}, {model_class}
        >>> import tensorflow as tf

        >>> tokenizer = {tokenizer_class}.from_pretrained('{checkpoint}')
        >>> model = {model_class}.from_pretrained('{checkpoint}')

        >>> prompt = "In Italy, pizza served in formal settings, such as at a restaurant, is presented unsliced."
        >>> choice0 = "It is eaten with a fork and a knife."
        >>> choice1 = "It is eaten while held in the hand."

        >>> encoding = tokenizer([[prompt, prompt], [choice0, choice1]], return_tensors='tf', padding=True)
        >>> inputs = {{k: tf.expand_dims(v, 0) for k, v in encoding.items()}}
        >>> outputs = model(inputs)  # batch size is 1

        >>> # the linear classifier still needs to be trained
        >>> logits = outputs[0]
"""

TF_CAUSAL_LM_SAMPLE = r"""
    Example::

        >>> from transformers import {tokenizer_class}, {model_class}
        >>> import tensorflow as tf

        >>> tokenizer = {tokenizer_class}.from_pretrained('{checkpoint}')
        >>> model = {model_class}.from_pretrained('{checkpoint}')

        >>> inputs = tokenizer("Hello, my dog is cute", return_tensors="tf")
        >>> outputs = model(inputs)
        >>> logits = outputs[0]
"""


def add_code_sample_docstrings(*docstr, tokenizer_class=None, checkpoint=None, output_type=None, config_class=None):
    def docstring_decorator(fn):
        model_class = fn.__qualname__.split(".")[0]
        is_tf_class = model_class[:2] == "TF"

        if "SequenceClassification" in model_class:
            code_sample = TF_SEQUENCE_CLASSIFICATION_SAMPLE if is_tf_class else PT_SEQUENCE_CLASSIFICATION_SAMPLE
        elif "QuestionAnswering" in model_class:
            code_sample = TF_QUESTION_ANSWERING_SAMPLE if is_tf_class else PT_QUESTION_ANSWERING_SAMPLE
        elif "TokenClassification" in model_class:
            code_sample = TF_TOKEN_CLASSIFICATION_SAMPLE if is_tf_class else PT_TOKEN_CLASSIFICATION_SAMPLE
        elif "MultipleChoice" in model_class:
            code_sample = TF_MULTIPLE_CHOICE_SAMPLE if is_tf_class else PT_MULTIPLE_CHOICE_SAMPLE
        elif "MaskedLM" in model_class:
            code_sample = TF_MASKED_LM_SAMPLE if is_tf_class else PT_MASKED_LM_SAMPLE
        elif "LMHead" in model_class:
            code_sample = TF_CAUSAL_LM_SAMPLE if is_tf_class else PT_CAUSAL_LM_SAMPLE
        elif "Model" in model_class or "Encoder" in model_class:
            code_sample = TF_BASE_MODEL_SAMPLE if is_tf_class else PT_BASE_MODEL_SAMPLE
        else:
            raise ValueError(f"Docstring can't be built for model {model_class}")

        output_doc = _prepare_output_docstrings(output_type, config_class) if output_type is not None else ""
        built_doc = code_sample.format(model_class=model_class, tokenizer_class=tokenizer_class, checkpoint=checkpoint)
        fn.__doc__ = (fn.__doc__ or "") + "".join(docstr) + output_doc + built_doc
        return fn

    return docstring_decorator


def replace_return_docstrings(output_type=None, config_class=None):
    def docstring_decorator(fn):
        docstrings = fn.__doc__
        lines = docstrings.split("\n")
        i = 0
        while i < len(lines) and re.search(r"^\s*Returns?:\s*$", lines[i]) is None:
            i += 1
        if i < len(lines):
            lines[i] = _prepare_output_docstrings(output_type, config_class)
            docstrings = "\n".join(lines)
        else:
            raise ValueError(
                f"The function {fn} should have an empty 'Return:' or 'Returns:' in its docstring as placeholder, current docstring is:\n{docstrings}"
            )
        fn.__doc__ = docstrings
        return fn

    return docstring_decorator


def is_remote_url(url_or_filename):
    parsed = urlparse(url_or_filename)
    return parsed.scheme in ("http", "https")


def hf_bucket_url(model_id: str, filename: str, use_cdn=True, mirror=None) -> str:
    """
    Resolve a model identifier, and a file name, to a HF-hosted url
    on either S3 or Cloudfront (a Content Delivery Network, or CDN).

    Cloudfront is replicated over the globe so downloads are way faster
    for the end user (and it also lowers our bandwidth costs). However, it
    is more aggressively cached by default, so may not always reflect the
    latest changes to the underlying file (default TTL is 24 hours).

    In terms of client-side caching from this library, even though
    Cloudfront relays the ETags from S3, using one or the other
    (or switching from one to the other) will affect caching: cached files
    are not shared between the two because the cached file's name contains
    a hash of the url.
    """
    endpoint = (
        PRESET_MIRROR_DICT.get(mirror, mirror)
        if mirror
        else CLOUDFRONT_DISTRIB_PREFIX
        if use_cdn
        else S3_BUCKET_PREFIX
    )
    legacy_format = "/" not in model_id
    if legacy_format:
        return f"{endpoint}/{model_id}-{filename}"
    else:
        return f"{endpoint}/{model_id}/{filename}"


def url_to_filename(url, etag=None):
    """
    Convert `url` into a hashed filename in a repeatable way.
    If `etag` is specified, append its hash to the url's, delimited
    by a period.
    If the url ends with .h5 (Keras HDF5 weights) adds '.h5' to the name
    so that TF 2.0 can identify it as a HDF5 file
    (see https://github.com/tensorflow/tensorflow/blob/00fad90125b18b80fe054de1055770cfb8fe4ba3/tensorflow/python/keras/engine/network.py#L1380)
    """
    url_bytes = url.encode("utf-8")
    url_hash = sha256(url_bytes)
    filename = url_hash.hexdigest()

    if etag:
        etag_bytes = etag.encode("utf-8")
        etag_hash = sha256(etag_bytes)
        filename += "." + etag_hash.hexdigest()

    if url.endswith(".h5"):
        filename += ".h5"

    return filename


def filename_to_url(filename, cache_dir=None):
    """
    Return the url and etag (which may be ``None``) stored for `filename`.
    Raise ``EnvironmentError`` if `filename` or its stored metadata do not exist.
    """
    if cache_dir is None:
        cache_dir = TRANSFORMERS_CACHE
    if isinstance(cache_dir, Path):
        cache_dir = str(cache_dir)

    cache_path = os.path.join(cache_dir, filename)
    if not os.path.exists(cache_path):
        raise EnvironmentError("file {} not found".format(cache_path))

    meta_path = cache_path + ".json"
    if not os.path.exists(meta_path):
        raise EnvironmentError("file {} not found".format(meta_path))

    with open(meta_path, encoding="utf-8") as meta_file:
        metadata = json.load(meta_file)
    url = metadata["url"]
    etag = metadata["etag"]

    return url, etag


def cached_path(
    url_or_filename,
    cache_dir=None,
    force_download=False,
    proxies=None,
    resume_download=False,
    user_agent: Union[Dict, str, None] = None,
    extract_compressed_file=False,
    force_extract=False,
    local_files_only=False,
) -> Optional[str]:
    """
    Given something that might be a URL (or might be a local path),
    determine which. If it's a URL, download the file and cache it, and
    return the path to the cached file. If it's already a local path,
    make sure the file exists and then return the path.
    Args:
        cache_dir: specify a cache directory to save the file to (overwrite the default cache dir).
        force_download: if True, re-dowload the file even if it's already cached in the cache dir.
        resume_download: if True, resume the download if incompletly recieved file is found.
        user_agent: Optional string or dict that will be appended to the user-agent on remote requests.
        extract_compressed_file: if True and the path point to a zip or tar file, extract the compressed
            file in a folder along the archive.
        force_extract: if True when extract_compressed_file is True and the archive was already extracted,
            re-extract the archive and overide the folder where it was extracted.

    Return:
        None in case of non-recoverable file (non-existent or inaccessible url + no cache on disk).
        Local path (string) otherwise
    """
    if cache_dir is None:
        cache_dir = TRANSFORMERS_CACHE
    if isinstance(url_or_filename, Path):
        url_or_filename = str(url_or_filename)
    if isinstance(cache_dir, Path):
        cache_dir = str(cache_dir)

    if is_remote_url(url_or_filename):
        # URL, so get it from the cache (downloading if necessary)
        output_path = get_from_cache(
            url_or_filename,
            cache_dir=cache_dir,
            force_download=force_download,
            proxies=proxies,
            resume_download=resume_download,
            user_agent=user_agent,
            local_files_only=local_files_only,
        )
    elif os.path.exists(url_or_filename):
        # File, and it exists.
        output_path = url_or_filename
    elif urlparse(url_or_filename).scheme == "":
        # File, but it doesn't exist.
        raise EnvironmentError("file {} not found".format(url_or_filename))
    else:
        # Something unknown
        raise ValueError("unable to parse {} as a URL or as a local path".format(url_or_filename))

    if extract_compressed_file:
        if not is_zipfile(output_path) and not tarfile.is_tarfile(output_path):
            return output_path

        # Path where we extract compressed archives
        # We avoid '.' in dir name and add "-extracted" at the end: "./model.zip" => "./model-zip-extracted/"
        output_dir, output_file = os.path.split(output_path)
        output_extract_dir_name = output_file.replace(".", "-") + "-extracted"
        output_path_extracted = os.path.join(output_dir, output_extract_dir_name)

        if os.path.isdir(output_path_extracted) and os.listdir(output_path_extracted) and not force_extract:
            return output_path_extracted

        # Prevent parallel extractions
        lock_path = output_path + ".lock"
        with FileLock(lock_path):
            shutil.rmtree(output_path_extracted, ignore_errors=True)
            os.makedirs(output_path_extracted)
            if is_zipfile(output_path):
                with ZipFile(output_path, "r") as zip_file:
                    zip_file.extractall(output_path_extracted)
                    zip_file.close()
            elif tarfile.is_tarfile(output_path):
                tar_file = tarfile.open(output_path)
                tar_file.extractall(output_path_extracted)
                tar_file.close()
            else:
                raise EnvironmentError("Archive format of {} could not be identified".format(output_path))

        return output_path_extracted

    return output_path


def http_get(url, temp_file, proxies=None, resume_size=0, user_agent: Union[Dict, str, None] = None):
    ua = "transformers/{}; python/{}".format(__version__, sys.version.split()[0])
    if is_torch_available():
        ua += "; torch/{}".format(torch.__version__)
    if is_tf_available():
        ua += "; tensorflow/{}".format(tf.__version__)
    if isinstance(user_agent, dict):
        ua += "; " + "; ".join("{}/{}".format(k, v) for k, v in user_agent.items())
    elif isinstance(user_agent, str):
        ua += "; " + user_agent
    headers = {"user-agent": ua}
    if resume_size > 0:
        headers["Range"] = "bytes=%d-" % (resume_size,)
    response = requests.get(url, stream=True, proxies=proxies, headers=headers)
    if response.status_code == 416:  # Range not satisfiable
        return
    content_length = response.headers.get("Content-Length")
    total = resume_size + int(content_length) if content_length is not None else None
    progress = tqdm(
        unit="B",
        unit_scale=True,
        total=total,
        initial=resume_size,
        desc="Downloading",
        disable=bool(logging.get_verbosity() == logging.NOTSET),
    )
    for chunk in response.iter_content(chunk_size=1024):
        if chunk:  # filter out keep-alive new chunks
            progress.update(len(chunk))
            temp_file.write(chunk)
    progress.close()


def get_from_cache(
    url,
    cache_dir=None,
    force_download=False,
    proxies=None,
    etag_timeout=10,
    resume_download=False,
    user_agent: Union[Dict, str, None] = None,
    local_files_only=False,
) -> Optional[str]:
    """
    Given a URL, look for the corresponding file in the local cache.
    If it's not there, download it. Then return the path to the cached file.

    Return:
        None in case of non-recoverable file (non-existent or inaccessible url + no cache on disk).
        Local path (string) otherwise
    """
    if cache_dir is None:
        cache_dir = TRANSFORMERS_CACHE
    if isinstance(cache_dir, Path):
        cache_dir = str(cache_dir)

    os.makedirs(cache_dir, exist_ok=True)

    etag = None
    if not local_files_only:
        try:
            response = requests.head(url, allow_redirects=True, proxies=proxies, timeout=etag_timeout)
            if response.status_code == 200:
                etag = response.headers.get("ETag")
        except (EnvironmentError, requests.exceptions.Timeout):
            # etag is already None
            pass

    filename = url_to_filename(url, etag)

    # get cache path to put the file
    cache_path = os.path.join(cache_dir, filename)

    # etag is None = we don't have a connection, or url doesn't exist, or is otherwise inaccessible.
    # try to get the last downloaded one
    if etag is None:
        if os.path.exists(cache_path):
            return cache_path
        else:
            matching_files = [
                file
                for file in fnmatch.filter(os.listdir(cache_dir), filename + ".*")
                if not file.endswith(".json") and not file.endswith(".lock")
            ]
            if len(matching_files) > 0:
                return os.path.join(cache_dir, matching_files[-1])
            else:
                # If files cannot be found and local_files_only=True,
                # the models might've been found if local_files_only=False
                # Notify the user about that
                if local_files_only:
                    raise ValueError(
                        "Cannot find the requested files in the cached path and outgoing traffic has been"
                        " disabled. To enable model look-ups and downloads online, set 'local_files_only'"
                        " to False."
                    )
                return None

    # From now on, etag is not None.
    if os.path.exists(cache_path) and not force_download:
        return cache_path

    # Prevent parallel downloads of the same file with a lock.
    lock_path = cache_path + ".lock"
    with FileLock(lock_path):

        # If the download just completed while the lock was activated.
        if os.path.exists(cache_path) and not force_download:
            # Even if returning early like here, the lock will be released.
            return cache_path

        if resume_download:
            incomplete_path = cache_path + ".incomplete"

            @contextmanager
            def _resumable_file_manager():
                with open(incomplete_path, "a+b") as f:
                    yield f

            temp_file_manager = _resumable_file_manager
            if os.path.exists(incomplete_path):
                resume_size = os.stat(incomplete_path).st_size
            else:
                resume_size = 0
        else:
            temp_file_manager = partial(tempfile.NamedTemporaryFile, dir=cache_dir, delete=False)
            resume_size = 0

        # Download to temporary file, then copy to cache dir once finished.
        # Otherwise you get corrupt cache entries if the download gets interrupted.
        with temp_file_manager() as temp_file:
            logger.info("%s not found in cache or force_download set to True, downloading to %s", url, temp_file.name)

            http_get(url, temp_file, proxies=proxies, resume_size=resume_size, user_agent=user_agent)

        logger.info("storing %s in cache at %s", url, cache_path)
        os.replace(temp_file.name, cache_path)

        logger.info("creating metadata file for %s", cache_path)
        meta = {"url": url, "etag": etag}
        meta_path = cache_path + ".json"
        with open(meta_path, "w") as meta_file:
            json.dump(meta, meta_file)

    return cache_path


class cached_property(property):
    """
    Descriptor that mimics @property but caches output in member variable.

    From tensorflow_datasets

    Built-in in functools from Python 3.8.
    """

    def __get__(self, obj, objtype=None):
        # See docs.python.org/3/howto/descriptor.html#properties
        if obj is None:
            return self
        if self.fget is None:
            raise AttributeError("unreadable attribute")
        attr = "__cached_" + self.fget.__name__
        cached = getattr(obj, attr, None)
        if cached is None:
            cached = self.fget(obj)
            setattr(obj, attr, cached)
        return cached


def torch_required(func):
    # Chose a different decorator name than in tests so it's clear they are not the same.
    @wraps(func)
    def wrapper(*args, **kwargs):
        if is_torch_available():
            return func(*args, **kwargs)
        else:
            raise ImportError(f"Method `{func.__name__}` requires PyTorch.")

    return wrapper


def tf_required(func):
    # Chose a different decorator name than in tests so it's clear they are not the same.
    @wraps(func)
    def wrapper(*args, **kwargs):
        if is_tf_available():
            return func(*args, **kwargs)
        else:
            raise ImportError(f"Method `{func.__name__}` requires TF.")

    return wrapper


def is_tensor(x):
    """ Tests if ``x`` is a :obj:`torch.Tensor`, :obj:`tf.Tensor` or :obj:`np.ndarray`. """
    if is_torch_available():
        import torch

        if isinstance(x, torch.Tensor):
            return True
    if is_tf_available():
        import tensorflow as tf

        if isinstance(x, tf.Tensor):
            return True
    return isinstance(x, np.ndarray)


class ModelOutput(OrderedDict):
    """
    Base class for all model outputs as dataclass. Has a ``__getitem__`` that allows indexing by integer or slice (like
    a tuple) or strings (like a dictionnary) that will ignore the ``None`` attributes. Otherwise behaves like a
    regular python dictionary.

    .. warning::
        You can't unpack a :obj:`ModelOutput` directly. Use the :meth:`~transformers.file_utils.ModelOutput.to_tuple`
        method to convert it to a tuple before.
    """

    def __post_init__(self):
        class_fields = fields(self)

        # Safety and consistency checks
        assert len(class_fields), f"{self.__class__.__name__} has no fields."
        assert all(
            field.default is None for field in class_fields[1:]
        ), f"{self.__class__.__name__} should not have more than one required field."

        first_field = getattr(self, class_fields[0].name)
        other_fields_are_none = all(getattr(self, field.name) is None for field in class_fields[1:])

        if other_fields_are_none and not is_tensor(first_field):
            try:
                iterator = iter(first_field)
                first_field_iterator = True
            except TypeError:
                first_field_iterator = False

            # if we provided an iterator as first field and the iterator is a (key, value) iterator
            # set the associated fields
            if first_field_iterator:
                for element in iterator:
                    if (
                        not isinstance(element, (list, tuple))
                        or not len(element) == 2
                        or not isinstance(element[0], str)
                    ):
                        break
                    setattr(self, element[0], element[1])
                    if element[1] is not None:
                        self[element[0]] = element[1]
            elif first_field is not None:
                self[class_fields[0].name] = first_field
        else:
            for field in class_fields:
                v = getattr(self, field.name)
                if v is not None:
                    self[field.name] = v

    def __delitem__(self, *args, **kwargs):
        raise Exception(f"You cannot use ``__delitem__`` on a {self.__class__.__name__} instance.")

    def setdefault(self, *args, **kwargs):
        raise Exception(f"You cannot use ``setdefault`` on a {self.__class__.__name__} instance.")

    def pop(self, *args, **kwargs):
        raise Exception(f"You cannot use ``pop`` on a {self.__class__.__name__} instance.")

    def update(self, *args, **kwargs):
        raise Exception(f"You cannot use ``update`` on a {self.__class__.__name__} instance.")

    def __getitem__(self, k):
        if isinstance(k, str):
            inner_dict = {k: v for (k, v) in self.items()}
            return inner_dict[k]
        else:
            return self.to_tuple()[k]

    def __setattr__(self, name, value):
        if name in self.keys() and value is not None:
            # Don't call self.__setitem__ to avoid recursion errors
            super().__setitem__(name, value)
        super().__setattr__(name, value)

    def __setitem__(self, key, value):
        # Will raise a KeyException if needed
        super().__setitem__(key, value)
        # Don't call self.__setattr__ to avoid recursion errors
        super().__setattr__(key, value)

    def to_tuple(self) -> Tuple[Any]:
        """
        Convert self to a tuple containing all the attributes/keys that are not ``None``.
        """
        return tuple(self[k] for k in self.keys())<|MERGE_RESOLUTION|>--- conflicted
+++ resolved
@@ -186,7 +186,9 @@
     return _has_apex
 
 
-<<<<<<< HEAD
+def is_faiss_available():
+    return _faiss_available
+
 def require_torch(fn):
     def wrapper(*args, **kwargs):
         if not _torch_available:
@@ -198,11 +200,6 @@
             return fn(*args, **kwargs)
 
     return wrapper
-=======
-def is_faiss_available():
-    return _faiss_available
->>>>>>> 571c7a11
-
 
 def add_start_docstrings(*docstr):
     def docstring_decorator(fn):
