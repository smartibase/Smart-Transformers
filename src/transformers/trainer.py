--- conflicted
+++ resolved
@@ -31,10 +31,7 @@
 )
 from .modeling_utils import PreTrainedModel
 from .optimization import AdamW, get_linear_schedule_with_warmup
-<<<<<<< HEAD
 from .tokenization_utils_base import PreTrainedTokenizerBase
-from .trainer_utils import PREFIX_CHECKPOINT_DIR, EvalPrediction, PredictionOutput, TrainOutput, set_seed
-=======
 from .trainer_utils import (
     PREFIX_CHECKPOINT_DIR,
     BestRun,
@@ -46,7 +43,6 @@
     default_hp_space,
     set_seed,
 )
->>>>>>> abc02021
 from .training_args import TrainingArguments
 
 
@@ -168,20 +164,12 @@
     optimized for 🤗 Transformers.
 
     Args:
-<<<<<<< HEAD
-        model (:class:`~transformers.PreTrainedModel`):
-            The model to train, evaluate or use for predictions.
-        args (:class:`~transformers.TrainingArguments`):
-            The arguments to tweak for training.
-        data_collator (:obj:`DataCollator`, `optional`):
-=======
         model (:class:`~transformers.PreTrainedModel`, `optional`):
             The model to train, evaluate or use for predictions. If not provided, a ``model_init`` must be passed.
         args (:class:`~transformers.TrainingArguments`, `optional`):
             The arguments to tweak for training. Will default to a basic instance of :class:`~transformers.TrainingArguments`
             with the ``output_dir`` set to a directory named `tmp_trainer` in the current directory if not provided.
-        data_collator (:obj:`DataCollator`, `optional`, defaults to :func:`~transformers.default_data_collator`):
->>>>>>> abc02021
+        data_collator (:obj:`DataCollator`, `optional`):
             The function to use to form a batch from a list of elements of :obj:`train_dataset` or
             :obj:`eval_dataset`. Will default to :func:`~transformers.default_data_collator` if no ``tokenizer`` is
             provided, an instance of :func:`~transformers.DataCollatorWithPadding` otherwise.
@@ -191,16 +179,13 @@
         eval_dataset (:obj:`torch.utils.data.dataset.Dataset`, `optional`):
              The dataset to use for evaluation. If it is an :obj:`nlp.Dataset`, columns not accepted by the
             ``model.forward()`` method are automatically removed.
-<<<<<<< HEAD
         tokenizer (:class:`PreTrainedTokenizerBase`, `optional`):
             The tokenizer used to preprocess the data. If provided, will be used to automatically pad the inputs the
             maximum length when batching inputs, and it will be saved along the model to make it easier to rerun an
             interrupted training or reuse the fine-tuned model.
-=======
         model_init (:obj:`Callable[[], PreTrainedModel]`, `optional`):
             A function that instantiates the model to be used. If provided, each call to
             :meth:`~transformers.Trainer.train` will start from a new instance of the model as given by this function.
->>>>>>> abc02021
         compute_metrics (:obj:`Callable[[EvalPrediction], Dict]`, `optional`):
             The function that will be used to compute metrics at evaluation. Must take a
             :class:`~transformers.EvalPrediction` and return a dictionary string to metric values.
@@ -221,11 +206,8 @@
         data_collator: Optional[DataCollator] = None,
         train_dataset: Optional[Dataset] = None,
         eval_dataset: Optional[Dataset] = None,
-<<<<<<< HEAD
         tokenizer: Optional["PreTrainedTokenizerBase"] = None,
-=======
         model_init: Callable[[], PreTrainedModel] = None,
->>>>>>> abc02021
         compute_metrics: Optional[Callable[[EvalPrediction], Dict]] = None,
         tb_writer: Optional["SummaryWriter"] = None,
         optimizers: Tuple[torch.optim.Optimizer, torch.optim.lr_scheduler.LambdaLR] = (None, None),
@@ -235,13 +217,6 @@
             logger.info("No `TrainingArguments` passed, using the current path as `output_dir`.")
             args = TrainingArguments("tmp_trainer")
         self.args = args
-<<<<<<< HEAD
-        default_collator = default_data_collator if tokenizer is None else DataCollatorWithPadding(tokenizer)
-        self.data_collator = data_collator if data_collator is not None else default_collator
-        self.train_dataset = train_dataset
-        self.eval_dataset = eval_dataset
-        self.tokenizer = tokenizer
-=======
         # Seed must be set before instantiating the model when using model
         set_seed(self.args.seed)
         assert (
@@ -250,11 +225,12 @@
         if model is None and model_init is not None:
             model = model_init()
         self.model = model.to(args.device) if model is not None else None
-        self.data_collator = data_collator if data_collator is not None else default_data_collator
+        default_collator = default_data_collator if tokenizer is None else DataCollatorWithPadding(tokenizer)
+        self.data_collator = data_collator if data_collator is not None else default_collator
         self.train_dataset = train_dataset
         self.eval_dataset = eval_dataset
+        self.tokenizer = tokenizer
         self.model_init = model_init
->>>>>>> abc02021
         self.compute_metrics = compute_metrics
         self.optimizer, self.lr_scheduler = optimizers
         if model_init is not None and (self.optimizer is not None or self.lr_scheduler is not None):
