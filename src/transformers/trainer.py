--- conflicted
+++ resolved
@@ -2411,79 +2411,6 @@
                 rng_to_sync = True
 
             step = -1
-<<<<<<< HEAD
-            for step, inputs in enumerate(epoch_iterator):
-                if self.args.include_num_input_tokens_seen:
-                    main_input_name = getattr(self.model, "main_input_name", "input_ids")
-                    if main_input_name not in inputs:
-                        logger.warning(
-                            "Tried to track the number of tokens seen, however the current model is "
-                            "not configured properly to know what item is the input. To fix this, add "
-                            "a `main_input_name` attribute to the model class you are using."
-                        )
-                    else:
-                        self.state.num_input_tokens_seen += (
-                            torch.sum(
-                                self.accelerator.gather(
-                                    torch.tensor(
-                                        inputs[main_input_name].numel(), device=self.args.device, dtype=torch.int64
-                                    )
-                                )
-                            )
-                            .cpu()
-                            .item()
-                        )
-                if rng_to_sync:
-                    self._load_rng_state(resume_from_checkpoint)
-                    rng_to_sync = False
-
-                # Skip past any already trained steps if resuming training
-                if steps_trained_in_current_epoch > 0:
-                    steps_trained_in_current_epoch -= 1
-                    if steps_trained_progress_bar is not None:
-                        steps_trained_progress_bar.update(1)
-                    if steps_trained_in_current_epoch == 0:
-                        self._load_rng_state(resume_from_checkpoint)
-                    continue
-                elif steps_trained_progress_bar is not None:
-                    steps_trained_progress_bar.close()
-                    steps_trained_progress_bar = None
-
-                if step % args.gradient_accumulation_steps == 0:
-                    self.control = self.callback_handler.on_step_begin(args, self.state, self.control)
-
-                with self.accelerator.accumulate(model):
-                    tr_loss_step = self.training_step(model, inputs)
-
-                if (
-                    args.logging_nan_inf_filter
-                    and not is_torch_xla_available()
-                    and (torch.isnan(tr_loss_step) or torch.isinf(tr_loss_step))
-                ):
-                    # if loss is nan or inf simply add the average of previous logged losses
-                    tr_loss += tr_loss / (1 + self.state.global_step - self._globalstep_last_logged)
-                else:
-                    if tr_loss.device != tr_loss_step.device:
-                        raise ValueError(
-                            f"Calculated loss must be on the original device: {tr_loss.device} but device in use is {tr_loss_step.device}"
-                        )
-                    tr_loss += tr_loss_step
-
-                self.current_flos += float(self.floating_point_ops(inputs))
-
-                if self.accelerator.sync_gradients:
-                    # Gradient clipping
-                    if args.max_grad_norm is not None and args.max_grad_norm > 0:
-                        # deepspeed does its own clipping
-
-                        if is_sagemaker_mp_enabled() and args.fp16:
-                            _grad_norm = self.optimizer.clip_master_grads(args.max_grad_norm)
-                        elif self.use_apex:
-                            # Revert to normal clipping otherwise, handling Apex or full precision
-                            _grad_norm = nn.utils.clip_grad_norm_(
-                                amp.master_params(self.optimizer),
-                                args.max_grad_norm,
-=======
             epoch_iterator = iter(epoch_dataloader)
             # We chunkify the epoch iterator into gradient accumulation steps `n` batches
             remainder = num_examples % args.gradient_accumulation_steps
@@ -2498,12 +2425,11 @@
                 batch_samples, num_items_in_batch = self.get_batch_samples(epoch_iterator, num_batches)
                 for inputs in batch_samples:
                     step += 1
-                    total_batched_samples += 1
                     is_last_step_and_steps_less_than_grad_acc = (
                         steps_in_epoch <= args.gradient_accumulation_steps and (step + 1) == steps_in_epoch
                     )
                     do_sync_step = is_last_step_and_steps_less_than_grad_acc or (
-                        total_batched_samples % args.gradient_accumulation_steps == 0
+                        step % args.gradient_accumulation_steps == 0
                     )
                     # Since we perform prefetching, we need to manually set sync_gradients
                     if not do_sync_step:
@@ -2518,7 +2444,6 @@
                                 "Tried to track the number of tokens seen, however the current model is "
                                 "not configured properly to know what item is the input. To fix this, add "
                                 "a `main_input_name` attribute to the model class you are using."
->>>>>>> 940a6bd3
                             )
                         else:
                             input_tokens = inputs[main_input_name].numel()
@@ -4982,6 +4907,7 @@
             # take the gradient_accumulation_steps setting from TrainingArguments.
             grad_acc_kwargs["num_steps"] = self.args.gradient_accumulation_steps
 
+        grad_acc_kwargs["sync_with_dataloader"] = False
         gradient_accumulation_plugin = GradientAccumulationPlugin(**grad_acc_kwargs)
 
         accelerator_config = self.args.accelerator_config.to_dict()
