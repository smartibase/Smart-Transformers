# coding=utf-8
# Copyright 2020 The Facebook AI Research Team Authors and The HuggingFace Inc. team.
#
# Licensed under the Apache License, Version 2.0 (the "License");
# you may not use this file except in compliance with the License.
# You may obtain a copy of the License at
#
#     http://www.apache.org/licenses/LICENSE-2.0
#
# Unless required by applicable law or agreed to in writing, software
# distributed under the License is distributed on an "AS IS" BASIS,
# WITHOUT WARRANTIES OR CONDITIONS OF ANY KIND, either express or implied.
# See the License for the specific language governing permissions and
# limitations under the License.
"""PyTorch BART model, ported from the fairseq repo."""
import math
import random
import warnings
from typing import Dict, List, Optional, Tuple

import numpy as np
import torch
import torch.nn.functional as F
from torch import Tensor, nn
from torch.nn import CrossEntropyLoss

from .activations import ACT2FN
from .configuration_bart import BartConfig
from .file_utils import (
    add_code_sample_docstrings,
    add_end_docstrings,
    add_start_docstrings,
    add_start_docstrings_to_callable,
    replace_return_docstrings,
)
from .modeling_outputs import (
    BaseModelOutput,
    BaseModelOutputWithPast,
    Seq2SeqLMOutput,
    Seq2SeqModelOutput,
    Seq2SeqQuestionAnsweringModelOutput,
    Seq2SeqSequenceClassifierOutput,
)
from .modeling_utils import PreTrainedModel
from .utils import logging


logger = logging.get_logger(__name__)

_CONFIG_FOR_DOC = "BartConfig"
_TOKENIZER_FOR_DOC = "BartTokenizer"


BART_PRETRAINED_MODEL_ARCHIVE_LIST = [
    "facebook/bart-base",
    "facebook/bart-large",
    "facebook/bart-large-mnli",
    "facebook/bart-large-cnn",
    "facebook/bart-large-xsum",
    "facebook/mbart-large-en-ro",
]
# This list is incomplete. See all BART models at https://huggingface.co/models?filter=bart


BART_START_DOCSTRING = r"""

    This model is a PyTorch `torch.nn.Module <https://pytorch.org/docs/stable/nn.html#torch.nn.Module>`_ sub-class. Use it as a regular PyTorch Module and
    refer to the PyTorch documentation for all matters related to general usage and behavior.

    Parameters:
        config (:class:`~transformers.BartConfig`): Model configuration class with all the parameters of the model.
            Initializing with a config file does not load the weights associated with the model, only the configuration.
            Check out the :meth:`~transformers.PreTrainedModel.from_pretrained` method to load the model weights.

"""
BART_GENERATION_EXAMPLE = r"""
    Summarization example::

        >>> from transformers import BartTokenizer, BartForConditionalGeneration, BartConfig

        >>> # see ``examples/summarization/bart/run_eval.py`` for a longer example
        >>> model = BartForConditionalGeneration.from_pretrained('facebook/bart-large-cnn')
        >>> tokenizer = BartTokenizer.from_pretrained('facebook/bart-large-cnn')

        >>> ARTICLE_TO_SUMMARIZE = "My friends are cool but they eat too many carbs."
        >>> inputs = tokenizer([ARTICLE_TO_SUMMARIZE], max_length=1024, return_tensors='pt')

        >>> # Generate Summary
        >>> summary_ids = model.generate(inputs['input_ids'], num_beams=4, max_length=5, early_stopping=True)
        >>> print([tokenizer.decode(g, skip_special_tokens=True, clean_up_tokenization_spaces=False) for g in summary_ids])

"""

BART_INPUTS_DOCSTRING = r"""
    Args:
        input_ids (:obj:`torch.LongTensor` of shape :obj:`(batch_size, sequence_length)`):
               Indices of input sequence tokens in the vocabulary. Use BartTokenizer.encode to produce them.
            Padding will be ignored by default should you provide it.
            Indices can be obtained using :class:`transformers.BartTokenizer.encode(text)`.
        attention_mask (:obj:`torch.Tensor` of shape :obj:`(batch_size, sequence_length)`, `optional`):
            Mask to avoid performing attention on padding token indices in input_ids.
            Mask values selected in ``[0, 1]``:
            ``1`` for tokens that are NOT MASKED, ``0`` for MASKED tokens.
        encoder_outputs (:obj:`tuple(tuple(torch.FloatTensor)`, `optional`):
            Tuple consists of (`last_hidden_state`, `optional`: `hidden_states`, `optional`: `attentions`)
            `last_hidden_state` of shape :obj:`(batch_size, sequence_length, hidden_size)`, `optional`) is a sequence of hidden-states at the output of the last layer of the encoder.
            Used in the cross-attention of the decoder.
        decoder_input_ids (:obj:`torch.LongTensor` of shape :obj:`(batch_size, target_sequence_length)`, `optional`):
            Provide for translation and summarization training. By default, the model will create this tensor by shifting the input_ids right, following the paper.
        decoder_attention_mask (:obj:`torch.BoolTensor` of shape :obj:`(batch_size, tgt_seq_len)`, `optional`):
            Default behavior: generate a tensor that ignores pad tokens in decoder_input_ids. Causal mask will also be used by default.
            If you want to change padding behavior, you should read :func:`~transformers.modeling_bart._prepare_decoder_inputs` and modify.
            See diagram 1 in the paper for more info on the default strategy
        past_key_values (:obj:`tuple(tuple(torch.FloatTensor))` of length :obj:`config.n_layers` with each tuple having 4 tensors of shape :obj:`(batch_size, num_heads, sequence_length - 1, embed_size_per_head)`):
            Contains pre-computed key and value hidden-states of the attention blocks.
            Can be used to speed up decoding.
            If ``past_key_values`` are used, the user can optionally input only the last
            ``decoder_input_ids`` (those that don't have their past key value states given to this model) of shape
            :obj:`(batch_size, 1)` instead of all ``decoder_input_ids`` of shape :obj:`(batch_size, sequence_length)`.
        use_cache (:obj:`bool`, `optional`, defaults to :obj:`True`):
            If `use_cache` is True, ``past_key_values`` are returned and can be used to speed up decoding (see
            ``past_key_values``).
        output_attentions (:obj:`bool`, `optional`):
            If set to ``True``, the attentions tensors of all attention layers are returned. See ``attentions`` under returned tensors for more detail.
        output_hidden_states (:obj:`bool`, `optional`):
            If set to ``True``, the hidden states of all layers are returned. See ``hidden_states`` under returned tensors for more detail.
        return_dict (:obj:`bool`, `optional`):
            If set to ``True``, the model will return a :class:`~transformers.file_utils.ModelOutput` instead of a
            plain tuple.
"""


def invert_mask(attention_mask):
    """Turns 1->0, 0->1, False->True, True-> False"""
    assert attention_mask.dim() == 2
    return attention_mask.eq(0)


def _prepare_bart_decoder_inputs(
    config, input_ids, decoder_input_ids=None, decoder_padding_mask=None, causal_mask_dtype=torch.float32
):
    """Prepare masks that ignore padding tokens in the decoder and a causal mask for the decoder if
    none are provided. This mimics the default behavior in fairseq. To override it pass in masks.
    Note: this is not called during generation
    """
    pad_token_id = config.pad_token_id
    if decoder_input_ids is None:
        decoder_input_ids = shift_tokens_right(input_ids, pad_token_id)
    bsz, tgt_len = decoder_input_ids.size()
    if decoder_padding_mask is None:
        decoder_padding_mask = make_padding_mask(decoder_input_ids, pad_token_id)
    else:
        decoder_padding_mask = invert_mask(decoder_padding_mask)
    if decoder_padding_mask is not None and decoder_padding_mask.shape[1] > 1:
        # never mask leading token, even if it is pad
        decoder_padding_mask[:, 0] = decoder_padding_mask[:, 1]
    tmp = fill_with_neg_inf(torch.zeros(tgt_len, tgt_len))
    mask = torch.arange(tmp.size(-1))
    tmp.masked_fill_(mask < (mask + 1).view(tmp.size(-1), 1), 0)
    causal_mask = tmp.to(dtype=causal_mask_dtype, device=decoder_input_ids.device)
    return decoder_input_ids, decoder_padding_mask, causal_mask


class PretrainedBartModel(PreTrainedModel):
    config_class = BartConfig
    base_model_prefix = "model"

    def _init_weights(self, module):
        std = self.config.init_std
        if isinstance(module, nn.Linear):
            module.weight.data.normal_(mean=0.0, std=std)
            if module.bias is not None:
                module.bias.data.zero_()
        elif isinstance(module, SinusoidalPositionalEmbedding):
            pass
        elif isinstance(module, nn.Embedding):
            module.weight.data.normal_(mean=0.0, std=std)
            if module.padding_idx is not None:
                module.weight.data[module.padding_idx].zero_()

    @property
    def dummy_inputs(self):
        pad_token = self.config.pad_token_id
        input_ids = torch.tensor([[0, 6, 10, 4, 2], [0, 8, 12, 2, pad_token]], device=self.device)
        dummy_inputs = {
            "attention_mask": input_ids.ne(pad_token),
            "input_ids": input_ids,
        }
        return dummy_inputs


def _make_linear_from_emb(emb):
    vocab_size, emb_size = emb.weight.shape
    lin_layer = nn.Linear(vocab_size, emb_size, bias=False)
    lin_layer.weight.data = emb.weight.data
    return lin_layer


# Helper Functions, mostly for making masks
def _check_shapes(shape_1, shape2):
    if shape_1 != shape2:
        raise AssertionError("shape mismatch: {} != {}".format(shape_1, shape2))


def shift_tokens_right(input_ids, pad_token_id):
    """Shift input ids one token to the right, and wrap the last non pad token (usually <eos>)."""
    prev_output_tokens = input_ids.clone()
    index_of_eos = (input_ids.ne(pad_token_id).sum(dim=1) - 1).unsqueeze(-1)
    prev_output_tokens[:, 0] = input_ids.gather(1, index_of_eos).squeeze()
    prev_output_tokens[:, 1:] = input_ids[:, :-1]
    return prev_output_tokens


def make_padding_mask(input_ids, padding_idx=1):
    """True for pad tokens"""
    padding_mask = input_ids.eq(padding_idx)
    if not padding_mask.any():
        padding_mask = None
    return padding_mask


# Helper Modules


class EncoderLayer(nn.Module):
    def __init__(self, config: BartConfig):
        super().__init__()
        self.embed_dim = config.d_model
        self.variant = config.variant
        self.self_attn = Attention(self.embed_dim, config.encoder_attention_heads, dropout=config.attention_dropout)
        self.self_attn_layer_norm = LayerNorm(self.embed_dim)
        self.dropout = config.dropout
        self.activation_fn = ACT2FN[config.activation_function]
        self.activation_dropout = config.activation_dropout
        self.fc1 = nn.Linear(self.embed_dim, config.encoder_ffn_dim)
        self.fc2 = nn.Linear(config.encoder_ffn_dim, self.embed_dim)
        self.final_layer_norm = LayerNorm(self.embed_dim)

    def forward(self, x, encoder_padding_mask, output_attentions=False):
        """
        Args:
            x (Tensor): input to the layer of shape `(seq_len, batch, embed_dim)`
            encoder_padding_mask (ByteTensor): binary ByteTensor of shape
                `(batch, src_len)` where padding elements are indicated by ``1``.
            for t_tgt, t_src is excluded (or masked out), =0 means it is
            included in attention

        Returns:
            encoded output of shape `(seq_len, batch, embed_dim)`
        """
        residual = x
        if self.variant == "prelayernorm":
            x = self.self_attn_layer_norm(x)
        x, attn_weights = self.self_attn(
            query=x, key=x, key_padding_mask=encoder_padding_mask, output_attentions=output_attentions
        )
        x = F.dropout(x, p=self.dropout, training=self.training)
        x = residual + x
        if self.variant != "prelayernorm":
            x = self.self_attn_layer_norm(x)

        residual = x
        if self.variant == "prelayernorm":
            x = self.final_layer_norm(x)
        x = self.activation_fn(self.fc1(x))
        x = F.dropout(x, p=self.activation_dropout, training=self.training)
        x = self.fc2(x)
        x = F.dropout(x, p=self.dropout, training=self.training)
        x = residual + x
        if self.variant != "prelayernorm":
            x = self.final_layer_norm(x)
        return x, attn_weights


class BartEncoder(nn.Module):
    """
    Transformer encoder consisting of *config.encoder_layers* self attention layers. Each layer
    is a :class:`EncoderLayer`.

    Args:
        config: BartConfig
    """

    def __init__(self, config: BartConfig, embed_tokens):
        super().__init__()

        self.dropout = config.dropout
        self.layerdrop = config.encoder_layerdrop

        embed_dim = embed_tokens.embedding_dim
        self.embed_scale = math.sqrt(embed_dim) if config.scale_embedding else 1.0
        self.padding_idx = embed_tokens.padding_idx
        self.max_source_positions = config.max_position_embeddings
        self.variant = config.variant
        self.embed_tokens = embed_tokens
        if config.static_position_embeddings:
            self.embed_positions = SinusoidalPositionalEmbedding(
                config.max_position_embeddings, embed_dim, self.padding_idx
            )
        else:
            self.embed_positions = LearnedPositionalEmbedding(
                config.max_position_embeddings,
                embed_dim,
                self.padding_idx,
                config.extra_pos_embeddings,
            )
        self.layers = nn.ModuleList([EncoderLayer(config) for _ in range(config.encoder_layers)])
        self.layernorm_embedding = LayerNorm(embed_dim) if config.normalize_embedding else nn.Identity()
        # mbart has one extra layer_norm
        self.layer_norm = LayerNorm(config.d_model) if config.add_final_layer_norm else None

    def forward(
        self, input_ids, attention_mask=None, output_attentions=False, output_hidden_states=False, return_dict=False
    ):
        """
        Args:
            input_ids (LongTensor): tokens in the source language of shape
                `(batch, src_len)`
            attention_mask (torch.LongTensor): indicating which indices are padding tokens.
        Returns:
            BaseModelOutput or Tuple comprised of:
                - **x** (Tensor): the last encoder layer's output of
                  shape `(src_len, batch, embed_dim)`
                - **encoder_states** (tuple(torch.FloatTensor)): all intermediate
                  hidden states of shape `(src_len, batch, embed_dim)`.
                  Only populated if *output_hidden_states:* is True.
                - **all_attentions** (tuple(torch.FloatTensor)): Attention weights for each layer.
                During training might not be of length n_layers because of layer dropout.
        """
        # check attention mask and invert
        if attention_mask is not None:
            attention_mask = invert_mask(attention_mask)

        inputs_embeds = self.embed_tokens(input_ids) * self.embed_scale
        embed_pos = self.embed_positions(input_ids)
        x = inputs_embeds + embed_pos
        if self.variant != "prelayernorm":
            x = self.layernorm_embedding(x)
        x = F.dropout(x, p=self.dropout, training=self.training)

        # B x T x C -> T x B x C
        x = x.transpose(0, 1)

        encoder_states = [] if output_hidden_states else None
        all_attentions = () if output_attentions else None
        for encoder_layer in self.layers:
            if output_hidden_states:
                encoder_states.append(x)
            # add LayerDrop (see https://arxiv.org/abs/1909.11556 for description)
            dropout_probability = random.uniform(0, 1)
            if self.training and (dropout_probability < self.layerdrop):  # skip the layer
                attn = None
            else:
                x, attn = encoder_layer(x, attention_mask, output_attentions=output_attentions)

            if output_attentions:
                all_attentions = all_attentions + (attn,)

        if self.variant == "prelayernorm":  # just mbart/bbot. This is nn.Identity for pegasus
            x = self.layernorm_embedding(x)
        if self.layer_norm:
            x = self.layer_norm(x)
        if output_hidden_states:
            encoder_states.append(x)
            # T x B x C -> B x T x C
            encoder_states = tuple(hidden_state.transpose(0, 1) for hidden_state in encoder_states)

        # T x B x C -> B x T x C
        x = x.transpose(0, 1)

        if not return_dict:
            return tuple(v for v in [x, encoder_states, all_attentions] if v is not None)
        return BaseModelOutput(last_hidden_state=x, hidden_states=encoder_states, attentions=all_attentions)


class DecoderLayer(nn.Module):
    def __init__(self, config: BartConfig):
        super().__init__()
        self.embed_dim = config.d_model

        self.self_attn = Attention(
            embed_dim=self.embed_dim,
            num_heads=config.decoder_attention_heads,
            dropout=config.attention_dropout,
        )
        self.dropout = config.dropout
        self.activation_fn = ACT2FN[config.activation_function]
        self.activation_dropout = config.activation_dropout
        self.variant = config.variant

        self.self_attn_layer_norm = LayerNorm(self.embed_dim)
        self.encoder_attn = Attention(
            self.embed_dim,
            config.decoder_attention_heads,
            dropout=config.attention_dropout,
            encoder_decoder_attention=True,
        )
        self.encoder_attn_layer_norm = LayerNorm(self.embed_dim)
        self.fc1 = nn.Linear(self.embed_dim, config.decoder_ffn_dim)
        self.fc2 = nn.Linear(config.decoder_ffn_dim, self.embed_dim)
        self.final_layer_norm = LayerNorm(self.embed_dim)

    def forward(
        self,
        x,
        encoder_hidden_states,
        encoder_attn_mask=None,
        layer_state=None,
        causal_mask=None,
        decoder_padding_mask=None,
        output_attentions=False,
    ):
        residual = x

        if layer_state is None:
            layer_state = {}
        if self.variant == "prelayernorm":
            x = self.self_attn_layer_norm(x)
        # Self Attention

        x, self_attn_weights = self.self_attn(
            query=x,
            key=x,
            layer_state=layer_state,  # adds keys to layer state
            key_padding_mask=decoder_padding_mask,
            attn_mask=causal_mask,
            output_attentions=output_attentions,
        )
        x = F.dropout(x, p=self.dropout, training=self.training)
        x = residual + x
        if self.variant != "prelayernorm":
            x = self.self_attn_layer_norm(x)

        # Cross attention
        residual = x
        assert self.encoder_attn.cache_key != self.self_attn.cache_key
        if self.variant == "prelayernorm":
            x = self.encoder_attn_layer_norm(x)  # aliases: encoder_attn_layer_norm, norm 2
        x, _ = self.encoder_attn(
            query=x,
            key=encoder_hidden_states,
            key_padding_mask=encoder_attn_mask,
            layer_state=layer_state,  # mutates layer state
        )
        x = F.dropout(x, p=self.dropout, training=self.training)
        x = residual + x
        if self.variant != "prelayernorm":
            x = self.encoder_attn_layer_norm(x)

        # Fully Connected
        residual = x
        if self.variant == "prelayernorm":
            x = self.final_layer_norm(x)
        x = self.activation_fn(self.fc1(x))
        x = F.dropout(x, p=self.activation_dropout, training=self.training)
        x = self.fc2(x)
        x = F.dropout(x, p=self.dropout, training=self.training)
        x = residual + x
        if self.variant != "prelayernorm":
            x = self.final_layer_norm(x)
        return (
            x,
            self_attn_weights,
            layer_state,
        )  # just self_attn weights for now, following t5, layer_state = cache for decoding


class BartDecoder(nn.Module):
    """
    Transformer decoder consisting of *config.decoder_layers* layers. Each layer
    is a :class:`DecoderLayer`.
    Args:
        config: BartConfig
        embed_tokens (torch.nn.Embedding): output embedding
    """

    def __init__(self, config: BartConfig, embed_tokens: nn.Embedding):
        super().__init__()
        self.dropout = config.dropout
        self.layerdrop = config.decoder_layerdrop
        self.variant = config.variant
        self.padding_idx = embed_tokens.padding_idx
        self.max_target_positions = config.max_position_embeddings
        self.embed_scale = math.sqrt(config.d_model) if config.scale_embedding else 1.0
        self.embed_tokens = embed_tokens
        if config.static_position_embeddings:
            self.embed_positions = SinusoidalPositionalEmbedding(
                config.max_position_embeddings, config.d_model, config.pad_token_id
            )
        else:
            self.embed_positions = LearnedPositionalEmbedding(
                config.max_position_embeddings,
                config.d_model,
                self.padding_idx,
                config.extra_pos_embeddings,
            )
        self.layers = nn.ModuleList(
            [DecoderLayer(config) for _ in range(config.decoder_layers)]
        )  # type: List[DecoderLayer]
        self.layernorm_embedding = LayerNorm(config.d_model) if config.normalize_embedding else nn.Identity()
        self.layer_norm = LayerNorm(config.d_model) if config.add_final_layer_norm else None

    def forward(
        self,
        input_ids,
        encoder_hidden_states,
        encoder_padding_mask,
        decoder_padding_mask,
        decoder_causal_mask,
        past_key_values=None,
        use_cache=False,
        output_attentions=False,
        output_hidden_states=False,
        return_dict=False,
        **unused,
    ):
        """
        Includes several features from "Jointly Learning to Align and
        Translate with Transformer Models" (Garg et al., EMNLP 2019).

        Args:
            input_ids (LongTensor): previous decoder outputs of shape
                `(batch, tgt_len)`, for teacher forcing
            encoder_hidden_states: output from the encoder, used for
                encoder-side attention
            encoder_padding_mask: for ignoring pad tokens
            past_key_values (dict or None): dictionary used for storing state during generation

        Returns:
            BaseModelOutputWithPast or tuple:
                - the decoder's features of shape `(batch, tgt_len, embed_dim)`
                - the cache
                - hidden states
                - attentions
        """
        if "decoder_cached_states" in unused:
            warnings.warn(
                "The `decoder_cached_states` argument is deprecated and will be removed in a future version, use `past_key_values` instead.",
                FutureWarning,
            )
            past_key_values = unused.pop("decoder_cached_states")
        if "decoder_past_key_values" in unused:
            warnings.warn(
                "The `decoder_past_key_values` argument is deprecated and will be removed in a future version, use `past_key_values` instead.",
                FutureWarning,
            )
            past_key_values = unused.pop("decoder_past_key_values")

        # check attention mask and invert
        if encoder_padding_mask is not None:
            encoder_padding_mask = invert_mask(encoder_padding_mask)

        # embed positions
        positions = self.embed_positions(input_ids, use_cache=use_cache)

        if use_cache:
<<<<<<< HEAD
            assert (
                input_ids.shape[1] == 1 or past_key_values is not None
            ), "pass decoder_past_key_value_states to use_cache"
=======
            if input_ids.shape[1] != 1 or past_key_values is None:
                # if you make this an AssertionError, test_benchmark breaks.
                warnings.warn("pass decoder_past_key_value_states to use_cache")

>>>>>>> 3c0b8e3b
            input_ids = input_ids[:, -1:]
            positions = positions[:, -1:]  # happens after we embed them
            # assert input_ids.ne(self.padding_idx).any()

        x = self.embed_tokens(input_ids) * self.embed_scale
        if self.variant == "xlm":
            x = self.layernorm_embedding(x)
        x += positions
        if self.variant == "bart":
            x = self.layernorm_embedding(x)

        x = F.dropout(x, p=self.dropout, training=self.training)

        # Convert to Bart output format: (seq_len, BS, model_dim) -> (BS, seq_len, model_dim)
        x = x.transpose(0, 1)
        encoder_hidden_states = encoder_hidden_states.transpose(0, 1)

        # decoder layers
        all_hidden_states = () if output_hidden_states else None
        all_self_attns = () if output_attentions else None
        next_decoder_cache = []
        for idx, decoder_layer in enumerate(self.layers):
            # add LayerDrop (see https://arxiv.org/abs/1909.11556 for description)
            if output_hidden_states:
                all_hidden_states += (x,)
            dropout_probability = random.uniform(0, 1)
            if self.training and (dropout_probability < self.layerdrop):
                continue

            layer_state = past_key_values[idx] if past_key_values is not None else None

            x, layer_self_attn, layer_past = decoder_layer(
                x,
                encoder_hidden_states,
                encoder_attn_mask=encoder_padding_mask,
                decoder_padding_mask=decoder_padding_mask,
                layer_state=layer_state,
                causal_mask=decoder_causal_mask,
                output_attentions=output_attentions,
            )

            if use_cache:
                next_decoder_cache.append(layer_past.copy())

            if output_attentions:
                all_self_attns += (layer_self_attn,)

<<<<<<< HEAD
        if self.variant == "prelayernorm":
            x = self.layernorm_embedding(x)

        # Everything below here is book keeping
=======
        if self.layer_norm:  # if config.add_final_layer_norm (mBART)
            x = self.layer_norm(x)

>>>>>>> 3c0b8e3b
        # Convert to standard output format: (seq_len, BS, model_dim) -> (BS, seq_len, model_dim)
        if output_hidden_states:
            all_hidden_states = tuple(hidden_state.transpose(0, 1) for hidden_state in all_hidden_states)
        x = x.transpose(0, 1)
        encoder_hidden_states = encoder_hidden_states.transpose(0, 1)

        next_cache = next_decoder_cache if use_cache else None

        if not return_dict:
            return tuple(v for v in [x, next_cache, all_hidden_states, all_self_attns] if v is not None)
        return BaseModelOutputWithPast(
            last_hidden_state=x, past_key_values=next_cache, hidden_states=all_hidden_states, attentions=all_self_attns
        )


def _reorder_buffer(attn_cache, new_order):
    for k, input_buffer_k in attn_cache.items():
        if input_buffer_k is not None:
            attn_cache[k] = input_buffer_k.index_select(0, new_order)
    return attn_cache


class Attention(nn.Module):
    """Multi-headed attention from 'Attention Is All You Need' paper"""

    def __init__(
        self,
        embed_dim,
        num_heads,
        dropout=0.0,
        bias=True,
        encoder_decoder_attention=False,  # otherwise self_attention
    ):
        super().__init__()
        self.embed_dim = embed_dim
        self.num_heads = num_heads
        self.dropout = dropout
        self.head_dim = embed_dim // num_heads
        assert self.head_dim * num_heads == self.embed_dim, "embed_dim must be divisible by num_heads"
        self.scaling = self.head_dim ** -0.5

        self.encoder_decoder_attention = encoder_decoder_attention
        self.k_proj = nn.Linear(embed_dim, embed_dim, bias=bias)
        self.v_proj = nn.Linear(embed_dim, embed_dim, bias=bias)
        self.q_proj = nn.Linear(embed_dim, embed_dim, bias=bias)
        self.out_proj = nn.Linear(embed_dim, embed_dim, bias=bias)
        self.cache_key = "encoder_decoder" if self.encoder_decoder_attention else "self"

    def _shape(self, tensor, seq_len, bsz):
        return tensor.contiguous().view(seq_len, bsz * self.num_heads, self.head_dim).transpose(0, 1)

    def forward(
        self,
        query,
        key: Optional[Tensor],
        key_padding_mask: Optional[Tensor] = None,
        layer_state: Optional[Dict[str, Optional[Tensor]]] = None,
        attn_mask: Optional[Tensor] = None,
        output_attentions=False,
    ) -> Tuple[Tensor, Optional[Tensor]]:
        """Input shape: Time(SeqLen) x Batch x Channel"""
        static_kv: bool = self.encoder_decoder_attention
        tgt_len, bsz, embed_dim = query.size()
        assert embed_dim == self.embed_dim
        assert list(query.size()) == [tgt_len, bsz, embed_dim]
        # get here for encoder decoder cause of static_kv
        if layer_state is not None:  # reuse k,v and encoder_padding_mask
            saved_state = layer_state.get(self.cache_key, {})
            if "prev_key" in saved_state and static_kv:
                # previous time steps are cached - no need to recompute key and value if they are static
                key = None
        else:
            saved_state = None
            layer_state = {}

        q = self.q_proj(query) * self.scaling
        if static_kv:
            if key is None:
                k = v = None
            else:
                k = self.k_proj(key)
                v = self.v_proj(key)
        else:
            k = self.k_proj(query)
            v = self.v_proj(query)

        q = self._shape(q, tgt_len, bsz)
        if k is not None:
            k = self._shape(k, -1, bsz)
        if v is not None:
            v = self._shape(v, -1, bsz)

        if saved_state is not None:
            k, v, key_padding_mask = self._use_saved_state(k, v, saved_state, key_padding_mask, static_kv, bsz)

        # Update cache
        layer_state[self.cache_key] = {
            "prev_key": k.view(bsz, self.num_heads, -1, self.head_dim),
            "prev_value": v.view(bsz, self.num_heads, -1, self.head_dim),
            "prev_key_padding_mask": key_padding_mask if not static_kv else None,
        }

        assert k is not None
        src_len = k.size(1)
        attn_weights = torch.bmm(q, k.transpose(1, 2))
        assert attn_weights.size() == (bsz * self.num_heads, tgt_len, src_len)

        if attn_mask is not None:
            attn_weights = attn_weights.view(bsz, self.num_heads, tgt_len, src_len) + attn_mask
            attn_weights = attn_weights.view(bsz * self.num_heads, tgt_len, src_len)

        # This is part of a workaround to get around fork/join parallelism not supporting Optional types.
        if key_padding_mask is not None and key_padding_mask.dim() == 0:
            key_padding_mask = None
        assert key_padding_mask is None or key_padding_mask.size()[:2] == (
            bsz,
            src_len,
        )

        if key_padding_mask is not None:  # don't attend to padding symbols
            attn_weights = attn_weights.view(bsz, self.num_heads, tgt_len, src_len)
            reshaped = key_padding_mask.unsqueeze(1).unsqueeze(2)
            attn_weights = attn_weights.masked_fill(reshaped, float("-inf"))
            attn_weights = attn_weights.view(bsz * self.num_heads, tgt_len, src_len)
        attn_weights = F.softmax(attn_weights, dim=-1)
        attn_probs = F.dropout(
            attn_weights,
            p=self.dropout,
            training=self.training,
        )

        assert v is not None
        attn_output = torch.bmm(attn_probs, v)
        assert attn_output.size() == (bsz * self.num_heads, tgt_len, self.head_dim)
        attn_output = attn_output.transpose(0, 1).contiguous().view(tgt_len, bsz, embed_dim)
        attn_output = self.out_proj(attn_output)
        if output_attentions:
            attn_weights = attn_weights.view(bsz, self.num_heads, tgt_len, src_len)
        else:
            attn_weights = None
        return attn_output, attn_weights

    def _use_saved_state(self, k, v, saved_state, key_padding_mask, static_kv, bsz):
        # saved states are stored with shape (bsz, num_heads, seq_len, head_dim)
        if "prev_key" in saved_state:
            _prev_key = saved_state["prev_key"]
            assert _prev_key is not None
            prev_key = _prev_key.view(bsz * self.num_heads, -1, self.head_dim)
            if static_kv:
                k = prev_key
            else:
                assert k is not None
                k = torch.cat([prev_key, k], dim=1)
        if "prev_value" in saved_state:
            _prev_value = saved_state["prev_value"]
            assert _prev_value is not None
            prev_value = _prev_value.view(bsz * self.num_heads, -1, self.head_dim)
            if static_kv:
                v = prev_value
            else:
                assert v is not None
                v = torch.cat([prev_value, v], dim=1)
        assert k is not None and v is not None
        prev_key_padding_mask: Optional[Tensor] = saved_state.get("prev_key_padding_mask", None)
        if prev_key_padding_mask is not None:
            if static_kv:
                new_key_padding_mask = prev_key_padding_mask
            else:
                new_key_padding_mask = torch.cat([prev_key_padding_mask, key_padding_mask], dim=1)
        else:
            new_key_padding_mask = key_padding_mask
        return k, v, new_key_padding_mask


class BartClassificationHead(nn.Module):
    """Head for sentence-level classification tasks."""

    # This can trivially be shared with RobertaClassificationHead

    def __init__(
        self,
        input_dim,
        inner_dim,
        num_classes,
        pooler_dropout,
    ):
        super().__init__()
        self.dense = nn.Linear(input_dim, inner_dim)
        self.dropout = nn.Dropout(p=pooler_dropout)
        self.out_proj = nn.Linear(inner_dim, num_classes)

    def forward(self, x):
        x = self.dropout(x)
        x = self.dense(x)
        x = torch.tanh(x)
        x = self.dropout(x)
        x = self.out_proj(x)
        return x


class LearnedPositionalEmbedding(nn.Embedding):
    """
    This module learns positional embeddings up to a fixed maximum size.
    Padding ids are ignored by either offsetting based on padding_idx
    or by setting padding_idx to None and ensuring that the appropriate
    position ids are passed to the forward function.
    """

    def __init__(self, num_embeddings: int, embedding_dim: int, padding_idx: int, offset):
        # Bart is set up so that if padding_idx is specified then offset the embedding ids by 2
        # and adjust num_embeddings appropriately. Other models dont have this hack
        self.offset = offset
        assert padding_idx is not None
        num_embeddings += offset
        super().__init__(num_embeddings, embedding_dim, padding_idx=padding_idx)

    def forward(self, input_ids, use_cache=False):
        """Input is expected to be of size [bsz x seqlen]."""
        bsz, seq_len = input_ids.shape[:2]
        if use_cache:
            positions = input_ids.data.new(1, 1).fill_(seq_len - 1)  # called before slicing
        else:
            # starts at 0, ends at 1-seq_len
            positions = torch.arange(seq_len, dtype=torch.long, device=self.weight.device)
        return super().forward(positions + self.offset)


def LayerNorm(normalized_shape, eps=1e-5, elementwise_affine=True):
    if torch.cuda.is_available():
        try:
            from apex.normalization import FusedLayerNorm

            return FusedLayerNorm(normalized_shape, eps, elementwise_affine)
        except ImportError:
            pass
    return torch.nn.LayerNorm(normalized_shape, eps, elementwise_affine)


def fill_with_neg_inf(t):
    """FP16-compatible function that fills a input_ids with -inf."""
    return t.float().fill_(float("-inf")).type_as(t)


# Public API
def _get_shape(t):
    return getattr(t, "shape", None)


@add_start_docstrings(
    "The bare BART Model outputting raw hidden-states without any specific head on top.",
    BART_START_DOCSTRING,
)
class BartModel(PretrainedBartModel):
    def __init__(self, config: BartConfig):
        super().__init__(config)

        padding_idx, vocab_size = config.pad_token_id, config.vocab_size
        self.shared = nn.Embedding(vocab_size, config.d_model, padding_idx)

        self.encoder = BartEncoder(config, self.shared)
        self.decoder = BartDecoder(config, self.shared)

        self.init_weights()

    @add_start_docstrings_to_callable(BART_INPUTS_DOCSTRING)
    @add_code_sample_docstrings(
        tokenizer_class=_TOKENIZER_FOR_DOC,
        checkpoint="facebook/bart-large",
        output_type=BaseModelOutputWithPast,
        config_class=_CONFIG_FOR_DOC,
    )
    def forward(
        self,
        input_ids,
        attention_mask=None,
        decoder_input_ids=None,
        encoder_outputs: Optional[Tuple] = None,
        decoder_attention_mask=None,
        past_key_values=None,
        use_cache=None,
        output_attentions=None,
        output_hidden_states=None,
        return_dict=None,
        **kwargs,
    ):
        if "decoder_past_key_values" in kwargs:
            warnings.warn(
                "The `decoder_past_key_values` argument is deprecated and will be removed in a future version, use `past_key_values` instead.",
                FutureWarning,
            )
            past_key_values = kwargs.pop("decoder_past_key_values")

        if decoder_input_ids is None:
            use_cache = False

        output_attentions = output_attentions if output_attentions is not None else self.config.output_attentions
        output_hidden_states = (
            output_hidden_states if output_hidden_states is not None else self.config.output_hidden_states
        )
        use_cache = use_cache if use_cache is not None else self.config.use_cache
        return_dict = return_dict if return_dict is not None else self.config.use_return_dict

        # make masks if user doesn't supply
        if not use_cache:
            decoder_input_ids, decoder_padding_mask, causal_mask = _prepare_bart_decoder_inputs(
                self.config,
                input_ids,
                decoder_input_ids=decoder_input_ids,
                decoder_padding_mask=decoder_attention_mask,
                causal_mask_dtype=self.shared.weight.dtype,
            )
        else:
            decoder_padding_mask, causal_mask = None, None

        assert decoder_input_ids is not None

        if encoder_outputs is None:
            encoder_outputs = self.encoder(
                input_ids=input_ids,
                attention_mask=attention_mask,
                output_attentions=output_attentions,
                output_hidden_states=output_hidden_states,
                return_dict=return_dict,
            )
        # If the user passed a tuple for encoder_outputs, we wrap it in a BaseModelOuput when return_dict=False
        elif return_dict and not isinstance(encoder_outputs, BaseModelOutput):
            encoder_outputs = BaseModelOutput(
                last_hidden_state=encoder_outputs[0],
                hidden_states=encoder_outputs[1] if len(encoder_outputs) > 1 else None,
                attentions=encoder_outputs[2] if len(encoder_outputs) > 2 else None,
            )

        # decoder outputs consists of (dec_features, layer_state, dec_hidden, dec_attn)
        decoder_outputs = self.decoder(
            decoder_input_ids,
            encoder_outputs[0],
            attention_mask,
            decoder_padding_mask,
            decoder_causal_mask=causal_mask,
            past_key_values=past_key_values,
            use_cache=use_cache,
            output_attentions=output_attentions,
            output_hidden_states=output_hidden_states,
            return_dict=return_dict,
        )

        if not return_dict:
            return decoder_outputs + encoder_outputs

        return Seq2SeqModelOutput(
            last_hidden_state=decoder_outputs.last_hidden_state,
            past_key_values=decoder_outputs.past_key_values,
            decoder_hidden_states=decoder_outputs.hidden_states,
            decoder_attentions=decoder_outputs.attentions,
            encoder_last_hidden_state=encoder_outputs.last_hidden_state,
            encoder_hidden_states=encoder_outputs.hidden_states,
            encoder_attentions=encoder_outputs.attentions,
        )

    def get_input_embeddings(self):
        return self.shared

    def set_input_embeddings(self, value):
        self.shared = value
        self.encoder.embed_tokens = self.shared
        self.decoder.embed_tokens = self.shared

    def get_output_embeddings(self):
        return _make_linear_from_emb(self.shared)  # make it on the fly


@add_start_docstrings(
    "The BART Model with a language modeling head. Can be used for summarization.", BART_START_DOCSTRING
)
class BartForConditionalGeneration(PretrainedBartModel):
    base_model_prefix = "model"
    authorized_missing_keys = [r"final_logits_bias", r"encoder\.version", r"decoder\.version"]

    def __init__(self, config: BartConfig):
        super().__init__(config)
        base_model = BartModel(config)
        self.model = base_model
        self.register_buffer("final_logits_bias", torch.zeros((1, self.model.shared.num_embeddings)))

    def resize_token_embeddings(self, new_num_tokens: int) -> nn.Embedding:
        old_num_tokens = self.model.shared.num_embeddings
        new_embeddings = super().resize_token_embeddings(new_num_tokens)
        self.model.shared = new_embeddings
        self._resize_final_logits_bias(new_num_tokens, old_num_tokens)
        return new_embeddings

    def _resize_final_logits_bias(self, new_num_tokens: int, old_num_tokens: int) -> None:
        if new_num_tokens <= old_num_tokens:
            new_bias = self.final_logits_bias[:, :new_num_tokens]
        else:
            extra_bias = torch.zeros((1, new_num_tokens - old_num_tokens), device=self.final_logits_bias.device)
            new_bias = torch.cat([self.final_logits_bias, extra_bias], dim=1)
        self.register_buffer("final_logits_bias", new_bias)

    @add_start_docstrings_to_callable(BART_INPUTS_DOCSTRING)
    @replace_return_docstrings(output_type=Seq2SeqLMOutput, config_class=_CONFIG_FOR_DOC)
    @add_end_docstrings(BART_GENERATION_EXAMPLE)
    def forward(
        self,
        input_ids,
        attention_mask=None,
        encoder_outputs=None,
        decoder_input_ids=None,
        decoder_attention_mask=None,
        past_key_values=None,
        labels=None,
        use_cache=None,
        output_attentions=None,
        output_hidden_states=None,
        return_dict=None,
        **unused,
    ):
        r"""
            labels (:obj:`torch.LongTensor` of shape :obj:`(batch_size, sequence_length)`, `optional`):
                Labels for computing the masked language modeling loss.
                Indices should either be in ``[0, ..., config.vocab_size]`` or -100 (see ``input_ids`` docstring).
                Tokens with indices set to ``-100`` are ignored (masked), the loss is only computed for the tokens
                with labels in ``[0, ..., config.vocab_size]``.

        Returns:

        Conditional generation example::

                >>> # Mask filling only works for bart-large
                >>> from transformers import BartTokenizer, BartForConditionalGeneration
                >>> tokenizer = BartTokenizer.from_pretrained('facebook/bart-large')
                >>> TXT = "My friends are <mask> but they eat too many carbs."

                >>> model = BartForConditionalGeneration.from_pretrained('facebook/bart-large')
                >>> input_ids = tokenizer([TXT], return_tensors='pt')['input_ids']
                >>> logits = model(input_ids).logits

                >>> masked_index = (input_ids[0] == tokenizer.mask_token_id).nonzero().item()
                >>> probs = logits[0, masked_index].softmax(dim=0)
                >>> values, predictions = probs.topk(5)

                >>> tokenizer.decode(predictions).split()
                >>> # ['good', 'great', 'all', 'really', 'very']
        """
        if "lm_labels" in unused:
            warnings.warn(
                "The `lm_labels` argument is deprecated and will be removed in a future version, use `labels` instead.",
                FutureWarning,
            )
            labels = unused.pop("lm_labels")
        if "decoder_cached_states" in unused:
            warnings.warn(
                "The `decoder_cached_states` argument is deprecated and will be removed in a future version, use `past_key_values` instead.",
                FutureWarning,
            )
            past_key_values = unused.pop("decoder_cached_states")
        if "decoder_past_key_values" in unused:
            warnings.warn(
                "The `decoder_past_key_values` argument is deprecated and will be removed in a future version, use `past_key_values` instead.",
                FutureWarning,
            )
            past_key_values = unused.pop("decoder_past_key_values")
        return_dict = return_dict if return_dict is not None else self.config.use_return_dict

        if labels is not None:
            use_cache = False
            if decoder_input_ids is None:
                decoder_input_ids = shift_tokens_right(labels, self.config.pad_token_id)

        outputs = self.model(
            input_ids,
            attention_mask=attention_mask,
            decoder_input_ids=decoder_input_ids,
            encoder_outputs=encoder_outputs,
            decoder_attention_mask=decoder_attention_mask,
            past_key_values=past_key_values,
            use_cache=use_cache,
            output_attentions=output_attentions,
            output_hidden_states=output_hidden_states,
            return_dict=return_dict,
        )
        lm_logits = F.linear(outputs[0], self.model.shared.weight, bias=self.final_logits_bias)

        masked_lm_loss = None
        if labels is not None:
            loss_fct = CrossEntropyLoss()
            # TODO(SS): do we need to ignore pad tokens in labels?
            masked_lm_loss = loss_fct(lm_logits.view(-1, self.config.vocab_size), labels.view(-1))

        if not return_dict:
            output = (lm_logits,) + outputs[1:]
            return ((masked_lm_loss,) + output) if masked_lm_loss is not None else output

        return Seq2SeqLMOutput(
            loss=masked_lm_loss,
            logits=lm_logits,
            past_key_values=outputs.past_key_values,
            decoder_hidden_states=outputs.decoder_hidden_states,
            decoder_attentions=outputs.decoder_attentions,
            encoder_last_hidden_state=outputs.encoder_last_hidden_state,
            encoder_hidden_states=outputs.encoder_hidden_states,
            encoder_attentions=outputs.encoder_attentions,
        )

    def prepare_inputs_for_generation(
        self, decoder_input_ids, past, attention_mask, use_cache, encoder_outputs, **kwargs
    ):
        return {
            "input_ids": None,  # encoder_outputs is defined. input_ids not needed
            "encoder_outputs": encoder_outputs,
            "past_key_values": past,
            "decoder_input_ids": decoder_input_ids,
            "attention_mask": attention_mask,
            "use_cache": use_cache,  # change this to avoid caching (presumably for debugging)
        }

    def adjust_logits_during_generation(self, logits, cur_len, max_length):
        if cur_len == 1 and self.config.force_bos_token_to_be_generated:
            self._force_token_ids_generation(logits, self.config.bos_token_id)
        elif cur_len == max_length - 1 and self.config.eos_token_id is not None:
            self._force_token_ids_generation(logits, self.config.eos_token_id)
        return logits

    def _force_token_ids_generation(self, scores, token_id) -> None:
        """force one of token_ids to be generated by setting prob of all other tokens to 0 (logprob=-float("inf"))"""
        scores[:, [x for x in range(self.config.vocab_size) if x != token_id]] = -float("inf")

    @staticmethod
    def _reorder_cache(past, beam_idx):
        reordered_past = []
        for layer_past in past:
            # get the correct batch idx from decoder layer's batch dim for cross and self-attn
            layer_past_new = {
                attn_key: _reorder_buffer(attn_cache, beam_idx) for attn_key, attn_cache in layer_past.items()
            }
            reordered_past.append(layer_past_new)
        return reordered_past

    def get_encoder(self):
        return self.model.encoder

    def get_output_embeddings(self) -> nn.Linear:
        return _make_linear_from_emb(self.model.shared)  # make it on the fly


@add_start_docstrings(
    """Bart model with a sequence classification/head on top (a linear layer on top of the pooled output) e.g. for GLUE tasks. """,
    BART_START_DOCSTRING,
)
class BartForSequenceClassification(PretrainedBartModel):
    def __init__(self, config: BartConfig, **kwargs):
        super().__init__(config, **kwargs)
        self.model = BartModel(config)
        self.classification_head = BartClassificationHead(
            config.d_model,
            config.d_model,
            config.num_labels,
            config.classif_dropout,
        )
        self.model._init_weights(self.classification_head.dense)
        self.model._init_weights(self.classification_head.out_proj)

    @add_start_docstrings_to_callable(BART_INPUTS_DOCSTRING)
    @add_code_sample_docstrings(
        tokenizer_class=_TOKENIZER_FOR_DOC,
        checkpoint="facebook/bart-large",
        output_type=Seq2SeqSequenceClassifierOutput,
        config_class=_CONFIG_FOR_DOC,
    )
    def forward(
        self,
        input_ids,
        attention_mask=None,
        encoder_outputs=None,
        decoder_input_ids=None,
        decoder_attention_mask=None,
        labels=None,
        use_cache=None,
        output_attentions=None,
        output_hidden_states=None,
        return_dict=None,
    ):
        r"""
        labels (:obj:`torch.LongTensor` of shape :obj:`(batch_size,)`, `optional`):
            Labels for computing the sequence classification/regression loss.
            Indices should be in :obj:`[0, ..., config.num_labels - 1]`.
            If :obj:`config.num_labels > 1` a classification loss is computed (Cross-Entropy).
        """
        return_dict = return_dict if return_dict is not None else self.config.use_return_dict
        if labels is not None:
            use_cache = False

        outputs = self.model(
            input_ids,
            attention_mask=attention_mask,
            decoder_input_ids=decoder_input_ids,
            decoder_attention_mask=decoder_attention_mask,
            encoder_outputs=encoder_outputs,
            use_cache=use_cache,
            output_attentions=output_attentions,
            output_hidden_states=output_hidden_states,
            return_dict=return_dict,
        )
        x = outputs[0]  # last hidden state
        eos_mask = input_ids.eq(self.config.eos_token_id)
        if len(torch.unique(eos_mask.sum(1))) > 1:
            raise ValueError("All examples must have the same number of <eos> tokens.")
        sentence_representation = x[eos_mask, :].view(x.size(0), -1, x.size(-1))[:, -1, :]
        logits = self.classification_head(sentence_representation)

        loss = None
        if labels is not None:
            loss_fct = CrossEntropyLoss()
            loss = loss_fct(logits.view(-1, self.config.num_labels), labels.view(-1))

        if not return_dict:
            output = (logits,) + outputs[1:]
            return ((loss,) + output) if loss is not None else output

        return Seq2SeqSequenceClassifierOutput(
            loss=loss,
            logits=logits,
            past_key_values=outputs.past_key_values,
            decoder_hidden_states=outputs.decoder_hidden_states,
            decoder_attentions=outputs.decoder_attentions,
            encoder_last_hidden_state=outputs.encoder_last_hidden_state,
            encoder_hidden_states=outputs.encoder_hidden_states,
            encoder_attentions=outputs.encoder_attentions,
        )


@add_start_docstrings(
    """BART Model with a span classification head on top for extractive question-answering tasks like SQuAD (a linear layer on top of
    the hidden-states output to compute `span start logits` and `span end logits`). """,
    BART_START_DOCSTRING,
)
class BartForQuestionAnswering(PretrainedBartModel):
    def __init__(self, config):
        super().__init__(config)

        config.num_labels = 2
        self.num_labels = config.num_labels

        self.model = BartModel(config)
        self.qa_outputs = nn.Linear(config.hidden_size, config.num_labels)

        self.model._init_weights(self.qa_outputs)

    @add_start_docstrings_to_callable(BART_INPUTS_DOCSTRING)
    @add_code_sample_docstrings(
        tokenizer_class=_TOKENIZER_FOR_DOC,
        checkpoint="facebook/bart-large",
        output_type=Seq2SeqQuestionAnsweringModelOutput,
        config_class=_CONFIG_FOR_DOC,
    )
    def forward(
        self,
        input_ids,
        attention_mask=None,
        encoder_outputs=None,
        decoder_input_ids=None,
        decoder_attention_mask=None,
        start_positions=None,
        end_positions=None,
        use_cache=None,
        output_attentions=None,
        output_hidden_states=None,
        return_dict=None,
    ):
        r"""
        start_positions (:obj:`torch.LongTensor` of shape :obj:`(batch_size,)`, `optional`):
            Labels for position (index) of the start of the labelled span for computing the token classification loss.
            Positions are clamped to the length of the sequence (`sequence_length`).
            Position outside of the sequence are not taken into account for computing the loss.
        end_positions (:obj:`torch.LongTensor` of shape :obj:`(batch_size,)`, `optional`):
            Labels for position (index) of the end of the labelled span for computing the token classification loss.
            Positions are clamped to the length of the sequence (`sequence_length`).
            Position outside of the sequence are not taken into account for computing the loss.
        """
        return_dict = return_dict if return_dict is not None else self.config.use_return_dict
        if start_positions is not None and end_positions is not None:
            use_cache = False

        outputs = self.model(
            input_ids,
            attention_mask=attention_mask,
            decoder_input_ids=decoder_input_ids,
            decoder_attention_mask=decoder_attention_mask,
            encoder_outputs=encoder_outputs,
            use_cache=use_cache,
            output_attentions=output_attentions,
            output_hidden_states=output_hidden_states,
            return_dict=return_dict,
        )

        sequence_output = outputs[0]

        logits = self.qa_outputs(sequence_output)
        start_logits, end_logits = logits.split(1, dim=-1)
        start_logits = start_logits.squeeze(-1)
        end_logits = end_logits.squeeze(-1)

        total_loss = None
        if start_positions is not None and end_positions is not None:
            # If we are on multi-GPU, split add a dimension
            if len(start_positions.size()) > 1:
                start_positions = start_positions.squeeze(-1)
            if len(end_positions.size()) > 1:
                end_positions = end_positions.squeeze(-1)
            # sometimes the start/end positions are outside our model inputs, we ignore these terms
            ignored_index = start_logits.size(1)
            start_positions.clamp_(0, ignored_index)
            end_positions.clamp_(0, ignored_index)

            loss_fct = CrossEntropyLoss(ignore_index=ignored_index)
            start_loss = loss_fct(start_logits, start_positions)
            end_loss = loss_fct(end_logits, end_positions)
            total_loss = (start_loss + end_loss) / 2

        if not return_dict:
            output = (
                start_logits,
                end_logits,
            ) + outputs[1:]
            return ((total_loss,) + output) if total_loss is not None else output

        return Seq2SeqQuestionAnsweringModelOutput(
            loss=total_loss,
            start_logits=start_logits,
            end_logits=end_logits,
            past_key_values=outputs.past_key_values,
            decoder_hidden_states=outputs.decoder_hidden_states,
            decoder_attentions=outputs.decoder_attentions,
            encoder_last_hidden_state=outputs.encoder_last_hidden_state,
            encoder_hidden_states=outputs.encoder_hidden_states,
            encoder_attentions=outputs.encoder_attentions,
        )


class SinusoidalPositionalEmbedding(nn.Embedding):
    """This module produces sinusoidal positional embeddings of any length."""

    def __init__(self, num_positions, embedding_dim, padding_idx=None):
        super().__init__(num_positions, embedding_dim)
        if embedding_dim % 2 != 0:
            raise NotImplementedError(f"odd embedding_dim {embedding_dim} not supported")
        self.weight = self._init_weight(self.weight)

    @staticmethod
    def _init_weight(out: nn.Parameter):
        """Identical to the XLM create_sinusoidal_embeddings except features are not interleaved.
        The cos features are in the 2nd half of the vector. [dim // 2:]
        """
        n_pos, dim = out.shape
        position_enc = np.array(
            [[pos / np.power(10000, 2 * (j // 2) / dim) for j in range(dim)] for pos in range(n_pos)]
        )
        out[:, 0 : dim // 2] = torch.FloatTensor(np.sin(position_enc[:, 0::2]))  # This line breaks for odd n_pos
        out[:, dim // 2 :] = torch.FloatTensor(np.cos(position_enc[:, 1::2]))
        out.detach_()
        out.requires_grad = False
        return out

    @torch.no_grad()
    def forward(self, input_ids, use_cache=False):
        """Input is expected to be of size [bsz x seqlen]."""
        bsz, seq_len = input_ids.shape[:2]
        if use_cache:
            positions = input_ids.data.new(1, 1).fill_(seq_len - 1)  # called before slicing
        else:
            # starts at 0, ends at 1-seq_len
            positions = torch.arange(seq_len, dtype=torch.long, device=self.weight.device)
        return super().forward(positions)<|MERGE_RESOLUTION|>--- conflicted
+++ resolved
@@ -554,16 +554,9 @@
         positions = self.embed_positions(input_ids, use_cache=use_cache)
 
         if use_cache:
-<<<<<<< HEAD
-            assert (
-                input_ids.shape[1] == 1 or past_key_values is not None
-            ), "pass decoder_past_key_value_states to use_cache"
-=======
             if input_ids.shape[1] != 1 or past_key_values is None:
                 # if you make this an AssertionError, test_benchmark breaks.
                 warnings.warn("pass decoder_past_key_value_states to use_cache")
-
->>>>>>> 3c0b8e3b
             input_ids = input_ids[:, -1:]
             positions = positions[:, -1:]  # happens after we embed them
             # assert input_ids.ne(self.padding_idx).any()
@@ -611,16 +604,13 @@
             if output_attentions:
                 all_self_attns += (layer_self_attn,)
 
-<<<<<<< HEAD
         if self.variant == "prelayernorm":
             x = self.layernorm_embedding(x)
 
         # Everything below here is book keeping
-=======
         if self.layer_norm:  # if config.add_final_layer_norm (mBART)
             x = self.layer_norm(x)
 
->>>>>>> 3c0b8e3b
         # Convert to standard output format: (seq_len, BS, model_dim) -> (BS, seq_len, model_dim)
         if output_hidden_states:
             all_hidden_states = tuple(hidden_state.transpose(0, 1) for hidden_state in all_hidden_states)
