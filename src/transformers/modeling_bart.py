--- conflicted
+++ resolved
@@ -526,13 +526,10 @@
         # Convert to standart output format: (seq_len, BS, model_dim) -> (BS, seq_len, model_dim)
         all_hidden_states = [hidden_state.transpose(0, 1) for hidden_state in all_hidden_states]
         x = x.transpose(0, 1)
-<<<<<<< HEAD
+        encoder_hidden_states = encoder_hidden_states.transpose(0, 1)
+
         if generation_mode:
-=======
-        encoder_hidden_states = encoder_hidden_states.transpose(0, 1)
-
-        if self.output_past:
->>>>>>> 390c1285
+
             next_cache = ((encoder_hidden_states, encoder_padding_mask), next_decoder_cache)
         else:
             next_cache = None
