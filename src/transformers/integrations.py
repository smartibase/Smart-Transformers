--- conflicted
+++ resolved
@@ -20,11 +20,6 @@
 import tempfile
 from pathlib import Path
 
-<<<<<<< HEAD
-from .dependency_versions_check import dep_version_check
-from .file_utils import is_torch_available
-=======
->>>>>>> 242ec31a
 from .utils import logging
 
 
@@ -268,302 +263,6 @@
     return new_d
 
 
-<<<<<<< HEAD
-def _is_true(config, key):
-    return bool(config.get(key))
-
-
-def _is_false(config, key):
-    return not bool(config.get(key))
-
-
-def _set_if_auto(config, key, val):
-    if config is None:
-        return
-    if config.get(key) == "auto":
-        config[key] = val
-
-
-class DeepSpeedConfigHF:
-    """
-    This object contains Deepspeed configuration and can be quickly queried for things like zero stage.
-
-    We store a ``weakref`` of this object in the module's global to be able to access the config from areas where the
-    Trainer is not available (e.g. `from_pretrained` and `_get_resized_embeddings`).
-
-    The ``DeepSpeedConfigHF`` object is meant to be created during ``TrainingArguments`` object creation and has the
-    same lifespan as the latter.
-    """
-
-    def __init__(self, args):
-        self.config = None
-        self.stage = 0
-        self.offload = False
-        self._dtype = None
-
-        dep_version_check("deepspeed")
-
-        self.config_process(args)
-
-        # set global weakref object
-        deepspeed_config_hf_set(self)
-
-    def is_zero2(self):
-        return self.stage == 2
-
-    def is_zero3(self):
-        return self.stage == 3
-
-    def dtype(self):
-        return self._dtype
-
-    def is_offload(self):
-        return self.offload
-
-    def config_process(self, args):
-        """
-        1. load json if the ``args.deepspeed`` is a path
-        2. replace any ``auto`` values in the config with the correct or recommended value
-
-        This is done as early as possible, before model is created, to allow ``is_deepspeed_zero3_enabled`` query and
-        getting to the early deepspeed config object during ``zero.Init()`` which needs whether fp16 is enabled, dtype,
-        etc.
-
-        """
-        config_file_or_dict = args.deepspeed
-        if isinstance(config_file_or_dict, dict):
-            # Don't modify user's data should they want to reuse it (e.g. in tests), because once we
-            # modified it, it will not be accepted here again, since `auto` values would have been overriden
-            config = deepcopy(config_file_or_dict)
-        elif isinstance(config_file_or_dict, str):
-            with io.open(config_file_or_dict, "r", encoding="utf-8") as f:
-                config = json.load(f)
-        else:
-            raise ValueError("expecting either a path to a config file or a pre-populated dict")
-
-        self.config = config
-
-        # DeepSpeed does:
-        # train_batch_size = world_size * train_micro_batch_size_per_gpu * gradient_accumulation_steps
-        train_batch_size = args.world_size * args.per_device_train_batch_size * args.gradient_accumulation_steps
-        _set_if_auto(config, "train_micro_batch_size_per_gpu", args.per_device_train_batch_size)
-        _set_if_auto(config, "gradient_accumulation_steps", args.gradient_accumulation_steps)
-        _set_if_auto(config, "train_batch_size", train_batch_size)
-        _set_if_auto(config, "gradient_clipping", args.max_grad_norm)
-
-        # zero
-        config_zero = config.get("zero_optimization", {})
-        self.stage = config_zero.get("stage", 0)
-
-        config_optim = config.get("optimizer", {})
-        if config_optim != {}:
-            config_optim_params = config_optim.get("params")
-            _set_if_auto(config_optim_params, "lr", args.learning_rate)
-            _set_if_auto(config_optim_params, "betas", [args.adam_beta1, args.adam_beta2])
-            _set_if_auto(config_optim_params, "eps", args.adam_epsilon)
-            _set_if_auto(config_optim_params, "weight_decay", args.weight_decay)
-
-        config_sched = config.get("scheduler", {})
-        if config_sched != {}:
-            config_sched_params = config_sched.get("params")
-            _set_if_auto(config_sched_params, "warmup_min_lr", 0)
-            _set_if_auto(config_sched_params, "warmup_max_lr", args.learning_rate)
-            _set_if_auto(config_sched_params, "warmup_num_steps", args.warmup_steps)
-            # total_num_steps - will get set in deepspeed_init
-
-        # fp16
-        if args.fp16:
-            fp16_backend = "apex" if args.fp16_backend == "apex" else "amp"
-        else:
-            fp16_backend = None
-
-        if is_torch_available():
-            import torch
-
-        # amp: similar to the pytorch native amp - it has a bunch of optional params but we won't set
-        # any here unless the user did the work
-        config_fp16 = config.get("fp16", {})
-        _set_if_auto(config_fp16, "enabled", fp16_backend == "amp")
-        # only if we have an explicit fp16.enabled = False then it's fp32, if it's True or this
-        # whole config section is missing then the fallback is fp16
-        self._dtype = torch.float16
-        if config_fp16 != {} and _is_false(config_fp16, "enabled"):
-            self._dtype = torch.float32
-        # later there will be other dtypes besides just fp16 and fp32
-        # also not quite sure what dtype should be under apex, defaulting to fp16 for now
-
-        # apex: delegates amp work to apex (which needs to be available), but it cannot be used with any
-        # ZeRO features, so probably best to be avoided.
-        config_amp = config.get("amp")
-        _set_if_auto(config_amp, "enabled", fp16_backend == "apex")
-        _set_if_auto(config_amp, "opt_level", args.fp16_opt_level)
-
-        config_zero = config.get("zero_optimization", {})
-        if self.is_zero2():
-            self.offload = _is_true(config_zero, "cpu_offload")
-        elif self.is_zero3():
-            offload_devices = ["cpu", "nvme"]
-            if config_zero.get("offload_optimizer", {}).get("device") in offload_devices:
-                self.offload = True
-            if config_zero.get("offload_param", {}).get("device") in offload_devices:
-                self.offload = True
-
-    def config_finalize(self, args, model, num_training_steps):
-        """
-        This stage is run after we have the model and know num_training_steps.
-
-        Now we we can complete the configuration process.
-
-        """
-        config = self.config
-
-        # zero
-        config_zero = config.get("zero_optimization", {})
-        if self.is_zero3():
-            # automatically assign the optimal config values based on model config
-            hidden_size = model.config.hidden_size
-            _set_if_auto(config_zero, "reduce_bucket_size", hidden_size * hidden_size)
-            _set_if_auto(config_zero, "stage3_prefetch_bucket_size", 0.9 * hidden_size * hidden_size)
-            _set_if_auto(config_zero, "stage3_param_persistence_threshold", 10 * hidden_size)
-
-        # scheduler
-        config_sched = config.get("scheduler", {})
-        config_sched_params = config_sched.get("params", {})
-        _set_if_auto(config_sched_params, "total_num_steps", num_training_steps)
-
-
-# keep the config object global to be able to access it anywhere during TrainingArguments life-cycle
-_deepspeed_config_hf_weak_ref = None
-
-
-def deepspeed_config_hf_set(deepspeed_config_hf_obj):
-    # this is a special weakref global object to allow us to get to Deepspeed config from APIs
-    # that don't have an easy way to get to the Deepspeed config outside of the Trainer domain.
-    global _deepspeed_config_hf_weak_ref
-    # will go away automatically when DeepSpeedConfigHF is destroyed (when TrainingArguments is destroyed)
-    _deepspeed_config_hf_weak_ref = weakref.ref(deepspeed_config_hf_obj)
-
-
-def is_deepspeed_zero3_enabled():
-    if _deepspeed_config_hf_weak_ref is not None and _deepspeed_config_hf_weak_ref() is not None:
-        return _deepspeed_config_hf_weak_ref().is_zero3()
-    else:
-        return False
-
-
-def deepspeed_config():
-    if _deepspeed_config_hf_weak_ref is not None and _deepspeed_config_hf_weak_ref() is not None:
-        return _deepspeed_config_hf_weak_ref().config
-    else:
-        return None
-
-
-def deepspeed_init(trainer, num_training_steps, resume_from_checkpoint=None):
-    """
-    Init DeepSpeed, after updating the DeepSpeed configuration with any relevant Trainer's args.
-
-    If ``resume_from_checkpoint`` was passed then an attempt to resume from a previously saved checkpoint will be made.
-
-    Args:
-        trainer: Trainer object
-        num_training_steps: per single gpu
-        resume_from_checkpoint: path to a checkpoint if to resume from after normal DeepSpeedEngine load
-
-    Returns: model, optimizer, lr_scheduler
-
-    """
-    import deepspeed
-
-    model = trainer.model
-
-    deepspeed_config_hf = trainer.args.deepspeed_config_hf
-    deepspeed_config_hf.config_finalize(trainer.args, model, num_training_steps)
-
-    # resume config update - some bits like `model` and `num_training_steps` only become available during train
-    config = deepspeed_config_hf.config
-
-    # Optimizer + Scheduler
-    # Currently supported combos:
-    # 1. DS scheduler + DS optimizer: Yes
-    # 2. HF scheduler + HF optimizer: Yes
-    # 3. DS scheduler + HF optimizer: Yes
-    # 4. HF scheduler + DS optimizer: No
-    #
-    # Unless Offload is enabled in which case it's:
-    # 1. DS scheduler + DS optimizer: Yes
-    # 2. HF scheduler + HF optimizer: No
-    # 3. DS scheduler + HF optimizer: No
-    # 4. HF scheduler + DS optimizer: No
-
-    optimizer = None
-    if "optimizer" not in config:
-        if deepspeed_config_hf.is_offload():
-            raise ValueError("ZeRO Offload can only work with DeepSpeed optimizers")
-
-        # ds supports Adam, OneBitAdam, and Lamb optimizers and can import other optimizers from torch.
-        # But trainer uses AdamW by default.
-        trainer.create_optimizer()
-        optimizer = trainer.optimizer
-        # To use other optimizers requires voiding warranty with: `zero_allow_untested_optimizer`
-        config["zero_allow_untested_optimizer"] = True
-
-    # DS schedulers (deepspeed/runtime/lr_schedules.py):
-    #
-    # DS name      | --lr_scheduler_type  | HF func                           | Notes
-    # -------------| ---------------------|-----------------------------------|--------------------
-    # LRRangeTest  | na                   | na                                | LRRT
-    # OneCycle     | na                   | na                                | 1CLR
-    # WarmupLR     | constant_with_warmup | get_constant_schedule_with_warmup | w/ warmup_min_lr=0
-    # WarmupDecayLR| linear               | get_linear_schedule_with_warmup   |
-    lr_scheduler = None
-    if "scheduler" not in config:
-        if "optimizer" in config:
-            # to make this option work, we need to init DS optimizer first, then init HS scheduler,
-            # then pass the HS scheduler to DS init, which is not possible at the moment
-            raise ValueError("At the moment HF scheduler + DeepSpeed optimizer combination is not possible")
-        else:
-            trainer.create_scheduler(num_training_steps=num_training_steps)
-            lr_scheduler = trainer.lr_scheduler
-
-    # keep for quick debug:
-    # from pprint import pprint; pprint(config)
-
-    model_parameters = filter(lambda p: p.requires_grad, model.parameters())
-
-    model, optimizer, _, lr_scheduler = deepspeed.initialize(
-        model=model,
-        model_parameters=model_parameters,
-        config_params=config,
-        optimizer=optimizer,
-        lr_scheduler=lr_scheduler,
-    )
-
-    if resume_from_checkpoint is not None:
-
-        # it's possible that the user is trying to resume from model_path, which doesn't necessarily
-        # contain a deepspeed checkpoint. e.g. examples just check if the dir exists and assume it's
-        # a resume from a checkpoint and not just a local pretrained weight. So we check here if the
-        # path contains what looks like a deepspeed checkpoint
-        import glob
-
-        deepspeed_checkpoint_dirs = sorted(glob.glob(f"{resume_from_checkpoint}/global_step*"))
-
-        if len(deepspeed_checkpoint_dirs) > 0:
-            logger.info(f"Attempting to resume from {resume_from_checkpoint}")
-            # this magically updates self.optimizer and self.lr_scheduler
-            load_path, _ = model.load_checkpoint(
-                resume_from_checkpoint, load_optimizer_states=True, load_lr_scheduler_states=True
-            )
-            if load_path is None:
-                raise ValueError(f"[deepspeed] failed to resume from checkpoint {resume_from_checkpoint}")
-        else:
-            logger.info(f"{resume_from_checkpoint} doesn't have deepspeed checkpoints, doing nothing")
-
-    return model, optimizer, lr_scheduler
-
-
-=======
->>>>>>> 242ec31a
 class TensorBoardCallback(TrainerCallback):
     """
     A :class:`~transformers.TrainerCallback` that sends the logs to `TensorBoard
