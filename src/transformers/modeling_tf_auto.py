# coding=utf-8
# Copyright 2018 The HuggingFace Inc. team.
#
# Licensed under the Apache License, Version 2.0 (the "License");
# you may not use this file except in compliance with the License.
# You may obtain a copy of the License at
#
#     http://www.apache.org/licenses/LICENSE-2.0
#
# Unless required by applicable law or agreed to in writing, software
# distributed under the License is distributed on an "AS IS" BASIS,
# WITHOUT WARRANTIES OR CONDITIONS OF ANY KIND, either express or implied.
# See the License for the specific language governing permissions and
# limitations under the License.
""" Auto Model class. """


import warnings
from collections import OrderedDict

from .configuration_auto import (
    AlbertConfig,
    AutoConfig,
    BartConfig,
    BertConfig,
    CamembertConfig,
    CTRLConfig,
    DistilBertConfig,
    ElectraConfig,
    FlaubertConfig,
    FunnelConfig,
    GPT2Config,
    LongformerConfig,
    LxmertConfig,
    MobileBertConfig,
    OpenAIGPTConfig,
    RobertaConfig,
    T5Config,
    TransfoXLConfig,
    XLMConfig,
    XLMRobertaConfig,
    XLNetConfig,
    replace_list_option_in_docstrings,
)
from .configuration_blenderbot import BlenderbotConfig
from .configuration_marian import MarianConfig
from .configuration_mbart import MBartConfig
from .configuration_pegasus import PegasusConfig
from .configuration_utils import PretrainedConfig
from .file_utils import add_start_docstrings
from .modeling_tf_albert import (
    TFAlbertForMaskedLM,
    TFAlbertForMultipleChoice,
    TFAlbertForPreTraining,
    TFAlbertForQuestionAnswering,
    TFAlbertForSequenceClassification,
    TFAlbertForTokenClassification,
    TFAlbertModel,
)
from .modeling_tf_bart import TFBartForConditionalGeneration, TFBartModel
from .modeling_tf_bert import (
    TFBertForMaskedLM,
    TFBertForMultipleChoice,
    TFBertForPreTraining,
    TFBertForQuestionAnswering,
    TFBertForSequenceClassification,
    TFBertForTokenClassification,
    TFBertLMHeadModel,
    TFBertModel,
)
from .modeling_tf_blenderbot import TFBlenderbotForConditionalGeneration
from .modeling_tf_camembert import (
    TFCamembertForMaskedLM,
    TFCamembertForMultipleChoice,
    TFCamembertForQuestionAnswering,
    TFCamembertForSequenceClassification,
    TFCamembertForTokenClassification,
    TFCamembertModel,
)
from .modeling_tf_ctrl import TFCTRLLMHeadModel, TFCTRLModel
from .modeling_tf_distilbert import (
    TFDistilBertForMaskedLM,
    TFDistilBertForMultipleChoice,
    TFDistilBertForQuestionAnswering,
    TFDistilBertForSequenceClassification,
    TFDistilBertForTokenClassification,
    TFDistilBertModel,
)
from .modeling_tf_electra import (
    TFElectraForMaskedLM,
    TFElectraForMultipleChoice,
    TFElectraForPreTraining,
    TFElectraForQuestionAnswering,
    TFElectraForSequenceClassification,
    TFElectraForTokenClassification,
    TFElectraModel,
)
from .modeling_tf_flaubert import (
    TFFlaubertForMultipleChoice,
    TFFlaubertForQuestionAnsweringSimple,
    TFFlaubertForSequenceClassification,
    TFFlaubertForTokenClassification,
    TFFlaubertModel,
    TFFlaubertWithLMHeadModel,
)
from .modeling_tf_funnel import (
    TFFunnelForMaskedLM,
    TFFunnelForMultipleChoice,
    TFFunnelForPreTraining,
    TFFunnelForQuestionAnswering,
    TFFunnelForSequenceClassification,
    TFFunnelForTokenClassification,
    TFFunnelModel,
)
from .modeling_tf_gpt2 import TFGPT2LMHeadModel, TFGPT2Model
<<<<<<< HEAD
from .modeling_tf_longformer import (
    TFLongformerForMaskedLM,
    TFLongformerForMultipleChoice,
    TFLongformerForQuestionAnswering,
    TFLongformerForSequenceClassification,
    TFLongformerForTokenClassification,
    TFLongformerModel,
)
=======
from .modeling_tf_longformer import TFLongformerForMaskedLM, TFLongformerForQuestionAnswering, TFLongformerModel
from .modeling_tf_lxmert import TFLxmertForPreTraining, TFLxmertModel
>>>>>>> 4185b115
from .modeling_tf_marian import TFMarianMTModel
from .modeling_tf_mbart import TFMBartForConditionalGeneration
from .modeling_tf_mobilebert import (
    TFMobileBertForMaskedLM,
    TFMobileBertForMultipleChoice,
    TFMobileBertForPreTraining,
    TFMobileBertForQuestionAnswering,
    TFMobileBertForSequenceClassification,
    TFMobileBertForTokenClassification,
    TFMobileBertModel,
)
from .modeling_tf_openai import TFOpenAIGPTLMHeadModel, TFOpenAIGPTModel
from .modeling_tf_pegasus import TFPegasusForConditionalGeneration
from .modeling_tf_roberta import (
    TFRobertaForMaskedLM,
    TFRobertaForMultipleChoice,
    TFRobertaForQuestionAnswering,
    TFRobertaForSequenceClassification,
    TFRobertaForTokenClassification,
    TFRobertaModel,
)
from .modeling_tf_t5 import TFT5ForConditionalGeneration, TFT5Model
from .modeling_tf_transfo_xl import TFTransfoXLLMHeadModel, TFTransfoXLModel
from .modeling_tf_xlm import (
    TFXLMForMultipleChoice,
    TFXLMForQuestionAnsweringSimple,
    TFXLMForSequenceClassification,
    TFXLMForTokenClassification,
    TFXLMModel,
    TFXLMWithLMHeadModel,
)
from .modeling_tf_xlm_roberta import (
    TFXLMRobertaForMaskedLM,
    TFXLMRobertaForMultipleChoice,
    TFXLMRobertaForQuestionAnswering,
    TFXLMRobertaForSequenceClassification,
    TFXLMRobertaForTokenClassification,
    TFXLMRobertaModel,
)
from .modeling_tf_xlnet import (
    TFXLNetForMultipleChoice,
    TFXLNetForQuestionAnsweringSimple,
    TFXLNetForSequenceClassification,
    TFXLNetForTokenClassification,
    TFXLNetLMHeadModel,
    TFXLNetModel,
)
from .utils import logging


logger = logging.get_logger(__name__)


TF_MODEL_MAPPING = OrderedDict(
    [
        (LxmertConfig, TFLxmertModel),
        (T5Config, TFT5Model),
        (DistilBertConfig, TFDistilBertModel),
        (AlbertConfig, TFAlbertModel),
        (BartConfig, TFBartModel),
        (CamembertConfig, TFCamembertModel),
        (XLMRobertaConfig, TFXLMRobertaModel),
        (LongformerConfig, TFLongformerModel),
        (RobertaConfig, TFRobertaModel),
        (BertConfig, TFBertModel),
        (OpenAIGPTConfig, TFOpenAIGPTModel),
        (GPT2Config, TFGPT2Model),
        (MobileBertConfig, TFMobileBertModel),
        (TransfoXLConfig, TFTransfoXLModel),
        (XLNetConfig, TFXLNetModel),
        (FlaubertConfig, TFFlaubertModel),
        (XLMConfig, TFXLMModel),
        (CTRLConfig, TFCTRLModel),
        (ElectraConfig, TFElectraModel),
        (FunnelConfig, TFFunnelModel),
    ]
)

TF_MODEL_FOR_PRETRAINING_MAPPING = OrderedDict(
    [
        (LxmertConfig, TFLxmertForPreTraining),
        (T5Config, TFT5ForConditionalGeneration),
        (DistilBertConfig, TFDistilBertForMaskedLM),
        (AlbertConfig, TFAlbertForPreTraining),
        (BartConfig, TFBartForConditionalGeneration),
        (CamembertConfig, TFCamembertForMaskedLM),
        (XLMRobertaConfig, TFXLMRobertaForMaskedLM),
        (RobertaConfig, TFRobertaForMaskedLM),
        (BertConfig, TFBertForPreTraining),
        (OpenAIGPTConfig, TFOpenAIGPTLMHeadModel),
        (GPT2Config, TFGPT2LMHeadModel),
        (MobileBertConfig, TFMobileBertForPreTraining),
        (TransfoXLConfig, TFTransfoXLLMHeadModel),
        (XLNetConfig, TFXLNetLMHeadModel),
        (FlaubertConfig, TFFlaubertWithLMHeadModel),
        (XLMConfig, TFXLMWithLMHeadModel),
        (CTRLConfig, TFCTRLLMHeadModel),
        (ElectraConfig, TFElectraForPreTraining),
        (FunnelConfig, TFFunnelForPreTraining),
    ]
)

TF_MODEL_WITH_LM_HEAD_MAPPING = OrderedDict(
    [
        (T5Config, TFT5ForConditionalGeneration),
        (DistilBertConfig, TFDistilBertForMaskedLM),
        (AlbertConfig, TFAlbertForMaskedLM),
        (MarianConfig, TFMarianMTModel),
        (BartConfig, TFBartForConditionalGeneration),
        (CamembertConfig, TFCamembertForMaskedLM),
        (XLMRobertaConfig, TFXLMRobertaForMaskedLM),
        (LongformerConfig, TFLongformerForMaskedLM),
        (RobertaConfig, TFRobertaForMaskedLM),
        (BertConfig, TFBertForMaskedLM),
        (OpenAIGPTConfig, TFOpenAIGPTLMHeadModel),
        (GPT2Config, TFGPT2LMHeadModel),
        (MobileBertConfig, TFMobileBertForMaskedLM),
        (TransfoXLConfig, TFTransfoXLLMHeadModel),
        (XLNetConfig, TFXLNetLMHeadModel),
        (FlaubertConfig, TFFlaubertWithLMHeadModel),
        (XLMConfig, TFXLMWithLMHeadModel),
        (CTRLConfig, TFCTRLLMHeadModel),
        (ElectraConfig, TFElectraForMaskedLM),
        (FunnelConfig, TFFunnelForMaskedLM),
    ]
)

TF_MODEL_FOR_CAUSAL_LM_MAPPING = OrderedDict(
    [
        (BertConfig, TFBertLMHeadModel),
        (OpenAIGPTConfig, TFOpenAIGPTLMHeadModel),
        (GPT2Config, TFGPT2LMHeadModel),
        (TransfoXLConfig, TFTransfoXLLMHeadModel),
        (XLNetConfig, TFXLNetLMHeadModel),
        (
            XLMConfig,
            TFXLMWithLMHeadModel,
        ),  # XLM can be MLM and CLM => model should be split similar to BERT; leave here for now
        (CTRLConfig, TFCTRLLMHeadModel),
    ]
)

TF_MODEL_FOR_MASKED_LM_MAPPING = OrderedDict(
    [
        (DistilBertConfig, TFDistilBertForMaskedLM),
        (AlbertConfig, TFAlbertForMaskedLM),
        (CamembertConfig, TFCamembertForMaskedLM),
        (XLMRobertaConfig, TFXLMRobertaForMaskedLM),
        (LongformerConfig, TFLongformerForMaskedLM),
        (RobertaConfig, TFRobertaForMaskedLM),
        (BertConfig, TFBertForMaskedLM),
        (MobileBertConfig, TFMobileBertForMaskedLM),
        (FlaubertConfig, TFFlaubertWithLMHeadModel),
        (XLMConfig, TFXLMWithLMHeadModel),
        (ElectraConfig, TFElectraForMaskedLM),
        (FunnelConfig, TFFunnelForMaskedLM),
    ]
)


TF_MODEL_FOR_SEQ_TO_SEQ_CAUSAL_LM_MAPPING = OrderedDict(
    [
        (T5Config, TFT5ForConditionalGeneration),
        (MarianConfig, TFMarianMTModel),
        (MBartConfig, TFMBartForConditionalGeneration),
        (PegasusConfig, TFPegasusForConditionalGeneration),
        (BlenderbotConfig, TFBlenderbotForConditionalGeneration),
        (BartConfig, TFBartForConditionalGeneration),
    ]
)

TF_MODEL_FOR_SEQUENCE_CLASSIFICATION_MAPPING = OrderedDict(
    [
        (DistilBertConfig, TFDistilBertForSequenceClassification),
        (AlbertConfig, TFAlbertForSequenceClassification),
        (CamembertConfig, TFCamembertForSequenceClassification),
        (XLMRobertaConfig, TFXLMRobertaForSequenceClassification),
        (LongformerConfig, TFLongformerForSequenceClassification),
        (RobertaConfig, TFRobertaForSequenceClassification),
        (BertConfig, TFBertForSequenceClassification),
        (XLNetConfig, TFXLNetForSequenceClassification),
        (MobileBertConfig, TFMobileBertForSequenceClassification),
        (FlaubertConfig, TFFlaubertForSequenceClassification),
        (XLMConfig, TFXLMForSequenceClassification),
        (ElectraConfig, TFElectraForSequenceClassification),
        (FunnelConfig, TFFunnelForSequenceClassification),
    ]
)

TF_MODEL_FOR_QUESTION_ANSWERING_MAPPING = OrderedDict(
    [
        (DistilBertConfig, TFDistilBertForQuestionAnswering),
        (AlbertConfig, TFAlbertForQuestionAnswering),
        (CamembertConfig, TFCamembertForQuestionAnswering),
        (XLMRobertaConfig, TFXLMRobertaForQuestionAnswering),
        (LongformerConfig, TFLongformerForQuestionAnswering),
        (RobertaConfig, TFRobertaForQuestionAnswering),
        (BertConfig, TFBertForQuestionAnswering),
        (XLNetConfig, TFXLNetForQuestionAnsweringSimple),
        (MobileBertConfig, TFMobileBertForQuestionAnswering),
        (FlaubertConfig, TFFlaubertForQuestionAnsweringSimple),
        (XLMConfig, TFXLMForQuestionAnsweringSimple),
        (ElectraConfig, TFElectraForQuestionAnswering),
        (FunnelConfig, TFFunnelForQuestionAnswering),
    ]
)

TF_MODEL_FOR_TOKEN_CLASSIFICATION_MAPPING = OrderedDict(
    [
        (DistilBertConfig, TFDistilBertForTokenClassification),
        (AlbertConfig, TFAlbertForTokenClassification),
        (CamembertConfig, TFCamembertForTokenClassification),
        (FlaubertConfig, TFFlaubertForTokenClassification),
        (XLMConfig, TFXLMForTokenClassification),
        (XLMRobertaConfig, TFXLMRobertaForTokenClassification),
        (LongformerConfig, TFLongformerForTokenClassification),
        (RobertaConfig, TFRobertaForTokenClassification),
        (BertConfig, TFBertForTokenClassification),
        (MobileBertConfig, TFMobileBertForTokenClassification),
        (XLNetConfig, TFXLNetForTokenClassification),
        (ElectraConfig, TFElectraForTokenClassification),
        (FunnelConfig, TFFunnelForTokenClassification),
    ]
)

TF_MODEL_FOR_MULTIPLE_CHOICE_MAPPING = OrderedDict(
    [
        (CamembertConfig, TFCamembertForMultipleChoice),
        (XLMConfig, TFXLMForMultipleChoice),
        (XLMRobertaConfig, TFXLMRobertaForMultipleChoice),
        (LongformerConfig, TFLongformerForMultipleChoice),
        (RobertaConfig, TFRobertaForMultipleChoice),
        (BertConfig, TFBertForMultipleChoice),
        (DistilBertConfig, TFDistilBertForMultipleChoice),
        (MobileBertConfig, TFMobileBertForMultipleChoice),
        (XLNetConfig, TFXLNetForMultipleChoice),
        (FlaubertConfig, TFFlaubertForMultipleChoice),
        (AlbertConfig, TFAlbertForMultipleChoice),
        (ElectraConfig, TFElectraForMultipleChoice),
        (FunnelConfig, TFFunnelForMultipleChoice),
    ]
)


TF_AUTO_MODEL_PRETRAINED_DOCSTRING = r"""

        The model class to instantiate is selected based on the :obj:`model_type` property of the config object (either
        passed as an argument or loaded from :obj:`pretrained_model_name_or_path` if possible), or when it's missing,
        by falling back to using pattern matching on :obj:`pretrained_model_name_or_path`:

        List options

        The model is set in evaluation mode by default using ``model.eval()`` (so for instance, dropout modules are
        deactivated). To train the model, you should first set it back in training mode with ``model.train()``

        Args:
            pretrained_model_name_or_path:
                Can be either:

                    - A string with the `shortcut name` of a pretrained model to load from cache or download, e.g.,
                      ``bert-base-uncased``.
                    - A string with the `identifier name` of a pretrained model that was user-uploaded to our S3, e.g.,
                      ``dbmdz/bert-base-german-cased``.
                    - A path to a `directory` containing model weights saved using
                      :func:`~transformers.PreTrainedModel.save_pretrained`, e.g., ``./my_model_directory/``.
                    - A path or url to a `PyTorch state_dict save file` (e.g, ``./pt_model/pytorch_model.bin``). In
                      this case, ``from_pt`` should be set to :obj:`True` and a configuration object should be provided
                      as ``config`` argument. This loading path is slower than converting the PyTorch model in a
                      TensorFlow model using the provided conversion scripts and loading the TensorFlow model
                      afterwards.
            model_args (additional positional arguments, `optional`):
                Will be passed along to the underlying model ``__init__()`` method.
            config (:class:`~transformers.PretrainedConfig`, `optional`):
                Configuration for the model to use instead of an automatically loaded configuration. Configuration can
                be automatically loaded when:

                    - The model is a model provided by the library (loaded with the `shortcut name` string of a
                      pretrained model).
                    - The model was saved using :meth:`~transformers.PreTrainedModel.save_pretrained` and is reloaded
                      by suppyling the save directory.
                    - The model is loaded by suppyling a local directory as ``pretrained_model_name_or_path`` and a
                      configuration JSON file named `config.json` is found in the directory.
            state_dict (`Dict[str, torch.Tensor]`, `optional`):
                A state dictionary to use instead of a state dictionary loaded from saved weights file.

                This option can be used if you want to create a model from a pretrained configuration but load your own
                weights. In this case though, you should check if using
                :func:`~transformers.PreTrainedModel.save_pretrained` and
                :func:`~transformers.PreTrainedModel.from_pretrained` is not a simpler option.
            cache_dir (:obj:`str`, `optional`):
                Path to a directory in which a downloaded pretrained model configuration should be cached if the
                standard cache should not be used.
            from_tf (:obj:`bool`, `optional`, defaults to :obj:`False`):
                Load the model weights from a TensorFlow checkpoint save file (see docstring of
                ``pretrained_model_name_or_path`` argument).
            force_download (:obj:`bool`, `optional`, defaults to :obj:`False`):
                Whether or not to force the (re-)download of the model weights and configuration files, overriding the
                cached versions if they exist.
            resume_download (:obj:`bool`, `optional`, defaults to :obj:`False`):
                Whether or not to delete incompletely received files. Will attempt to resume the download if such a
                file exists.
            proxies (:obj:`Dict[str, str], `optional`):
                A dictionary of proxy servers to use by protocol or endpoint, e.g., :obj:`{'http': 'foo.bar:3128',
                'http://hostname': 'foo.bar:4012'}`. The proxies are used on each request.
            output_loading_info(:obj:`bool`, `optional`, defaults to :obj:`False`):
                Whether ot not to also return a dictionary containing missing keys, unexpected keys and error messages.
            local_files_only(:obj:`bool`, `optional`, defaults to :obj:`False`):
                Whether or not to only look at local files (e.g., not try downloading the model).
            use_cdn(:obj:`bool`, `optional`, defaults to :obj:`True`):
                Whether or not to use Cloudfront (a Content Delivery Network, or CDN) when searching for the model on
                our S3 (faster). Should be set to :obj:`False` for checkpoints larger than 20GB.
            kwargs (additional keyword arguments, `optional`):
                Can be used to update the configuration object (after it being loaded) and initiate the model (e.g.,
                :obj:`output_attentions=True`). Behaves differently depending on whether a ``config`` is provided or
                automatically loaded:

                    - If a configuration is provided with ``config``, ``**kwargs`` will be directly passed to the
                      underlying model's ``__init__`` method (we assume all relevant updates to the configuration have
                      already been done)
                    - If a configuration is not provided, ``kwargs`` will be first passed to the configuration class
                      initialization function (:func:`~transformers.PretrainedConfig.from_pretrained`). Each key of
                      ``kwargs`` that corresponds to a configuration attribute will be used to override said attribute
                      with the supplied ``kwargs`` value. Remaining keys that do not correspond to any configuration
                      attribute will be passed to the underlying model's ``__init__`` function.
"""


class TFAutoModel(object):
    r"""
    This is a generic model class that will be instantiated as one of the base model classes of the library when
    created with the when created with the :meth:`~transformers.TFAutoModel.from_pretrained` class method or the
    :meth:`~transformers.TFAutoModel.from_config` class methods.

    This class cannot be instantiated directly using ``__init__()`` (throws an error).
    """

    def __init__(self):
        raise EnvironmentError(
            "TFAutoModel is designed to be instantiated "
            "using the `TFAutoModel.from_pretrained(pretrained_model_name_or_path)` or "
            "`TFAutoModel.from_config(config)` methods."
        )

    @classmethod
    @replace_list_option_in_docstrings(TF_MODEL_MAPPING, use_model_types=False)
    def from_config(cls, config):
        r"""
        Instantiates one of the base model classes of the library from a configuration.

        Note:
            Loading a model from its configuration file does **not** load the model weights. It only affects the
            model's configuration. Use :meth:`~transformers.TFAutoModel.from_pretrained` to load the model weights.

        Args:
            config (:class:`~transformers.PretrainedConfig`):
                The model class to instantiate is selected based on the configuration class:

                List options

        Examples::

            >>> from transformers import AutoConfig, TFAutoModel
            >>> # Download configuration from S3 and cache.
            >>> config = TFAutoConfig.from_pretrained('bert-base-uncased')
            >>> model = TFAutoModel.from_config(config)
        """
        if type(config) in TF_MODEL_MAPPING.keys():
            return TF_MODEL_MAPPING[type(config)](config)
        raise ValueError(
            "Unrecognized configuration class {} for this kind of TFAutoModel: {}.\n"
            "Model type should be one of {}.".format(
                config.__class__, cls.__name__, ", ".join(c.__name__ for c in TF_MODEL_MAPPING.keys())
            )
        )

    @classmethod
    @replace_list_option_in_docstrings(TF_MODEL_MAPPING)
    @add_start_docstrings(
        "Instantiate one of the base model classes of the library from a pretrained model.",
        TF_AUTO_MODEL_PRETRAINED_DOCSTRING,
    )
    def from_pretrained(cls, pretrained_model_name_or_path, *model_args, **kwargs):
        r"""

        Examples::

            >>> from transformers import AutoConfig, AutoModel

            >>> # Download model and configuration from S3 and cache.
            >>> model = TFAutoModel.from_pretrained('bert-base-uncased')

            >>> # Update configuration during loading
            >>> model = TFAutoModel.from_pretrained('bert-base-uncased', output_attentions=True)
            >>> model.config.output_attentions
            True

            >>> # Loading from a PyTorch checkpoint file instead of a TensorFlow model (slower)
            >>> config = AutoConfig.from_json_file('./pt_model/bert_pt_model_config.json')
            >>> model = TFAutoModel.from_pretrained('./pt_model/bert_pytorch_model.bin', from_pt=True, config=config)
        """
        config = kwargs.pop("config", None)
        if not isinstance(config, PretrainedConfig):
            config, kwargs = AutoConfig.from_pretrained(
                pretrained_model_name_or_path, return_unused_kwargs=True, **kwargs
            )

        if type(config) in TF_MODEL_MAPPING.keys():
            return TF_MODEL_MAPPING[type(config)].from_pretrained(
                pretrained_model_name_or_path, *model_args, config=config, **kwargs
            )
        raise ValueError(
            "Unrecognized configuration class {} for this kind of TFAutoModel: {}.\n"
            "Model type should be one of {}.".format(
                config.__class__, cls.__name__, ", ".join(c.__name__ for c in TF_MODEL_MAPPING.keys())
            )
        )


class TFAutoModelForPreTraining(object):
    r"""
    This is a generic model class that will be instantiated as one of the model classes of the library---with the
    architecture used for pretraining this model---when created with the when created with the
    :meth:`~transformers.TFAutoModelForPreTraining.from_pretrained` class method or the
    :meth:`~transformers.TFAutoModelForPreTraining.from_config` class method.

    This class cannot be instantiated directly using ``__init__()`` (throws an error).
    """

    def __init__(self):
        raise EnvironmentError(
            "TFAutoModelForPreTraining is designed to be instantiated "
            "using the `TFAutoModelForPreTraining.from_pretrained(pretrained_model_name_or_path)` or "
            "`TFAutoModelForPreTraining.from_config(config)` methods."
        )

    @classmethod
    @replace_list_option_in_docstrings(TF_MODEL_FOR_PRETRAINING_MAPPING, use_model_types=False)
    def from_config(cls, config):
        r"""
        Instantiates one of the model classes of the library---with the architecture used for pretraining this
        model---from a configuration.

        Note:
            Loading a model from its configuration file does **not** load the model weights. It only affects the
            model's configuration. Use :meth:`~transformers.TFAutoModelForPreTraining.from_pretrained` to load the
            model weights.

        Args:
            config (:class:`~transformers.PretrainedConfig`):
                The model class to instantiate is selected based on the configuration class:

                List options

        Examples::

            >>> from transformers import AutoConfig, TFAutoModelForPreTraining
            >>> # Download configuration from S3 and cache.
            >>> config = AutoConfig.from_pretrained('bert-base-uncased')
            >>> model = TFAutoModelForPreTraining.from_config(config)
        """
        if type(config) in TF_MODEL_FOR_PRETRAINING_MAPPING.keys():
            return TF_MODEL_FOR_PRETRAINING_MAPPING[type(config)](config)
        raise ValueError(
            "Unrecognized configuration class {} for this kind of TFAutoModel: {}.\n"
            "Model type should be one of {}.".format(
                config.__class__, cls.__name__, ", ".join(c.__name__ for c in TF_MODEL_FOR_PRETRAINING_MAPPING.keys())
            )
        )

    @classmethod
    @replace_list_option_in_docstrings(TF_MODEL_FOR_PRETRAINING_MAPPING)
    @add_start_docstrings(
        "Instantiate one of the model classes of the library---with the architecture used for pretraining this ",
        "model---from a pretrained model.",
        TF_AUTO_MODEL_PRETRAINED_DOCSTRING,
    )
    def from_pretrained(cls, pretrained_model_name_or_path, *model_args, **kwargs):
        r"""
        Examples::

            >>> from transformers import AutoConfig, TFAutoModelForPreTraining

            >>> # Download model and configuration from S3 and cache.
            >>> model = TFAutoModelForPreTraining.from_pretrained('bert-base-uncased')

            >>> # Update configuration during loading
            >>> model = TFAutoModelForPreTraining.from_pretrained('bert-base-uncased', output_attentions=True)
            >>> model.config.output_attentions
            True

            >>> # Loading from a PyTorch checkpoint file instead of a TensorFlow model (slower)
            >>> config = AutoConfig.from_json_file('./pt_model/bert_pt_model_config.json')
            >>> model = TFAutoModelForPreTraining.from_pretrained('./pt_model/bert_pytorch_model.bin', from_pt=True, config=config)
        """
        config = kwargs.pop("config", None)
        if not isinstance(config, PretrainedConfig):
            config, kwargs = AutoConfig.from_pretrained(
                pretrained_model_name_or_path, return_unused_kwargs=True, **kwargs
            )

        if type(config) in TF_MODEL_FOR_PRETRAINING_MAPPING.keys():
            return TF_MODEL_FOR_PRETRAINING_MAPPING[type(config)].from_pretrained(
                pretrained_model_name_or_path, *model_args, config=config, **kwargs
            )
        raise ValueError(
            "Unrecognized configuration class {} for this kind of TFAutoModel: {}.\n"
            "Model type should be one of {}.".format(
                config.__class__, cls.__name__, ", ".join(c.__name__ for c in TF_MODEL_FOR_PRETRAINING_MAPPING.keys())
            )
        )


class TFAutoModelWithLMHead(object):
    r"""
    This is a generic model class that will be instantiated as one of the model classes of the library---with a
    language modeling head---when created with the when created with the
    :meth:`~transformers.TFAutoModelWithLMHead.from_pretrained` class method or the
    :meth:`~transformers.TFAutoModelWithLMHead.from_config` class method.

    This class cannot be instantiated directly using ``__init__()`` (throws an error).

    .. warning::

        This class is deprecated and will be removed in a future version. Please use
        :class:`~transformers.TFAutoModelForCausalLM` for causal language models,
        :class:`~transformers.TFAutoModelForMaskedLM` for masked language models and
        :class:`~transformers.TFAutoModelForSeq2SeqLM` for encoder-decoder models.
    """

    def __init__(self):
        raise EnvironmentError(
            "TFAutoModelWithLMHead is designed to be instantiated "
            "using the `TFAutoModelWithLMHead.from_pretrained(pretrained_model_name_or_path)` or "
            "`TFAutoModelWithLMHead.from_config(config)` methods."
        )

    @classmethod
    @replace_list_option_in_docstrings(TF_MODEL_WITH_LM_HEAD_MAPPING, use_model_types=False)
    def from_config(cls, config):
        r"""
        Instantiates one of the model classes of the library---with a language modeling head---from a configuration.

        Note:
            Loading a model from its configuration file does **not** load the model weights. It only affects the
            model's configuration. Use :meth:`~transformers.TFAutoModelWithLMHead.from_pretrained` to load the model
            weights.

        Args:
            config (:class:`~transformers.PretrainedConfig`):
                The model class to instantiate is selected based on the configuration class:

                List options

        Examples::

            >>> from transformers import AutoConfig, TFAutoModelWithLMHead
            >>> # Download configuration from S3 and cache.
            >>> config = AutoConfig.from_pretrained('bert-base-uncased')
            >>> model = TFAutoModelWithLMHead.from_config(config)
        """
        warnings.warn(
            "The class `TFAutoModelWithLMHead` is deprecated and will be removed in a future version. Please use "
            "`TFAutoModelForCausalLM` for causal language models, `TFAutoModelForMaskedLM` for masked language models "
            "and `TFAutoModelForSeq2SeqLM` for encoder-decoder models.",
            FutureWarning,
        )
        if type(config) in TF_MODEL_WITH_LM_HEAD_MAPPING.keys():
            return TF_MODEL_WITH_LM_HEAD_MAPPING[type(config)](config)
        raise ValueError(
            "Unrecognized configuration class {} for this kind of TFAutoModel: {}.\n"
            "Model type should be one of {}.".format(
                config.__class__, cls.__name__, ", ".join(c.__name__ for c in TF_MODEL_WITH_LM_HEAD_MAPPING.keys())
            )
        )

    @classmethod
    @replace_list_option_in_docstrings(TF_MODEL_WITH_LM_HEAD_MAPPING)
    @add_start_docstrings(
        "Instantiate one of the model classes of the library---with a language modeling head---from a pretrained ",
        "model.",
        TF_AUTO_MODEL_PRETRAINED_DOCSTRING,
    )
    def from_pretrained(cls, pretrained_model_name_or_path, *model_args, **kwargs):
        r"""
        Examples::

            >>> from transformers import AutoConfig, TFAutoModelWithLMHead

            >>> # Download model and configuration from S3 and cache.
            >>> model = TFAutoModelWithLMHead.from_pretrained('bert-base-uncased')

            >>> # Update configuration during loading
            >>> model = TFAutoModelWithLMHead.from_pretrained('bert-base-uncased', output_attentions=True)
            >>> model.config.output_attentions
            True

            >>> # Loading from a PyTorch checkpoint file instead of a TensorFlow model (slower)
            >>> config = AutoConfig.from_json_file('./pt_model/bert_pt_model_config.json')
            >>> model = TFAutoModelWithLMHead.from_pretrained('./pt_model/bert_pytorch_model.bin', from_pt=True, config=config)
        """
        warnings.warn(
            "The class `TFAutoModelWithLMHead` is deprecated and will be removed in a future version. Please use "
            "`TFAutoModelForCausalLM` for causal language models, `TFAutoModelForMaskedLM` for masked language models "
            "and `TFAutoModelForSeq2SeqLM` for encoder-decoder models.",
            FutureWarning,
        )
        config = kwargs.pop("config", None)

        if not isinstance(config, PretrainedConfig):
            config, kwargs = AutoConfig.from_pretrained(
                pretrained_model_name_or_path, return_unused_kwargs=True, **kwargs
            )

        if type(config) in TF_MODEL_WITH_LM_HEAD_MAPPING.keys():
            return TF_MODEL_WITH_LM_HEAD_MAPPING[type(config)].from_pretrained(
                pretrained_model_name_or_path, *model_args, config=config, **kwargs
            )
        raise ValueError(
            "Unrecognized configuration class {} for this kind of TFAutoModel: {}.\n"
            "Model type should be one of {}.".format(
                config.__class__, cls.__name__, ", ".join(c.__name__ for c in TF_MODEL_WITH_LM_HEAD_MAPPING.keys())
            )
        )


class TFAutoModelForCausalLM:
    r"""
    This is a generic model class that will be instantiated as one of the model classes of the library---with a causal
    language modeling head---when created with the when created with the
    :meth:`~transformers.TFAutoModelForCausalLM.from_pretrained` class method or the
    :meth:`~transformers.TFAutoModelForCausalLM.from_config` class method.

    This class cannot be instantiated directly using ``__init__()`` (throws an error).
    """

    def __init__(self):
        raise EnvironmentError(
            "TFAutoModelForCausalLM is designed to be instantiated "
            "using the `TFAutoModelForCausalLM.from_pretrained(pretrained_model_name_or_path)` or "
            "`TFAutoModelForCausalLM.from_config(config)` methods."
        )

    @classmethod
    @replace_list_option_in_docstrings(TF_MODEL_FOR_CAUSAL_LM_MAPPING, use_model_types=False)
    def from_config(cls, config):
        r"""
        Instantiates one of the model classes of the library---with a causal language modeling head---from a
        configuration.

        Note:
            Loading a model from its configuration file does **not** load the model weights. It only affects the
            model's configuration. Use :meth:`~transformers.TFAutoModelForCausalLM.from_pretrained` to load the model
            weights.

        Args:
            config (:class:`~transformers.PretrainedConfig`):
                The model class to instantiate is selected based on the configuration class:

                List options

        Examples::

            >>> from transformers import AutoConfig, TFAutoModelForCausalLM
            >>> # Download configuration from S3 and cache.
            >>> config = AutoConfig.from_pretrained('gpt2')
            >>> model = TFAutoModelForCausalLM.from_config(config)
        """
        if type(config) in TF_MODEL_FOR_CAUSAL_LM_MAPPING.keys():
            return TF_MODEL_FOR_CAUSAL_LM_MAPPING[type(config)](config)
        raise ValueError(
            "Unrecognized configuration class {} for this kind of TFAutoModel: {}.\n"
            "Model type should be one of {}.".format(
                config.__class__, cls.__name__, ", ".join(c.__name__ for c in TF_MODEL_FOR_CAUSAL_LM_MAPPING.keys())
            )
        )

    @classmethod
    @replace_list_option_in_docstrings(TF_MODEL_FOR_CAUSAL_LM_MAPPING)
    @add_start_docstrings(
        "Instantiate one of the model classes of the library---with a causal language modeling head---from a "
        "pretrained model.",
        TF_AUTO_MODEL_PRETRAINED_DOCSTRING,
    )
    def from_pretrained(cls, pretrained_model_name_or_path, *model_args, **kwargs):
        r"""
        Examples::

            >>> from transformers import AutoConfig, TFAutoModelForCausalLM

            >>> # Download model and configuration from S3 and cache.
            >>> model = TFAutoModelForCausalLM.from_pretrained('gpt2')

            >>> # Update configuration during loading
            >>> model = TFAutoModelForCausalLM.from_pretrained('gpt2', output_attentions=True)
            >>> model.config.output_attentions
            True

            >>> # Loading from a PyTorch checkpoint file instead of a TensorFlow model (slower)
            >>> config = AutoConfig.from_json_file('./pt_model/gpt2_pt_model_config.json')
            >>> model = TFAutoModelForCausalLM.from_pretrained('./pt_model/gpt2_pytorch_model.bin', from_pt=True, config=config)
        """
        config = kwargs.pop("config", None)
        if not isinstance(config, PretrainedConfig):
            config, kwargs = AutoConfig.from_pretrained(
                pretrained_model_name_or_path, return_unused_kwargs=True, **kwargs
            )

        if type(config) in TF_MODEL_FOR_CAUSAL_LM_MAPPING.keys():
            return TF_MODEL_FOR_CAUSAL_LM_MAPPING[type(config)].from_pretrained(
                pretrained_model_name_or_path, *model_args, config=config, **kwargs
            )
        raise ValueError(
            "Unrecognized configuration class {} for this kind of TFAutoModel: {}.\n"
            "Model type should be one of {}.".format(
                config.__class__, cls.__name__, ", ".join(c.__name__ for c in TF_MODEL_FOR_CAUSAL_LM_MAPPING.keys())
            )
        )


class TFAutoModelForMaskedLM:
    r"""
    This is a generic model class that will be instantiated as one of the model classes of the library---with a masked
    language modeling head---when created with the when created with the
    :meth:`~transformers.TFAutoModelForMaskedLM.from_pretrained` class method or the
    :meth:`~transformers.TFAutoModelForMaskedLM.from_config` class method.

    This class cannot be instantiated directly using ``__init__()`` (throws an error).
    """

    def __init__(self):
        raise EnvironmentError(
            "TFAutoModelForMaskedLM is designed to be instantiated "
            "using the `TFAutoModelForMaskedLM.from_pretrained(pretrained_model_name_or_path)` or "
            "`TFAutoModelForMaskedLM.from_config(config)` methods."
        )

    @classmethod
    @replace_list_option_in_docstrings(TF_MODEL_FOR_MASKED_LM_MAPPING, use_model_types=False)
    def from_config(cls, config):
        r"""
        Instantiates one of the model classes of the library---with a masked language modeling head---from a
        configuration.

        Note:
            Loading a model from its configuration file does **not** load the model weights. It only affects the
            model's configuration. Use :meth:`~transformers.TFAutoModelForMaskedLM.from_pretrained` to load the model
            weights.

        Args:
            config (:class:`~transformers.PretrainedConfig`):
                The model class to instantiate is selected based on the configuration class:

                List options

        Examples::

            >>> from transformers import AutoConfig, TFAutoModelForMaskedLM
            >>> # Download configuration from S3 and cache.
            >>> config = AutoConfig.from_pretrained('bert-base-uncased')
            >>> model = TFAutoModelForMaskedLM.from_config(config)
        """
        if type(config) in TF_MODEL_FOR_MASKED_LM_MAPPING.keys():
            return TF_MODEL_FOR_MASKED_LM_MAPPING[type(config)](config)
        raise ValueError(
            "Unrecognized configuration class {} for this kind of TFAutoModel: {}.\n"
            "Model type should be one of {}.".format(
                config.__class__, cls.__name__, ", ".join(c.__name__ for c in TF_MODEL_FOR_MASKED_LM_MAPPING.keys())
            )
        )

    @classmethod
    @replace_list_option_in_docstrings(TF_MODEL_FOR_MASKED_LM_MAPPING)
    @add_start_docstrings(
        "Instantiate one of the model classes of the library---with a masked language modeling head---from a "
        "pretrained model.",
        TF_AUTO_MODEL_PRETRAINED_DOCSTRING,
    )
    def from_pretrained(cls, pretrained_model_name_or_path, *model_args, **kwargs):
        r"""
        Examples::

            >>> from transformers import AutoConfig, TFAutoModelForMaskedLM

            >>> # Download model and configuration from S3 and cache.
            >>> model = TFAutoModelForMaskedLM.from_pretrained('bert-base-uncased')

            >>> # Update configuration during loading
            >>> model = TFAutoModelForMaskedLM.from_pretrained('bert-base-uncased', output_attentions=True)
            >>> model.config.output_attentions
            True

            >>> # Loading from a PyTorch checkpoint file instead of a TensorFlow model (slower)
            >>> config = AutoConfig.from_json_file('./pt_model/bert_pt_model_config.json')
            >>> model = TFAutoModelForMaskedLM.from_pretrained('./pt_model/bert_pytorch_model.bin', from_pt=True, config=config)
        """
        config = kwargs.pop("config", None)
        if not isinstance(config, PretrainedConfig):
            config, kwargs = AutoConfig.from_pretrained(
                pretrained_model_name_or_path, return_unused_kwargs=True, **kwargs
            )

        if type(config) in TF_MODEL_FOR_MASKED_LM_MAPPING.keys():
            return TF_MODEL_FOR_MASKED_LM_MAPPING[type(config)].from_pretrained(
                pretrained_model_name_or_path, *model_args, config=config, **kwargs
            )
        raise ValueError(
            "Unrecognized configuration class {} for this kind of TFAutoModel: {}.\n"
            "Model type should be one of {}.".format(
                config.__class__, cls.__name__, ", ".join(c.__name__ for c in TF_MODEL_FOR_MASKED_LM_MAPPING.keys())
            )
        )


class TFAutoModelForSeq2SeqLM:
    r"""
    This is a generic model class that will be instantiated as one of the model classes of the library---with a
    sequence-to-sequence language modeling head---when created with the when created with the
    :meth:`~transformers.TFAutoModelForSeq2SeqLM.from_pretrained` class method or the
    :meth:`~transformers.TFAutoModelForSeq2SeqLM.from_config` class method.

    This class cannot be instantiated directly using ``__init__()`` (throws an error).
    """

    def __init__(self):
        raise EnvironmentError(
            "TFAutoModelForSeq2SeqLM is designed to be instantiated "
            "using the `TFAutoModelForSeq2SeqLM.from_pretrained(pretrained_model_name_or_path)` or "
            "`TFAutoModelForSeq2SeqLM.from_config(config)` methods."
        )

    @classmethod
    @replace_list_option_in_docstrings(TF_MODEL_FOR_SEQ_TO_SEQ_CAUSAL_LM_MAPPING, use_model_types=False)
    def from_config(cls, config):
        r"""
        Instantiates one of the model classes of the library---with a sequence-to-sequence language modeling
        head---from a configuration.

        Note:
            Loading a model from its configuration file does **not** load the model weights. It only affects the
            model's configuration. Use :meth:`~transformers.TFAutoModelForSeq2SeqLM.from_pretrained` to load the model
            weights.

        Args:
            config (:class:`~transformers.PretrainedConfig`):
                The model class to instantiate is selected based on the configuration class:

                List options

        Examples::

            >>> from transformers import AutoConfig, TFAutoModelForSeq2SeqLM
            >>> # Download configuration from S3 and cache.
            >>> config = AutoConfig.from_pretrained('t5')
            >>> model = TFAutoModelForSeq2SeqLM.from_config(config)
        """
        if type(config) in TF_MODEL_FOR_SEQ_TO_SEQ_CAUSAL_LM_MAPPING.keys():
            return TF_MODEL_FOR_SEQ_TO_SEQ_CAUSAL_LM_MAPPING[type(config)](config)
        raise ValueError(
            "Unrecognized configuration class {} for this kind of TFAutoModel: {}.\n"
            "Model type should be one of {}.".format(
                config.__class__,
                cls.__name__,
                ", ".join(c.__name__ for c in TF_MODEL_FOR_SEQ_TO_SEQ_CAUSAL_LM_MAPPING.keys()),
            )
        )

    @classmethod
    @replace_list_option_in_docstrings(TF_MODEL_FOR_SEQ_TO_SEQ_CAUSAL_LM_MAPPING, use_model_types=False)
    @add_start_docstrings(
        "Instantiate one of the model classes of the library---with a sequence-to-sequence language modeling "
        "head---from a pretrained model.",
        TF_AUTO_MODEL_PRETRAINED_DOCSTRING,
    )
    def from_pretrained(cls, pretrained_model_name_or_path, *model_args, **kwargs):
        r"""
        Examples::

            >>> from transformers import AutoConfig, TFAutoModelForSeq2SeqLM

            >>> # Download model and configuration from S3 and cache.
            >>> model = TFAutoModelForSeq2SeqLM.from_pretrained('t5-base')

            >>> # Update configuration during loading
            >>> model = TFAutoModelForSeq2SeqLM.from_pretrained('t5-base', output_attentions=True)
            >>> model.config.output_attentions
            True

            >>> # Loading from a PyTorch checkpoint file instead of a TensorFlow model (slower)
            >>> config = AutoConfig.from_json_file('./pt_model/t5_pt_model_config.json')
            >>> model = TFAutoModelForSeq2SeqLM.from_pretrained('./pt_model/t5_pytorch_model.bin', from_pt=True, config=config)
        """
        config = kwargs.pop("config", None)
        if not isinstance(config, PretrainedConfig):
            config, kwargs = AutoConfig.from_pretrained(
                pretrained_model_name_or_path, return_unused_kwargs=True, **kwargs
            )

        if type(config) in TF_MODEL_FOR_SEQ_TO_SEQ_CAUSAL_LM_MAPPING.keys():
            return TF_MODEL_FOR_SEQ_TO_SEQ_CAUSAL_LM_MAPPING[type(config)].from_pretrained(
                pretrained_model_name_or_path, *model_args, config=config, **kwargs
            )
        raise ValueError(
            "Unrecognized configuration class {} for this kind of TFAutoModel: {}.\n"
            "Model type should be one of {}.".format(
                config.__class__,
                cls.__name__,
                ", ".join(c.__name__ for c in TF_MODEL_FOR_SEQ_TO_SEQ_CAUSAL_LM_MAPPING.keys()),
            )
        )


class TFAutoModelForSequenceClassification(object):
    r"""
    This is a generic model class that will be instantiated as one of the model classes of the library---with a
    sequence classification head---when created with the when created with the
    :meth:`~transformers.TFAutoModelForSequenceClassification.from_pretrained` class method or the
    :meth:`~transformers.TFAutoModelForSequenceClassification.from_config` class method.

    This class cannot be instantiated directly using ``__init__()`` (throws an error).
    """

    def __init__(self):
        raise EnvironmentError(
            "TFAutoModelForSequenceClassification is designed to be instantiated "
            "using the `TFAutoModelForSequenceClassification.from_pretrained(pretrained_model_name_or_path)` or "
            "`TFAutoModelForSequenceClassification.from_config(config)` methods."
        )

    @classmethod
    @replace_list_option_in_docstrings(TF_MODEL_FOR_SEQUENCE_CLASSIFICATION_MAPPING, use_model_types=False)
    def from_config(cls, config):
        r"""
        Instantiates one of the model classes of the library---with a sequence classification head---from a
        configuration.

        Note:
            Loading a model from its configuration file does **not** load the model weights. It only affects the
            model's configuration. Use :meth:`~transformers.TFAutoModelForSequenceClassification.from_pretrained` to
            load the model weights.

        Args:
            config (:class:`~transformers.PretrainedConfig`):
                The model class to instantiate is selected based on the configuration class:

                List options

        Examples::

            >>> from transformers import AutoConfig, TFAutoModelForSequenceClassification
            >>> # Download configuration from S3 and cache.
            >>> config = AutoConfig.from_pretrained('bert-base-uncased')
            >>> model = TFAutoModelForSequenceClassification.from_config(config)
        """
        if type(config) in TF_MODEL_FOR_SEQUENCE_CLASSIFICATION_MAPPING.keys():
            return TF_MODEL_FOR_SEQUENCE_CLASSIFICATION_MAPPING[type(config)](config)
        raise ValueError(
            "Unrecognized configuration class {} for this kind of TFAutoModel: {}.\n"
            "Model type should be one of {}.".format(
                config.__class__,
                cls.__name__,
                ", ".join(c.__name__ for c in TF_MODEL_FOR_SEQUENCE_CLASSIFICATION_MAPPING.keys()),
            )
        )

    @classmethod
    @replace_list_option_in_docstrings(TF_MODEL_FOR_SEQUENCE_CLASSIFICATION_MAPPING)
    @add_start_docstrings(
        "Instantiate one of the model classes of the library---with a sequence classification head---from a "
        "pretrained model.",
        TF_AUTO_MODEL_PRETRAINED_DOCSTRING,
    )
    def from_pretrained(cls, pretrained_model_name_or_path, *model_args, **kwargs):
        r"""
        Examples::

            >>> from transformers import AutoConfig, TFAutoModelForSequenceClassification

            >>> # Download model and configuration from S3 and cache.
            >>> model = TFAutoModelForSequenceClassification.from_pretrained('bert-base-uncased')

            >>> # Update configuration during loading
            >>> model = TFAutoModelForSequenceClassification.from_pretrained('bert-base-uncased', output_attentions=True)
            >>> model.config.output_attentions
            True

            >>> # Loading from a PyTorch checkpoint file instead of a TensorFlow model (slower)
            >>> config = AutoConfig.from_json_file('./pt_model/bert_pt_model_config.json')
            >>> model = TFAutoModelForSequenceClassification.from_pretrained('./pt_model/bert_pytorch_model.bin', from_pt=True, config=config)
        """
        config = kwargs.pop("config", None)
        if not isinstance(config, PretrainedConfig):
            config, kwargs = AutoConfig.from_pretrained(
                pretrained_model_name_or_path, return_unused_kwargs=True, **kwargs
            )

        if type(config) in TF_MODEL_FOR_SEQUENCE_CLASSIFICATION_MAPPING.keys():
            return TF_MODEL_FOR_SEQUENCE_CLASSIFICATION_MAPPING[type(config)].from_pretrained(
                pretrained_model_name_or_path, *model_args, config=config, **kwargs
            )
        raise ValueError(
            "Unrecognized configuration class {} for this kind of TFAutoModel: {}.\n"
            "Model type should be one of {}.".format(
                config.__class__,
                cls.__name__,
                ", ".join(c.__name__ for c in TF_MODEL_FOR_SEQUENCE_CLASSIFICATION_MAPPING.keys()),
            )
        )


class TFAutoModelForQuestionAnswering(object):
    r"""
    This is a generic model class that will be instantiated as one of the model classes of the library---with a
    question answering head---when created with the when created with the
    :meth:`~transformers.TFAutoModeForQuestionAnswering.from_pretrained` class method or the
    :meth:`~transformers.TFAutoModelForQuestionAnswering.from_config` class method.

    This class cannot be instantiated directly using ``__init__()`` (throws an error).
    """

    def __init__(self):
        raise EnvironmentError(
            "TFAutoModelForQuestionAnswering is designed to be instantiated "
            "using the `TFAutoModelForQuestionAnswering.from_pretrained(pretrained_model_name_or_path)` or "
            "`TFAutoModelForQuestionAnswering.from_config(config)` methods."
        )

    @classmethod
    @replace_list_option_in_docstrings(TF_MODEL_FOR_QUESTION_ANSWERING_MAPPING, use_model_types=False)
    def from_config(cls, config):
        r"""
        Instantiates one of the model classes of the library---with a question answering head---from a configuration.

        Note:
            Loading a model from its configuration file does **not** load the model weights. It only affects the
            model's configuration. Use :meth:`~transformers.TFAutoModelForQuestionAnswering.from_pretrained` to load
            the model weights.

        Args:
            config (:class:`~transformers.PretrainedConfig`):
                The model class to instantiate is selected based on the configuration class:

                List options

        Examples::

            >>> from transformers import AutoConfig, TFAutoModelForQuestionAnswering
            >>> # Download configuration from S3 and cache.
            >>> config = AutoConfig.from_pretrained('bert-base-uncased')
            >>> model = TFAutoModelForQuestionAnswering.from_config(config)
        """
        if type(config) in TF_MODEL_FOR_QUESTION_ANSWERING_MAPPING.keys():
            return TF_MODEL_FOR_QUESTION_ANSWERING_MAPPING[type(config)](config)
        raise ValueError(
            "Unrecognized configuration class {} for this kind of TFAutoModel: {}.\n"
            "Model type should be one of {}.".format(
                config.__class__,
                cls.__name__,
                ", ".join(c.__name__ for c in TF_MODEL_FOR_QUESTION_ANSWERING_MAPPING.keys()),
            )
        )

    @classmethod
    @replace_list_option_in_docstrings(TF_MODEL_FOR_QUESTION_ANSWERING_MAPPING)
    @add_start_docstrings(
        "Instantiate one of the model classes of the library---with a question answering head---from a "
        "pretrained model.",
        TF_AUTO_MODEL_PRETRAINED_DOCSTRING,
    )
    def from_pretrained(cls, pretrained_model_name_or_path, *model_args, **kwargs):
        r"""
        Examples::

            >>> from transformers import AutoConfig, TFAutoModelForQuestionAnswering

            >>> # Download model and configuration from S3 and cache.
            >>> model = TFAutoModelForQuestionAnswering.from_pretrained('bert-base-uncased')

            >>> # Update configuration during loading
            >>> model = TFAutoModelForQuestionAnswering.from_pretrained('bert-base-uncased', output_attentions=True)
            >>> model.config.output_attentions
            True

            >>> # Loading from a PyTorch checkpoint file instead of a TensorFlow model (slower)
            >>> config = AutoConfig.from_json_file('./pt_model/bert_pt_model_config.json')
            >>> model = TFAutoModelForQuestionAnswering.from_pretrained('./pt_model/bert_pytorch_model.bin', from_pt=True, config=config)
        """
        config = kwargs.pop("config", None)
        if not isinstance(config, PretrainedConfig):
            config, kwargs = AutoConfig.from_pretrained(
                pretrained_model_name_or_path, return_unused_kwargs=True, **kwargs
            )

        if type(config) in TF_MODEL_FOR_QUESTION_ANSWERING_MAPPING.keys():
            return TF_MODEL_FOR_QUESTION_ANSWERING_MAPPING[type(config)].from_pretrained(
                pretrained_model_name_or_path, *model_args, config=config, **kwargs
            )
        raise ValueError(
            "Unrecognized configuration class {} for this kind of TFAutoModel: {}.\n"
            "Model type should be one of {}.".format(
                config.__class__,
                cls.__name__,
                ", ".join(c.__name__ for c in TF_MODEL_FOR_QUESTION_ANSWERING_MAPPING.keys()),
            )
        )


class TFAutoModelForTokenClassification:
    r"""
    This is a generic model class that will be instantiated as one of the model classes of the library---with a token
    classification head---when created with the when created with the
    :meth:`~transformers.TFAutoModelForTokenClassification.from_pretrained` class method or the
    :meth:`~transformers.TFAutoModelForTokenClassification.from_config` class method.

    This class cannot be instantiated directly using ``__init__()`` (throws an error).
    """

    def __init__(self):
        raise EnvironmentError(
            "TFAutoModelForTokenClassification is designed to be instantiated "
            "using the `TFAutoModelForTokenClassification.from_pretrained(pretrained_model_name_or_path)` or "
            "`TFAutoModelForTokenClassification.from_config(config)` methods."
        )

    @classmethod
    @replace_list_option_in_docstrings(TF_MODEL_FOR_TOKEN_CLASSIFICATION_MAPPING, use_model_types=False)
    def from_config(cls, config):
        r"""
        Instantiates one of the model classes of the library---with a token classification head---from a configuration.

        Note:
            Loading a model from its configuration file does **not** load the model weights. It only affects the
            model's configuration. Use :meth:`~transformers.TFAutoModelForTokenClassification.from_pretrained` to load
            the model weights.

        Args:
            config (:class:`~transformers.PretrainedConfig`):
                The model class to instantiate is selected based on the configuration class:

                List options

        Examples::

            >>> from transformers import AutoConfig, TFAutoModelForTokenClassification
            >>> # Download configuration from S3 and cache.
            >>> config = AutoConfig.from_pretrained('bert-base-uncased')
            >>> model = TFAutoModelForTokenClassification.from_config(config)
        """
        if type(config) in TF_MODEL_FOR_TOKEN_CLASSIFICATION_MAPPING.keys():
            return TF_MODEL_FOR_TOKEN_CLASSIFICATION_MAPPING[type(config)](config)
        raise ValueError(
            "Unrecognized configuration class {} for this kind of TFAutoModel: {}.\n"
            "Model type should be one of {}.".format(
                config.__class__,
                cls.__name__,
                ", ".join(c.__name__ for c in TF_MODEL_FOR_TOKEN_CLASSIFICATION_MAPPING.keys()),
            )
        )

    @classmethod
    @replace_list_option_in_docstrings(TF_MODEL_FOR_TOKEN_CLASSIFICATION_MAPPING)
    @add_start_docstrings(
        "Instantiate one of the model classes of the library---with a token classification head---from a "
        "pretrained model.",
        TF_AUTO_MODEL_PRETRAINED_DOCSTRING,
    )
    def from_pretrained(cls, pretrained_model_name_or_path, *model_args, **kwargs):
        r"""
        Examples::

            >>> from transformers import AutoConfig, TFAutoModelForTokenClassification

            >>> # Download model and configuration from S3 and cache.
            >>> model = TFAutoModelForTokenClassification.from_pretrained('bert-base-uncased')

            >>> # Update configuration during loading
            >>> model = TFAutoModelForTokenClassification.from_pretrained('bert-base-uncased', output_attentions=True)
            >>> model.config.output_attentions
            True

            >>> # Loading from a PyTorch checkpoint file instead of a TensorFlow model (slower)
            >>> config = AutoConfig.from_json_file('./pt_model/bert_pt_model_config.json')
            >>> model = TFAutoModelForTokenClassification.from_pretrained('./pt_model/bert_pytorch_model.bin', from_pt=True, config=config)
        """
        config = kwargs.pop("config", None)
        if not isinstance(config, PretrainedConfig):
            config, kwargs = AutoConfig.from_pretrained(
                pretrained_model_name_or_path, return_unused_kwargs=True, **kwargs
            )

        if type(config) in TF_MODEL_FOR_TOKEN_CLASSIFICATION_MAPPING.keys():
            return TF_MODEL_FOR_TOKEN_CLASSIFICATION_MAPPING[type(config)].from_pretrained(
                pretrained_model_name_or_path, *model_args, config=config, **kwargs
            )
        raise ValueError(
            "Unrecognized configuration class {} for this kind of TFAutoModel: {}.\n"
            "Model type should be one of {}.".format(
                config.__class__,
                cls.__name__,
                ", ".join(c.__name__ for c in TF_MODEL_FOR_TOKEN_CLASSIFICATION_MAPPING.keys()),
            )
        )


class TFAutoModelForMultipleChoice:
    r"""
    This is a generic model class that will be instantiated as one of the model classes of the library---with a
    multiple choice classification head---when created with the when created with the
    :meth:`~transformers.TFAutoModelForMultipleChoice.from_pretrained` class method or the
    :meth:`~transformers.TFAutoModelForMultipleChoice.from_config` class method.

    This class cannot be instantiated directly using ``__init__()`` (throws an error).
    """

    def __init__(self):
        raise EnvironmentError(
            "TFAutoModelForMultipleChoice is designed to be instantiated "
            "using the `TFAutoModelForMultipleChoice.from_pretrained(pretrained_model_name_or_path)` or "
            "`TFAutoModelForMultipleChoice.from_config(config)` methods."
        )

    @classmethod
    @replace_list_option_in_docstrings(TF_MODEL_FOR_MULTIPLE_CHOICE_MAPPING, use_model_types=False)
    def from_config(cls, config):
        r"""
        Instantiates one of the model classes of the library---with a multiple choice classification head---from a
        configuration.

        Note:
            Loading a model from its configuration file does **not** load the model weights. It only affects the
            model's configuration. Use :meth:`~transformers.TFAutoModelForMultipleChoice.from_pretrained` to load the
            model weights.

        Args:
            config (:class:`~transformers.PretrainedConfig`):
                The model class to instantiate is selected based on the configuration class:

                List options

        Examples::

            >>> from transformers import AutoConfig, TFAutoModelForMultipleChoice
            >>> # Download configuration from S3 and cache.
            >>> config = AutoConfig.from_pretrained('bert-base-uncased')
            >>> model = TFAutoModelForMultipleChoice.from_config(config)
        """
        if type(config) in TF_MODEL_FOR_MULTIPLE_CHOICE_MAPPING.keys():
            return TF_MODEL_FOR_MULTIPLE_CHOICE_MAPPING[type(config)](config)
        raise ValueError(
            "Unrecognized configuration class {} for this kind of TFAutoModel: {}.\n"
            "Model type should be one of {}.".format(
                config.__class__,
                cls.__name__,
                ", ".join(c.__name__ for c in TF_MODEL_FOR_MULTIPLE_CHOICE_MAPPING.keys()),
            )
        )

    @classmethod
    @replace_list_option_in_docstrings(TF_MODEL_FOR_MULTIPLE_CHOICE_MAPPING)
    @add_start_docstrings(
        "Instantiate one of the model classes of the library---with a multiple choice classification head---from a "
        "pretrained model.",
        TF_AUTO_MODEL_PRETRAINED_DOCSTRING,
    )
    def from_pretrained(cls, pretrained_model_name_or_path, *model_args, **kwargs):
        r"""
        Examples::

            >>> from transformers import AutoConfig, TFAutoModelForMultipleChoice

            >>> # Download model and configuration from S3 and cache.
            >>> model = TFAutoModelForMultipleChoice.from_pretrained('bert-base-uncased')

            >>> # Update configuration during loading
            >>> model = TFAutoModelForMultipleChoice.from_pretrained('bert-base-uncased', output_attentions=True)
            >>> model.config.output_attentions
            True

            >>> # Loading from a PyTorch checkpoint file instead of a TensorFlow model (slower)
            >>> config = AutoConfig.from_json_file('./pt_model/bert_pt_model_config.json')
            >>> model = TFAutoModelForMultipleChoice.from_pretrained('./pt_model/bert_pytorch_model.bin', from_pt=True, config=config)
        """
        config = kwargs.pop("config", None)
        if not isinstance(config, PretrainedConfig):
            config, kwargs = AutoConfig.from_pretrained(
                pretrained_model_name_or_path, return_unused_kwargs=True, **kwargs
            )

        if type(config) in TF_MODEL_FOR_MULTIPLE_CHOICE_MAPPING.keys():
            return TF_MODEL_FOR_MULTIPLE_CHOICE_MAPPING[type(config)].from_pretrained(
                pretrained_model_name_or_path, *model_args, config=config, **kwargs
            )
        raise ValueError(
            "Unrecognized configuration class {} for this kind of TFAutoModel: {}.\n"
            "Model type should be one of {}.".format(
                config.__class__,
                cls.__name__,
                ", ".join(c.__name__ for c in TF_MODEL_FOR_MULTIPLE_CHOICE_MAPPING.keys()),
            )
        )<|MERGE_RESOLUTION|>--- conflicted
+++ resolved
@@ -113,19 +113,8 @@
     TFFunnelModel,
 )
 from .modeling_tf_gpt2 import TFGPT2LMHeadModel, TFGPT2Model
-<<<<<<< HEAD
-from .modeling_tf_longformer import (
-    TFLongformerForMaskedLM,
-    TFLongformerForMultipleChoice,
-    TFLongformerForQuestionAnswering,
-    TFLongformerForSequenceClassification,
-    TFLongformerForTokenClassification,
-    TFLongformerModel,
-)
-=======
 from .modeling_tf_longformer import TFLongformerForMaskedLM, TFLongformerForQuestionAnswering, TFLongformerModel
 from .modeling_tf_lxmert import TFLxmertForPreTraining, TFLxmertModel
->>>>>>> 4185b115
 from .modeling_tf_marian import TFMarianMTModel
 from .modeling_tf_mbart import TFMBartForConditionalGeneration
 from .modeling_tf_mobilebert import (
