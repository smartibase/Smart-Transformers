# coding=utf-8
# Copyright 2020 The Google AI Language Team Authors, Facebook AI Research authors and The HuggingFace Inc. team.
# Copyright (c) 2020, NVIDIA CORPORATION.  All rights reserved.
#
# Licensed under the Apache License, Version 2.0 (the "License");
# you may not use this file except in compliance with the License.
# You may obtain a copy of the License at
#
#     http://www.apache.org/licenses/LICENSE-2.0
#
# Unless required by applicable law or agreed to in writing, software
# distributed under the License is distributed on an "AS IS" BASIS,
# WITHOUT WARRANTIES OR CONDITIONS OF ANY KIND, either express or implied.
# See the License for the specific language governing permissions and
# limitations under the License.
import copy
import inspect
import warnings
from dataclasses import dataclass
from typing import TYPE_CHECKING, Any, Callable, Dict, List, Optional, Tuple, Union

import numpy as np
import torch
import torch.distributed as dist
from torch import nn
from torch.nn import functional as F

from ..cache_utils import (
    Cache,
    DynamicCache,
    EncoderDecoderCache,
    HQQQuantizedCache,
    HybridCache,
    MambaCache,
    OffloadedCache,
    OffloadedStaticCache,
    QuantizedCacheConfig,
    QuantoQuantizedCache,
    SlidingWindowCache,
    StaticCache,
)
from ..integrations.deepspeed import is_deepspeed_zero3_enabled
from ..modeling_outputs import CausalLMOutputWithPast, Seq2SeqLMOutput
from ..models.auto import (
    MODEL_FOR_CAUSAL_IMAGE_MODELING_MAPPING,
    MODEL_FOR_CAUSAL_LM_MAPPING,
    MODEL_FOR_SEQ_TO_SEQ_CAUSAL_LM_MAPPING,
    MODEL_FOR_SPEECH_SEQ_2_SEQ_MAPPING,
    MODEL_FOR_VISION_2_SEQ_MAPPING,
)
from ..pytorch_utils import isin_mps_friendly
from ..tokenization_utils import ExtensionsTrie
from ..utils import (
    ModelOutput,
    is_accelerate_available,
    is_hqq_available,
    is_quanto_available,
    is_torchdynamo_compiling,
    logging,
)
from .beam_constraints import DisjunctiveConstraint, PhrasalConstraint
from .beam_search import BeamScorer, BeamSearchScorer, ConstrainedBeamSearchScorer
from .candidate_generator import (
    AssistedCandidateGenerator,
    CandidateGenerator,
    PromptLookupCandidateGenerator,
    _crop_past_key_values,
    _prepare_attention_mask,
    _prepare_token_type_ids,
)
from .configuration_utils import GenerationConfig, GenerationMode
from .logits_process import (
    EncoderNoRepeatNGramLogitsProcessor,
    EncoderRepetitionPenaltyLogitsProcessor,
    EpsilonLogitsWarper,
    EtaLogitsWarper,
    ExponentialDecayLengthPenalty,
    ForcedBOSTokenLogitsProcessor,
    ForcedEOSTokenLogitsProcessor,
    HammingDiversityLogitsProcessor,
    InfNanRemoveLogitsProcessor,
    LogitNormalization,
    LogitsProcessorList,
    MinLengthLogitsProcessor,
    MinNewTokensLengthLogitsProcessor,
    MinPLogitsWarper,
    NoBadWordsLogitsProcessor,
    NoRepeatNGramLogitsProcessor,
    PrefixConstrainedLogitsProcessor,
    RepetitionPenaltyLogitsProcessor,
    SequenceBiasLogitsProcessor,
    SuppressTokensAtBeginLogitsProcessor,
    SuppressTokensLogitsProcessor,
    TemperatureLogitsWarper,
    TopKLogitsWarper,
    TopPLogitsWarper,
    TypicalLogitsWarper,
    UnbatchedClassifierFreeGuidanceLogitsProcessor,
    WatermarkLogitsProcessor,
)
from .stopping_criteria import (
    EosTokenCriteria,
    MaxLengthCriteria,
    MaxTimeCriteria,
    StoppingCriteria,
    StoppingCriteriaList,
    StopStringCriteria,
)


if TYPE_CHECKING:
    from ..modeling_utils import PreTrainedModel
    from ..tokenization_utils_base import PreTrainedTokenizerBase
    from .streamers import BaseStreamer

logger = logging.get_logger(__name__)

if is_accelerate_available():
    from accelerate.hooks import AlignDevicesHook, add_hook_to_module

NEED_SETUP_CACHE_CLASSES_MAPPING = {
    "static": StaticCache,
    "offloaded_static": OffloadedStaticCache,
    "sliding_window": SlidingWindowCache,
    "hybrid": HybridCache,
    "mamba": MambaCache,
}
QUANT_BACKEND_CLASSES_MAPPING = {"quanto": QuantoQuantizedCache, "HQQ": HQQQuantizedCache}


@dataclass
class GenerateDecoderOnlyOutput(ModelOutput):
    """
    Outputs of decoder-only generation models, when using non-beam methods.

    Args:
        sequences (`torch.LongTensor` of shape `(batch_size, sequence_length)`):
            The generated sequences. The second dimension (sequence_length) is either equal to `max_length` or shorter
            if all batches finished early due to the `eos_token_id`.
        scores (`tuple(torch.FloatTensor)` *optional*, returned when `output_scores=True`):
            Processed prediction scores of the language modeling head (scores for each vocabulary token before SoftMax)
            at each generation step. Tuple of `torch.FloatTensor` with up to `max_new_tokens` elements (one element for
            each generated token), with each tensor of shape `(batch_size, config.vocab_size)`.
        logits (`tuple(torch.FloatTensor)` *optional*, returned when `output_logits=True`):
            Unprocessed prediction scores of the language modeling head (scores for each vocabulary token before SoftMax)
            at each generation step. Tuple of `torch.FloatTensor` with up to `max_new_tokens` elements (one element for
            each generated token), with each tensor of shape `(batch_size, config.vocab_size)`.
        attentions (`tuple(tuple(torch.FloatTensor))`, *optional*, returned when `output_attentions=True`):
            Tuple (one element for each generated token) of tuples (one element for each layer of the decoder) of
            `torch.FloatTensor` of shape `(batch_size, num_heads, generated_length, sequence_length)`.
        hidden_states (`tuple(tuple(torch.FloatTensor))`, *optional*, returned when `output_hidden_states=True`):
            Tuple (one element for each generated token) of tuples (one element for each layer of the decoder) of
            `torch.FloatTensor` of shape `(batch_size, generated_length, hidden_size)`.
        past_key_values (`tuple(tuple(torch.FloatTensor)))`, *optional*, returned when `use_cache=True`):
            Returns the model cache, used to speed up decoding. Different models have a different cache format, check
            the model's documentation. Usually, a [`~cache_utils.Cache`] instance.
    """

    sequences: torch.LongTensor = None
    scores: Optional[Tuple[torch.FloatTensor]] = None
    logits: Optional[Tuple[torch.FloatTensor]] = None
    attentions: Optional[Tuple[Tuple[torch.FloatTensor]]] = None
    hidden_states: Optional[Tuple[Tuple[torch.FloatTensor]]] = None
    past_key_values: Optional[Tuple[Tuple[Tuple[torch.FloatTensor]]]] = None


@dataclass
class GenerateEncoderDecoderOutput(ModelOutput):
    """
    Outputs of encoder-decoder generation models, when using non-beam methods.

    Args:
        sequences (`torch.LongTensor` of shape `(batch_size*num_return_sequences, sequence_length)`):
            The generated sequences. The second dimension (sequence_length) is either equal to `max_length` or shorter
            if all batches finished early due to the `eos_token_id`.
        scores (`tuple(torch.FloatTensor)` *optional*, returned when `output_scores=True`):
            Processed prediction scores of the language modeling head (scores for each vocabulary token before SoftMax)
            at each generation step. Tuple of `torch.FloatTensor` with up to `max_new_tokens` elements (one element for
            each generated token), with each tensor of shape `(batch_size, config.vocab_size)`.
        logits (`tuple(torch.FloatTensor)` *optional*, returned when `output_logits=True`):
            Unprocessed prediction scores of the language modeling head (scores for each vocabulary token before SoftMax)
            at each generation step. Tuple of `torch.FloatTensor` with up to `max_new_tokens` elements (one element for
            each generated token), with each tensor of shape `(batch_size, config.vocab_size)`.
        encoder_attentions (`tuple(torch.FloatTensor)`, *optional*, returned when `output_attentions=True`):
            Tuple of `torch.FloatTensor` (one for each layer of the decoder) of shape `(batch_size, num_heads,
            sequence_length, sequence_length)`.
        encoder_hidden_states (`tuple(torch.FloatTensor)`, *optional*, returned when `output_hidden_states=True`):
            Tuple of `torch.FloatTensor` (one for the output of the embeddings + one for the output of each layer) of
            shape `(batch_size, sequence_length, hidden_size)`.
        decoder_attentions (`tuple(tuple(torch.FloatTensor))`, *optional*, returned when `output_attentions=True`):
            Tuple (one element for each generated token) of tuples (one element for each layer of the decoder) of
            `torch.FloatTensor` of shape `(batch_size, num_heads, generated_length, sequence_length)`.
        cross_attentions (`tuple(tuple(torch.FloatTensor))`, *optional*, returned when `output_attentions=True`):
            Tuple (one element for each generated token) of tuples (one element for each layer of the decoder) of
            `torch.FloatTensor` of shape `(batch_size, num_heads, generated_length, sequence_length)`.
        decoder_hidden_states (`tuple(tuple(torch.FloatTensor))`, *optional*, returned when `output_hidden_states=True`):
            Tuple (one element for each generated token) of tuples (one element for each layer of the decoder) of
            `torch.FloatTensor` of shape `(batch_size, generated_length, hidden_size)`.
        past_key_values (`tuple(tuple(torch.FloatTensor)))`, *optional*, returned when `use_cache=True` is passed or when `config.use_cache=True`):
            Returns the model cache, used to speed up decoding. Different models have a different cache format, check
            the model's documentation. Usually, a [`~cache_utils.Cache`] instance.
    """

    sequences: torch.LongTensor = None
    scores: Optional[Tuple[torch.FloatTensor]] = None
    logits: Optional[Tuple[torch.FloatTensor]] = None
    encoder_attentions: Optional[Tuple[torch.FloatTensor]] = None
    encoder_hidden_states: Optional[Tuple[torch.FloatTensor]] = None
    decoder_attentions: Optional[Tuple[Tuple[torch.FloatTensor]]] = None
    cross_attentions: Optional[Tuple[Tuple[torch.FloatTensor]]] = None
    decoder_hidden_states: Optional[Tuple[Tuple[torch.FloatTensor]]] = None
    past_key_values: Optional[Tuple[Tuple[Tuple[torch.FloatTensor]]]] = None


@dataclass
class GenerateBeamDecoderOnlyOutput(ModelOutput):
    """
    Outputs of decoder-only generation models, when using beam methods.

    Args:
        sequences (`torch.LongTensor` of shape `(batch_size*num_return_sequences, sequence_length)`):
            The generated sequences. The second dimension (sequence_length) is either equal to `max_length` or shorter
            if all batches finished early due to the `eos_token_id`.
        sequences_scores (`torch.FloatTensor` of shape `(batch_size*num_return_sequences)`, *optional*, returned when `output_scores=True`):
            Final beam scores of the generated `sequences`.
        scores (`tuple(torch.FloatTensor)` *optional*, returned when `output_scores=True`):
            Beam transition scores for each vocabulary token at each generation step. Beam transition scores consisting
            of log probabilities of tokens conditioned on log softmax of previously generated tokens in this beam.
            Tuple of `torch.FloatTensor` with up to `max_new_tokens` elements (one element for each generated token),
            with each tensor of shape `(batch_size*num_beams, config.vocab_size)`.
        logits (`tuple(torch.FloatTensor)` *optional*, returned when `output_logits=True`):
            Unprocessed prediction scores of the language modeling head (scores for each vocabulary token before SoftMax)
            at each generation step. Tuple of `torch.FloatTensor` with up to `max_new_tokens` elements (one element for
            each generated token), with each tensor of shape `(batch_size, config.vocab_size)`.
        beam_indices (`torch.LongTensor`, *optional*, returned when `output_scores=True`):
            Beam indices of generated token id at each generation step. `torch.LongTensor` of shape
            `(batch_size*num_return_sequences, sequence_length)`.
        attentions (`tuple(tuple(torch.FloatTensor))`, *optional*, returned when `output_attentions=True`):
            Tuple (one element for each generated token) of tuples (one element for each layer of the decoder) of
            `torch.FloatTensor` of shape `(batch_size*num_beams, num_heads, generated_length, sequence_length)`.
        hidden_states (`tuple(tuple(torch.FloatTensor))`, *optional*, returned when `output_hidden_states=True`):
            Tuple (one element for each generated token) of tuples (one element for each layer of the decoder) of
            `torch.FloatTensor` of shape `(batch_size*num_beams*num_return_sequences, generated_length, hidden_size)`.
        past_key_values (`tuple(tuple(torch.FloatTensor)))`, *optional*, returned when `use_cache=True`):
            Returns the model cache, used to speed up decoding. Different models have a different cache format, check
            the model's documentation. Usually, a [`~cache_utils.Cache`] instance.
    """

    sequences: torch.LongTensor = None
    sequences_scores: Optional[torch.FloatTensor] = None
    scores: Optional[Tuple[torch.FloatTensor]] = None
    logits: Optional[Tuple[torch.FloatTensor]] = None
    beam_indices: Optional[torch.LongTensor] = None
    attentions: Optional[Tuple[Tuple[torch.FloatTensor]]] = None
    hidden_states: Optional[Tuple[Tuple[torch.FloatTensor]]] = None
    past_key_values: Optional[Tuple[Tuple[Tuple[torch.FloatTensor]]]] = None


@dataclass
class GenerateBeamEncoderDecoderOutput(ModelOutput):
    """
    Outputs of encoder-decoder generation models, when using beam methods.

    Args:
        sequences (`torch.LongTensor` of shape `(batch_size*num_return_sequences, sequence_length)`):
            The generated sequences. The second dimension (sequence_length) is either equal to `max_length` or shorter
            if all batches finished early due to the `eos_token_id`.
        sequences_scores (`torch.FloatTensor` of shape `(batch_size*num_return_sequences)`, *optional*, returned when `output_scores=True`):
            Final beam scores of the generated `sequences`.
        scores (`tuple(torch.FloatTensor)` *optional*, returned when `output_scores=True`):
            Beam transition scores for each vocabulary token at each generation step. Beam transition scores consisting
            of log probabilities of tokens conditioned on log softmax of previously generated tokens in this beam.
            Tuple of `torch.FloatTensor` with up to `max_new_tokens` elements (one element for each generated token),
            with each tensor of shape `(batch_size*num_beams, config.vocab_size)`.
        logits (`tuple(torch.FloatTensor)` *optional*, returned when `output_logits=True`):
            Unprocessed prediction scores of the language modeling head (scores for each vocabulary token before SoftMax)
            at each generation step. Tuple of `torch.FloatTensor` with up to `max_new_tokens` elements (one element for
            each generated token), with each tensor of shape `(batch_size, config.vocab_size)`.
        beam_indices (`torch.LongTensor`, *optional*, returned when `output_scores=True`):
            Beam indices of generated token id at each generation step. `torch.LongTensor` of shape
            `(batch_size*num_return_sequences, sequence_length)`.
        encoder_attentions (`tuple(torch.FloatTensor)`, *optional*, returned when `output_attentions=True`):
            Tuple of `torch.FloatTensor` (one for each layer of the decoder) of shape `(batch_size, num_heads,
            sequence_length, sequence_length)`.
        encoder_hidden_states (`tuple(torch.FloatTensor)`, *optional*, returned when `output_hidden_states=True`):
            Tuple of `torch.FloatTensor` (one for the output of the embeddings + one for the output of each layer) of
            shape `(batch_size*num_beams*num_return_sequences, sequence_length, hidden_size)`.
        decoder_attentions (`tuple(tuple(torch.FloatTensor))`, *optional*, returned when `output_attentions=True`):
            Tuple (one element for each generated token) of tuples (one element for each layer of the decoder) of
            `torch.FloatTensor` of shape `(batch_size*num_beams*num_return_sequences, num_heads, generated_length,
            sequence_length)`.
        cross_attentions (`tuple(tuple(torch.FloatTensor))`, *optional*, returned when `output_attentions=True`):
            Tuple (one element for each generated token) of tuples (one element for each layer of the decoder) of
            `torch.FloatTensor` of shape `(batch_size, num_heads, generated_length, sequence_length)`.
        decoder_hidden_states (`tuple(tuple(torch.FloatTensor))`, *optional*, returned when `output_hidden_states=True`):
            Tuple (one element for each generated token) of tuples (one element for each layer of the decoder) of
            `torch.FloatTensor` of shape `(batch_size*num_beams*num_return_sequences, generated_length, hidden_size)`.
        past_key_values (`tuple(tuple(torch.FloatTensor)))`, *optional*, returned when `use_cache=True`):
            Returns the model cache, used to speed up decoding. Different models have a different cache format, check
            the model's documentation. Usually, a [`~cache_utils.Cache`] instance.
    """

    sequences: torch.LongTensor = None
    sequences_scores: Optional[torch.FloatTensor] = None
    scores: Optional[Tuple[torch.FloatTensor]] = None
    logits: Optional[Tuple[torch.FloatTensor]] = None
    beam_indices: Optional[torch.LongTensor] = None
    encoder_attentions: Optional[Tuple[torch.FloatTensor]] = None
    encoder_hidden_states: Optional[Tuple[torch.FloatTensor]] = None
    decoder_attentions: Optional[Tuple[Tuple[torch.FloatTensor]]] = None
    cross_attentions: Optional[Tuple[Tuple[torch.FloatTensor]]] = None
    decoder_hidden_states: Optional[Tuple[Tuple[torch.FloatTensor]]] = None
    past_key_values: Optional[Tuple[Tuple[Tuple[torch.FloatTensor]]]] = None


# TODO (joao): remove the equivalent classes and typing shortcuts below in v5
# Equivalent classes (kept for retrocompatibility purposes)
GreedySearchDecoderOnlyOutput = GenerateDecoderOnlyOutput
ContrastiveSearchDecoderOnlyOutput = GenerateDecoderOnlyOutput
SampleDecoderOnlyOutput = GenerateDecoderOnlyOutput

ContrastiveSearchEncoderDecoderOutput = GenerateEncoderDecoderOutput
GreedySearchEncoderDecoderOutput = GenerateEncoderDecoderOutput
SampleEncoderDecoderOutput = GenerateEncoderDecoderOutput

BeamSearchDecoderOnlyOutput = GenerateBeamDecoderOnlyOutput
BeamSampleDecoderOnlyOutput = GenerateBeamDecoderOnlyOutput

BeamSearchEncoderDecoderOutput = GenerateBeamEncoderDecoderOutput
BeamSampleEncoderDecoderOutput = GenerateBeamEncoderDecoderOutput

GreedySearchOutput = Union[GreedySearchEncoderDecoderOutput, GreedySearchDecoderOnlyOutput]
SampleOutput = Union[SampleEncoderDecoderOutput, SampleDecoderOnlyOutput]
BeamSearchOutput = Union[BeamSearchEncoderDecoderOutput, BeamSearchDecoderOnlyOutput]
BeamSampleOutput = Union[BeamSampleEncoderDecoderOutput, BeamSampleDecoderOnlyOutput]
ContrastiveSearchOutput = Union[ContrastiveSearchEncoderDecoderOutput, ContrastiveSearchDecoderOnlyOutput]

# Typing shortcuts
GenerateNonBeamOutput = Union[GenerateDecoderOnlyOutput, GenerateEncoderDecoderOutput]
GenerateBeamOutput = Union[GenerateBeamDecoderOnlyOutput, GenerateBeamEncoderDecoderOutput]
GenerateOutput = Union[GenerateNonBeamOutput, GenerateBeamOutput]


class GenerationMixin:
    """
    A class containing all functions for auto-regressive text generation, to be used as a mixin in [`PreTrainedModel`].

    The class exposes [`~generation.GenerationMixin.generate`], which can be used for:
        - *greedy decoding* if `num_beams=1` and `do_sample=False`
        - *contrastive search* if `penalty_alpha>0` and `top_k>1`
        - *multinomial sampling* if `num_beams=1` and `do_sample=True`
        - *beam-search decoding* if `num_beams>1` and `do_sample=False`
        - *beam-search multinomial sampling* if `num_beams>1` and `do_sample=True`
        - *diverse beam-search decoding* if `num_beams>1` and `num_beam_groups>1`
        - *constrained beam-search decoding* if `constraints!=None` or `force_words_ids!=None`
        - *assisted decoding* if `assistant_model` or `prompt_lookup_num_tokens` is passed to `.generate()`

    To learn more about decoding strategies refer to the [text generation strategies guide](../generation_strategies).
    """

    def prepare_inputs_for_generation(self, *args, **kwargs):
        raise NotImplementedError(
            "A model class needs to define a `prepare_inputs_for_generation` method in order to use `.generate()`."
        )

    def _prepare_model_inputs(
        self,
        inputs: Optional[torch.Tensor] = None,
        bos_token_id: Optional[torch.Tensor] = None,
        model_kwargs: Optional[Dict[str, torch.Tensor]] = None,
    ) -> Tuple[torch.Tensor, Optional[str], Dict[str, torch.Tensor]]:
        """
        This function extracts the model-specific `inputs` for generation.
        """
        # 1. retrieve all kwargs that are non-None or non-model input related.
        # some encoder-decoder models have different names for model and encoder
        if (
            self.config.is_encoder_decoder
            and hasattr(self, "encoder")
            and self.encoder.main_input_name != self.main_input_name
        ):
            input_name = self.encoder.main_input_name
        else:
            input_name = self.main_input_name

        model_kwargs = {k: v for k, v in model_kwargs.items() if v is not None or k != input_name}

        # 2. check whether model_input_name is passed as kwarg
        # if yes and `inputs` is None use kwarg inputs
        inputs_kwarg = model_kwargs.pop(input_name, None)
        if inputs_kwarg is not None and inputs is not None:
            raise ValueError(
                f"`inputs`: {inputs}` were passed alongside {input_name} which is not allowed. "
                f"Make sure to either pass {inputs} or {input_name}=..."
            )
        elif inputs_kwarg is not None:
            inputs = inputs_kwarg

        # 3. In the presence of `inputs_embeds` for text models:
        # - decoder-only models should complain if the user attempts to pass `inputs_embeds`, but the model
        # doesn't have its forwarding implemented. `inputs_embeds` is kept in `model_kwargs` and can coexist with
        # input_ids (`inputs_embeds` will be used in the 1st generation step, as opposed to `input_ids`)
        # - encoder-decoder models should complain if the user attempts to pass `inputs_embeds` and `input_ids`, and
        # pull the former to inputs. It will be used in place of `input_ids` to get the encoder hidden states.
        if input_name == "input_ids" and "inputs_embeds" in model_kwargs:
            if not self.config.is_encoder_decoder:
                has_inputs_embeds_forwarding = "inputs_embeds" in set(
                    inspect.signature(self.prepare_inputs_for_generation).parameters.keys()
                )
                if not has_inputs_embeds_forwarding:
                    raise ValueError(
                        f"You passed `inputs_embeds` to `.generate()`, but the model class {self.__class__.__name__} "
                        "doesn't have its forwarding implemented. See the GPT2 implementation for an example "
                        "(https://github.com/huggingface/transformers/pull/21405), and feel free to open a PR with it!"
                    )
                # In this case, `input_ids` is moved to the `model_kwargs`, so a few automations (like the creation of
                # the attention mask) can rely on the actual model input.
                model_kwargs["input_ids"] = self._maybe_initialize_input_ids_for_generation(
                    inputs, bos_token_id, model_kwargs=model_kwargs
                )
            else:
                if inputs is not None:
                    raise ValueError("You passed `inputs_embeds` and `input_ids` to `.generate()`. Please pick one.")
            inputs, input_name = model_kwargs["inputs_embeds"], "inputs_embeds"

        # 4. if `inputs` is still None, try to create `input_ids` from BOS token
        inputs = self._maybe_initialize_input_ids_for_generation(inputs, bos_token_id, model_kwargs)
        return inputs, input_name, model_kwargs

    def _maybe_initialize_input_ids_for_generation(
        self,
        inputs: Optional[torch.Tensor] = None,
        bos_token_id: Optional[torch.Tensor] = None,
        model_kwargs: Optional[Dict[str, torch.Tensor]] = None,
    ) -> torch.LongTensor:
        """Initializes input ids for generation, if necessary."""
        if inputs is not None:
            return inputs

        encoder_outputs = model_kwargs.get("encoder_outputs")
        if self.config.is_encoder_decoder and encoder_outputs is not None:
            # make dummy input_ids with value -100, as a sanity check ensuring that they won't be used for encoding
            shape = encoder_outputs.last_hidden_state.size()[:-1]
            return torch.ones(shape, dtype=torch.long, device=self.device) * -100

        # If there is some tensor in `model_kwargs`, we can infer the batch size from it. This is helpful with
        # soft-prompting or in multimodal implementations built on top of decoder-only language models.
        batch_size = 1
        for value in model_kwargs.values():
            if isinstance(value, torch.Tensor):
                batch_size = value.shape[0]
                break

        if "inputs_embeds" in model_kwargs:
            return torch.ones((batch_size, 0), dtype=torch.long, device=self.device)

        if bos_token_id is None:
            raise ValueError("`bos_token_id` has to be defined when no `input_ids` are provided.")

        return torch.ones((batch_size, 1), dtype=torch.long, device=self.device) * bos_token_id

    def _prepare_attention_mask_for_generation(
        self,
        inputs: torch.Tensor,
        pad_token_id: Optional[torch.Tensor],
        eos_token_id: Optional[torch.Tensor],
    ) -> torch.LongTensor:
        # No information for attention mask inference -> return default attention mask
        default_attention_mask = torch.ones(inputs.shape[:2], dtype=torch.long, device=inputs.device)
        if pad_token_id is None:
            return default_attention_mask

        is_input_ids = len(inputs.shape) == 2 and inputs.dtype in [torch.int, torch.long]
        if not is_input_ids:
            return default_attention_mask

        is_pad_token_in_inputs = (pad_token_id is not None) and (
            isin_mps_friendly(elements=inputs, test_elements=pad_token_id).any()
        )
        is_pad_token_not_equal_to_eos_token_id = (eos_token_id is None) or ~(
            isin_mps_friendly(elements=eos_token_id, test_elements=pad_token_id).any()
        )
        can_infer_attention_mask = is_pad_token_in_inputs * is_pad_token_not_equal_to_eos_token_id
        attention_mask_from_padding = inputs.ne(pad_token_id).long()

        attention_mask = (
            attention_mask_from_padding * can_infer_attention_mask + default_attention_mask * ~can_infer_attention_mask
        )
        return attention_mask

    def _prepare_encoder_decoder_kwargs_for_generation(
        self,
        inputs_tensor: torch.Tensor,
        model_kwargs,
        model_input_name: Optional[str],
        generation_config: GenerationConfig,
    ) -> Dict[str, Any]:
        # 1. get encoder
        encoder = self.get_encoder()
        # Compatibility with Accelerate big model inference: we need the encoder to outputs stuff on the same device
        # as the inputs.
        if hasattr(self, "hf_device_map"):
            if hasattr(encoder, "_hf_hook"):
                encoder._hf_hook.io_same_device = True
            else:
                add_hook_to_module(encoder, AlignDevicesHook(io_same_device=True))

        # 2. Prepare encoder args and encoder kwargs from model kwargs and generation config.
        irrelevant_prefix = ["decoder_", "cross_attn", "use_cache"]
        encoder_kwargs = {
            argument: value
            for argument, value in model_kwargs.items()
            if not any(argument.startswith(p) for p in irrelevant_prefix)
        }
        encoder_signature = set(inspect.signature(encoder.forward).parameters)
        encoder_accepts_wildcard = "kwargs" in encoder_signature or "model_kwargs" in encoder_signature
        if not encoder_accepts_wildcard:
            encoder_kwargs = {
                argument: value for argument, value in encoder_kwargs.items() if argument in encoder_signature
            }
        encoder_kwargs["output_attentions"] = generation_config.output_attentions
        encoder_kwargs["output_hidden_states"] = generation_config.output_hidden_states

        # 3. make sure that encoder returns `ModelOutput`
        model_input_name = model_input_name if model_input_name is not None else self.main_input_name
        encoder_kwargs["return_dict"] = True
        encoder_kwargs[model_input_name] = inputs_tensor
        model_kwargs["encoder_outputs"]: ModelOutput = encoder(**encoder_kwargs)

        return model_kwargs

    def _prepare_decoder_input_ids_for_generation(
        self,
        batch_size: int,
        model_input_name: str,
        model_kwargs: Dict[str, torch.Tensor],
        decoder_start_token_id: torch.Tensor,
        device: torch.device = None,
    ) -> Tuple[torch.LongTensor, Dict[str, torch.Tensor]]:
        """Prepares `decoder_input_ids` for generation with encoder-decoder models"""
        # 1. Check whether the user has defined `decoder_input_ids` manually. To facilitate in terms of input naming,
        # we also allow the user to pass it under `input_ids`, if the encoder does not use it as the main input.
        if model_kwargs is not None and "decoder_input_ids" in model_kwargs:
            decoder_input_ids = model_kwargs.pop("decoder_input_ids")
        elif "input_ids" in model_kwargs and model_input_name != "input_ids":
            decoder_input_ids = model_kwargs.pop("input_ids")
        else:
            decoder_input_ids = None

        # 2. `decoder_start_token_id` must have shape (batch_size, 1)
        if device is None:
            device = self.device
        if decoder_start_token_id.ndim == 1:
            if decoder_start_token_id.shape[0] != batch_size:
                raise ValueError(
                    f"`decoder_start_token_id` expected to have length {batch_size} but got {decoder_start_token_id.shape[0]}"
                )
            decoder_start_token_id = decoder_start_token_id.view(-1, 1)
        else:
            decoder_start_token_id = (
                torch.ones((batch_size, 1), dtype=torch.long, device=device) * decoder_start_token_id
            )

        # 3. Encoder-decoder models expect the `decoder_input_ids` to start with a special token. Let's ensure that.
        # no user input -> use decoder_start_token_id as decoder_input_ids
        if decoder_input_ids is None:
            decoder_input_ids = decoder_start_token_id
        # exception: Donut checkpoints have task-specific decoder starts and don't expect a BOS token. Note that the
        # original checkpoints can't be detected through `self.__class__.__name__.lower()`, needing custom logic.
        # See: https://github.com/huggingface/transformers/pull/31470
        elif "donut" in self.__class__.__name__.lower() or (
            self.config.model_type == "vision-encoder-decoder" and "donut" in self.config.encoder.model_type.lower()
        ):
            pass
        elif self.config.model_type in ["whisper"]:
            pass
        # user input but doesn't start with decoder_start_token_id -> prepend decoder_start_token_id (and adjust
        # decoder_attention_mask if provided)
        elif (decoder_input_ids[:, 0] != decoder_start_token_id[:, 0]).all().item():
            decoder_input_ids = torch.cat([decoder_start_token_id, decoder_input_ids], dim=-1)
            if "decoder_attention_mask" in model_kwargs:
                decoder_attention_mask = model_kwargs["decoder_attention_mask"]
                decoder_attention_mask = torch.cat(
                    (torch.ones_like(decoder_attention_mask)[:, :1], decoder_attention_mask),
                    dim=-1,
                )
                model_kwargs["decoder_attention_mask"] = decoder_attention_mask

        return decoder_input_ids, model_kwargs

    @staticmethod
    def _expand_inputs_for_generation(
        expand_size: int = 1,
        is_encoder_decoder: bool = False,
        input_ids: Optional[torch.LongTensor] = None,
        **model_kwargs,
    ) -> Tuple[torch.LongTensor, Dict[str, Any]]:
        """Expands tensors from [batch_size, ...] to [batch_size * expand_size, ...]"""
        # Do not call torch.repeat_interleave if expand_size is 1 because it clones
        # the input tensor and thus requires more memory although no change is applied
        if expand_size == 1:
            return input_ids, model_kwargs

        def _expand_dict_for_generation(dict_to_expand):
            for key in dict_to_expand:
                if (
                    key != "cache_position"
                    and dict_to_expand[key] is not None
                    and isinstance(dict_to_expand[key], torch.Tensor)
                ):
                    dict_to_expand[key] = dict_to_expand[key].repeat_interleave(expand_size, dim=0)
            return dict_to_expand

        if input_ids is not None:
            input_ids = input_ids.repeat_interleave(expand_size, dim=0)

        model_kwargs = _expand_dict_for_generation(model_kwargs)

        if is_encoder_decoder:
            if model_kwargs.get("encoder_outputs") is None:
                raise ValueError("If `is_encoder_decoder` is True, make sure that `encoder_outputs` is defined.")
            model_kwargs["encoder_outputs"] = _expand_dict_for_generation(model_kwargs["encoder_outputs"])

        return input_ids, model_kwargs

    def _extract_past_from_model_output(self, outputs: ModelOutput):
        past_key_values = None
        cache_name = "past_key_values"
        if "past_key_values" in outputs:
            past_key_values = outputs.past_key_values
        elif "mems" in outputs:
            past_key_values = outputs.mems
        elif "past_buckets_states" in outputs:
            past_key_values = outputs.past_buckets_states
        elif "cache_params" in outputs:
            past_key_values = outputs.cache_params
            cache_name = "cache_params"

        return cache_name, past_key_values

    def _update_model_kwargs_for_generation(
        self,
        outputs: ModelOutput,
        model_kwargs: Dict[str, Any],
        is_encoder_decoder: bool = False,
        num_new_tokens: int = 1,
    ) -> Dict[str, Any]:
        # update past_key_values keeping its naming used in model code
        cache_name, cache = self._extract_past_from_model_output(outputs)
        model_kwargs[cache_name] = cache
        if getattr(outputs, "state", None) is not None:
            model_kwargs["state"] = outputs.state

        # update token_type_ids with last value
        if "token_type_ids" in model_kwargs:
            token_type_ids = model_kwargs["token_type_ids"]
            model_kwargs["token_type_ids"] = torch.cat([token_type_ids, token_type_ids[:, -1].unsqueeze(-1)], dim=-1)

        if not is_encoder_decoder:
            # update attention mask
            if "attention_mask" in model_kwargs:
                attention_mask = model_kwargs["attention_mask"]
                model_kwargs["attention_mask"] = torch.cat(
                    [attention_mask, attention_mask.new_ones((attention_mask.shape[0], 1))], dim=-1
                )
        else:
            # update decoder attention mask
            if "decoder_attention_mask" in model_kwargs:
                decoder_attention_mask = model_kwargs["decoder_attention_mask"]
                model_kwargs["decoder_attention_mask"] = torch.cat(
                    [decoder_attention_mask, decoder_attention_mask.new_ones((decoder_attention_mask.shape[0], 1))],
                    dim=-1,
                )

        if model_kwargs.get("use_cache", True):
            model_kwargs["cache_position"] = model_kwargs["cache_position"][-1:] + num_new_tokens
        else:
            past_positions = model_kwargs.pop("cache_position")
            new_positions = torch.arange(
                past_positions[-1] + 1, past_positions[-1] + num_new_tokens + 1, dtype=past_positions.dtype
            ).to(past_positions.device)
            model_kwargs["cache_position"] = torch.cat((past_positions, new_positions))
        return model_kwargs

    def _reorder_cache(self, past_key_values, beam_idx):
        raise NotImplementedError(
            f"Make sure that a `_reorder_cache` function is correctly implemented in {self.__class__.__module__} to"
            f" enable beam search for {self.__class__}"
        )

    def _get_candidate_generator(
        self,
        generation_config: GenerationConfig,
        input_ids: torch.LongTensor,
        inputs_tensor: torch.Tensor,
        assistant_model: "PreTrainedModel",
        logits_processor: LogitsProcessorList,
        model_kwargs: Dict,
    ) -> CandidateGenerator:
        """
        Returns the candidate generator to be used in `assisted_generation`
        """
        if generation_config.prompt_lookup_num_tokens is not None:
            candidate_generator = PromptLookupCandidateGenerator(
                eos_token_id=generation_config._eos_token_tensor,
                num_output_tokens=generation_config.prompt_lookup_num_tokens,
                max_matching_ngram_size=generation_config.max_matching_ngram_size,
                max_length=generation_config.max_length,
            )
        else:
            candidate_generator = AssistedCandidateGenerator(
                input_ids=input_ids,
                assistant_model=assistant_model,
                generation_config=generation_config,
                model_kwargs=model_kwargs,
                inputs_tensor=inputs_tensor,
                logits_processor=logits_processor,
            )
        return candidate_generator

    def _get_logits_processor(
        self,
        generation_config: GenerationConfig,
        input_ids_seq_length: int,
        encoder_input_ids: torch.LongTensor,
        prefix_allowed_tokens_fn: Callable[[int, torch.Tensor], List[int]],
        logits_processor: Optional[LogitsProcessorList],
        device: str = None,
        model_kwargs: Optional[Dict[str, Any]] = None,
        negative_prompt_ids: Optional[torch.Tensor] = None,
        negative_prompt_attention_mask: Optional[torch.Tensor] = None,
    ) -> LogitsProcessorList:
        """
        This class returns a [`LogitsProcessorList`] list object that contains all relevant [`LogitsProcessor`]
        instances used to modify the scores of the language model head.
        """
        # instantiate processors list
        processors = LogitsProcessorList()

        if generation_config.guidance_scale is not None and generation_config.guidance_scale != 1:
            processors.append(
                UnbatchedClassifierFreeGuidanceLogitsProcessor(
                    generation_config.guidance_scale,
                    self,
                    unconditional_ids=negative_prompt_ids,
                    unconditional_attention_mask=negative_prompt_attention_mask,
                    use_cache=model_kwargs["use_cache"],
                )
            )
        if generation_config.sequence_bias is not None:
            processors.append(SequenceBiasLogitsProcessor(sequence_bias=generation_config.sequence_bias))

        if generation_config.diversity_penalty is not None and generation_config.diversity_penalty > 0.0:
            processors.append(
                HammingDiversityLogitsProcessor(
                    diversity_penalty=generation_config.diversity_penalty,
                    num_beams=generation_config.num_beams,
                    num_beam_groups=generation_config.num_beam_groups,
                )
            )
        if (
            generation_config.encoder_repetition_penalty is not None
            and generation_config.encoder_repetition_penalty != 1.0
        ):
            processors.append(
                EncoderRepetitionPenaltyLogitsProcessor(
                    penalty=generation_config.encoder_repetition_penalty,
                    encoder_input_ids=encoder_input_ids,
                )
            )
        if generation_config.repetition_penalty is not None and generation_config.repetition_penalty != 1.0:
            processors.append(RepetitionPenaltyLogitsProcessor(penalty=generation_config.repetition_penalty))
        if generation_config.no_repeat_ngram_size is not None and generation_config.no_repeat_ngram_size > 0:
            processors.append(NoRepeatNGramLogitsProcessor(generation_config.no_repeat_ngram_size))
        if (
            generation_config.encoder_no_repeat_ngram_size is not None
            and generation_config.encoder_no_repeat_ngram_size > 0
        ):
            processors.append(
                EncoderNoRepeatNGramLogitsProcessor(
                    generation_config.encoder_no_repeat_ngram_size,
                    encoder_input_ids,
                )
            )
        if generation_config.bad_words_ids is not None:
            processors.append(
                NoBadWordsLogitsProcessor(
                    generation_config.bad_words_ids,
                    generation_config._eos_token_tensor,
                )
            )
        if (
            generation_config.min_length is not None
            and generation_config._eos_token_tensor is not None
            and generation_config.min_length > 0
        ):
            processors.append(
                MinLengthLogitsProcessor(
                    generation_config.min_length,
                    generation_config._eos_token_tensor,
                    device=device,
                )
            )
        if (
            generation_config.min_new_tokens is not None
            and generation_config._eos_token_tensor is not None
            and generation_config.min_new_tokens > 0
        ):
            processors.append(
                MinNewTokensLengthLogitsProcessor(
                    input_ids_seq_length,
                    generation_config.min_new_tokens,
                    generation_config._eos_token_tensor,
                    device=device,
                )
            )
        if prefix_allowed_tokens_fn is not None:
            processors.append(
                PrefixConstrainedLogitsProcessor(
                    prefix_allowed_tokens_fn,
                    generation_config.num_beams // generation_config.num_beam_groups,
                )
            )
        if generation_config.forced_bos_token_id is not None:
            processors.append(
                ForcedBOSTokenLogitsProcessor(
                    generation_config.forced_bos_token_id,
                )
            )
        if generation_config.forced_eos_token_id is not None:
            processors.append(
                ForcedEOSTokenLogitsProcessor(
                    generation_config.max_length,
                    generation_config.forced_eos_token_id,
                    device=device,
                )
            )
        if generation_config.remove_invalid_values is True:
            processors.append(InfNanRemoveLogitsProcessor())
        if generation_config.exponential_decay_length_penalty is not None:
            processors.append(
                ExponentialDecayLengthPenalty(
                    generation_config.exponential_decay_length_penalty,
                    generation_config._eos_token_tensor,
                    input_ids_seq_length,
                )
            )
        if generation_config.suppress_tokens is not None:
            processors.append(
                SuppressTokensLogitsProcessor(
                    generation_config.suppress_tokens,
                    device=device,
                )
            )
        if generation_config.begin_suppress_tokens is not None:
            begin_index = input_ids_seq_length
            begin_index = (
                begin_index
                if (input_ids_seq_length > 1 or generation_config.forced_bos_token_id is None)
                else begin_index + 1
            )
            processors.append(
                SuppressTokensAtBeginLogitsProcessor(
                    generation_config.begin_suppress_tokens,
                    begin_index,
                    device=device,
                )
            )
        if generation_config.forced_decoder_ids is not None:
            # TODO (sanchit): move this exception to GenerationConfig.validate() when TF & FLAX are aligned with PT
            raise ValueError(
                "You have explicitly specified `forced_decoder_ids`. Please remove the `forced_decoder_ids` argument "
                "in favour of `input_ids` or `decoder_input_ids` respectively.",
            )
        if generation_config.watermarking_config is not None:
            processors.append(
                WatermarkLogitsProcessor(
                    vocab_size=self.config.vocab_size,
                    device=device,
                    greenlist_ratio=generation_config.watermarking_config.greenlist_ratio,
                    bias=generation_config.watermarking_config.bias,
                    hashing_key=generation_config.watermarking_config.hashing_key,
                    seeding_scheme=generation_config.watermarking_config.seeding_scheme,
                    context_width=generation_config.watermarking_config.context_width,
                )
            )

        # TODO (joao): find a strategy to specify the order of the processors
        processors = self._merge_criteria_processor_list(processors, logits_processor)

        # Processors previously known as `LogitsWarpers`, only applied with sampling strategies
        if generation_config.do_sample:
            # In beam methods, we need to keep at least one non-eos token to explore continuations that might have a
            # better score (i.e. keep len(list(generation_config._eos_token_tensor)) + 1)
            if generation_config.num_beams > 1:
                if isinstance(generation_config._eos_token_tensor, list):
                    min_tokens_to_keep = len(generation_config._eos_token_tensor) + 1
                elif isinstance(generation_config._eos_token_tensor, torch.Tensor):
                    min_tokens_to_keep = generation_config._eos_token_tensor.shape[0] + 1
                else:
                    min_tokens_to_keep = 2
            else:
                min_tokens_to_keep = 1

            # the following idea is largely copied from this PR: https://github.com/huggingface/transformers/pull/5420/files
            # all samplers can be found in `generation_utils_samplers.py`
            if generation_config.temperature is not None and generation_config.temperature != 1.0:
                processors.append(TemperatureLogitsWarper(generation_config.temperature))
            if generation_config.top_k is not None and generation_config.top_k != 0:
                processors.append(
                    TopKLogitsWarper(top_k=generation_config.top_k, min_tokens_to_keep=min_tokens_to_keep)
                )
            if generation_config.top_p is not None and generation_config.top_p < 1.0:
                processors.append(
                    TopPLogitsWarper(top_p=generation_config.top_p, min_tokens_to_keep=min_tokens_to_keep)
                )
            if generation_config.min_p is not None:
                # Applied after temperature scaling (see https://github.com/ggerganov/llama.cpp/pull/3841#issuecomment-2073826084)
                processors.append(
                    MinPLogitsWarper(min_p=generation_config.min_p, min_tokens_to_keep=min_tokens_to_keep)
                )
            if generation_config.typical_p is not None and generation_config.typical_p < 1.0:
                processors.append(
                    TypicalLogitsWarper(mass=generation_config.typical_p, min_tokens_to_keep=min_tokens_to_keep)
                )
            if generation_config.epsilon_cutoff is not None and 0.0 < generation_config.epsilon_cutoff < 1.0:
                processors.append(
                    EpsilonLogitsWarper(
                        epsilon=generation_config.epsilon_cutoff, min_tokens_to_keep=min_tokens_to_keep
                    )
                )
            if generation_config.eta_cutoff is not None and 0.0 < generation_config.eta_cutoff < 1.0:
                processors.append(
                    EtaLogitsWarper(
                        epsilon=generation_config.eta_cutoff, min_tokens_to_keep=min_tokens_to_keep, device=device
                    )
                )

        # `LogitNormalization` should always be the last logit processor, when present
        if generation_config.renormalize_logits is True:
            processors.append(LogitNormalization())
        return processors

    def _get_stopping_criteria(
        self,
        generation_config: GenerationConfig,
        stopping_criteria: Optional[StoppingCriteriaList],
        tokenizer: Optional["PreTrainedTokenizerBase"] = None,
        **kwargs,
    ) -> StoppingCriteriaList:
        criteria = StoppingCriteriaList()
        if generation_config.max_length is not None:
            max_position_embeddings = getattr(self.config, "max_position_embeddings", None)
            criteria.append(
                MaxLengthCriteria(
                    max_length=generation_config.max_length,
                    max_position_embeddings=max_position_embeddings,
                )
            )
        if generation_config.max_time is not None:
            criteria.append(MaxTimeCriteria(max_time=generation_config.max_time))
        if generation_config.stop_strings is not None:
            if tokenizer is None:
                raise ValueError(
                    "There are one or more stop strings, either in the arguments to `generate` or in the "
                    "model's generation config, but we could not locate a tokenizer. When generating with "
                    "stop strings, you must pass the model's tokenizer to the `tokenizer` argument of `generate`."
                )
            criteria.append(StopStringCriteria(stop_strings=generation_config.stop_strings, tokenizer=tokenizer))
        if generation_config._eos_token_tensor is not None:
            criteria.append(EosTokenCriteria(eos_token_id=generation_config._eos_token_tensor))
        criteria = self._merge_criteria_processor_list(criteria, stopping_criteria)
        return criteria

    def _merge_criteria_processor_list(
        self,
        default_list: Union[LogitsProcessorList, StoppingCriteriaList],
        custom_list: Union[LogitsProcessorList, StoppingCriteriaList],
    ) -> Union[LogitsProcessorList, StoppingCriteriaList]:
        if len(custom_list) == 0:
            return default_list
        for default in default_list:
            for custom in custom_list:
                if type(custom) is type(default):
                    object_type = "stopping criteria" if isinstance(custom, StoppingCriteria) else "logits processor"
                    raise ValueError(
                        f"A custom {object_type} of type {type(custom)} with values {custom} has been passed to"
                        f" `.generate()`, but it has already been created with the values {default}. {default} has been"
                        " created by passing the corresponding arguments to generate or by the model's config default"
                        f" values. If you just want to change the default values of {object_type} consider passing"
                        f" them as arguments to `.generate()` instead of using a custom {object_type}."
                    )
        default_list.extend(custom_list)
        return default_list

    def compute_transition_scores(
        self,
        sequences: torch.Tensor,
        scores: Tuple[torch.Tensor],
        beam_indices: Optional[torch.Tensor] = None,
        normalize_logits: bool = False,
    ) -> torch.Tensor:
        """
        Computes the transition scores of sequences given the generation scores (and beam indices, if beam search was
        used). This is a convenient method to quicky obtain the scores of the selected tokens at generation time.

        Parameters:
            sequences (`torch.LongTensor`):
                The generated sequences. The second dimension (sequence_length) is either equal to `max_length` or
                shorter if all batches finished early due to the `eos_token_id`.
            scores (`tuple(torch.FloatTensor)`):
                Transition scores for each vocabulary token at each generation step. Beam transition scores consisting
                of log probabilities of tokens conditioned on log softmax of previously generated tokens in this beam.
                Tuple of `torch.FloatTensor` with up to `max_new_tokens` elements (one element for each generated token),
                with each tensor of shape `(batch_size*num_beams, config.vocab_size)`.
            beam_indices (`torch.LongTensor`, *optional*):
                Beam indices of generated token id at each generation step. `torch.LongTensor` of shape
                `(batch_size*num_return_sequences, sequence_length)`. Only required if a `num_beams>1` at
                generate-time.
            normalize_logits (`bool`, *optional*, defaults to `False`):
                Whether to normalize the logits (which, for legacy reasons, may be unnormalized).

        Return:
            `torch.Tensor`: A `torch.Tensor` of shape `(batch_size*num_return_sequences, sequence_length)` containing
                the transition scores (logits)

        Examples:

        ```python
        >>> from transformers import GPT2Tokenizer, AutoModelForCausalLM
        >>> import numpy as np

        >>> tokenizer = GPT2Tokenizer.from_pretrained("gpt2")
        >>> model = AutoModelForCausalLM.from_pretrained("openai-community/gpt2")
        >>> tokenizer.pad_token_id = tokenizer.eos_token_id
        >>> inputs = tokenizer(["Today is"], return_tensors="pt")

        >>> # Example 1: Print the scores for each token generated with Greedy Search
        >>> outputs = model.generate(**inputs, max_new_tokens=5, return_dict_in_generate=True, output_scores=True)
        >>> transition_scores = model.compute_transition_scores(
        ...     outputs.sequences, outputs.scores, normalize_logits=True
        ... )
        >>> # input_length is the length of the input prompt for decoder-only models, like the GPT family, and 1 for
        >>> # encoder-decoder models, like BART or T5.
        >>> input_length = 1 if model.config.is_encoder_decoder else inputs.input_ids.shape[1]
        >>> generated_tokens = outputs.sequences[:, input_length:]
        >>> for tok, score in zip(generated_tokens[0], transition_scores[0]):
        ...     # | token | token string | log probability | probability
        ...     print(f"| {tok:5d} | {tokenizer.decode(tok):8s} | {score.numpy():.3f} | {np.exp(score.numpy()):.2%}")
        |   262 |  the     | -1.414 | 24.33%
        |  1110 |  day     | -2.609 | 7.36%
        |   618 |  when    | -2.010 | 13.40%
        |   356 |  we      | -1.859 | 15.58%
        |   460 |  can     | -2.508 | 8.14%

        >>> # Example 2: Reconstruct the sequence scores from Beam Search
        >>> outputs = model.generate(
        ...     **inputs,
        ...     max_new_tokens=5,
        ...     num_beams=4,
        ...     num_return_sequences=4,
        ...     return_dict_in_generate=True,
        ...     output_scores=True,
        ... )
        >>> transition_scores = model.compute_transition_scores(
        ...     outputs.sequences, outputs.scores, outputs.beam_indices, normalize_logits=False
        ... )
        >>> # If you sum the generated tokens' scores and apply the length penalty, you'll get the sequence scores.
        >>> # Tip 1: recomputing the scores is only guaranteed to match with `normalize_logits=False`. Depending on the
        >>> # use case, you might want to recompute it with `normalize_logits=True`.
        >>> # Tip 2: the output length does NOT include the input length
        >>> output_length = np.sum(transition_scores.numpy() < 0, axis=1)
        >>> length_penalty = model.generation_config.length_penalty
        >>> reconstructed_scores = transition_scores.sum(axis=1) / (output_length**length_penalty)
        >>> print(np.allclose(outputs.sequences_scores, reconstructed_scores))
        True
        ```"""
        # 1. In absence of `beam_indices`, we can assume that we come from e.g. greedy search, which is equivalent
        # to a beam search approach were the first (and only) beam is always selected
        if beam_indices is None:
            beam_indices = torch.arange(scores[0].shape[0]).view(-1, 1).to(sequences.device)
            beam_indices = beam_indices.expand(-1, len(scores))

        # 2. reshape scores as [batch_size*vocab_size, # generation steps] with # generation steps being
        # seq_len - input_length
        scores = torch.stack(scores).reshape(len(scores), -1).transpose(0, 1)

        # 3. Optionally normalize the logits (across the vocab dimension)
        if normalize_logits:
            scores = scores.reshape(-1, self.config.vocab_size, scores.shape[-1])
            scores = torch.nn.functional.log_softmax(scores, dim=1)
            scores = scores.reshape(-1, scores.shape[-1])

        # 4. cut beam_indices to longest beam length
        beam_indices_mask = beam_indices < 0
        max_beam_length = (1 - beam_indices_mask.long()).sum(-1).max()
        beam_indices = beam_indices.clone()[:, :max_beam_length]
        beam_indices_mask = beam_indices_mask[:, :max_beam_length]

        # 5. Set indices of beams that finished early to 0; such indices will be masked correctly afterwards
        beam_indices[beam_indices_mask] = 0

        # 6. multiply beam_indices with vocab size to gather correctly from scores
        beam_sequence_indices = beam_indices * self.config.vocab_size

        # 7. Define which indices contributed to scores
        cut_idx = sequences.shape[-1] - max_beam_length
        indices = sequences[:, cut_idx:] + beam_sequence_indices

        # 8. Compute scores
        transition_scores = scores.gather(0, indices)

        # 9. Mask out transition_scores of beams that stopped early
        transition_scores[beam_indices_mask] = 0

        return transition_scores

    def _validate_model_class(self):
        """
        Confirms that the model class is compatible with generation. If not, raises an exception that points to the
        right class to use.
        """
        if not is_torchdynamo_compiling() and not self.can_generate():
            generate_compatible_mappings = [
                MODEL_FOR_CAUSAL_LM_MAPPING,
                MODEL_FOR_CAUSAL_IMAGE_MODELING_MAPPING,
                MODEL_FOR_VISION_2_SEQ_MAPPING,
                MODEL_FOR_SEQ_TO_SEQ_CAUSAL_LM_MAPPING,
                MODEL_FOR_SPEECH_SEQ_2_SEQ_MAPPING,
            ]
            generate_compatible_classes = set()
            for model_mapping in generate_compatible_mappings:
                supported_models = model_mapping.get(type(self.config), default=None)
                if supported_models is not None:
                    generate_compatible_classes.add(supported_models.__name__)
            exception_message = (
                f"The current model class ({self.__class__.__name__}) is not compatible with `.generate()`, as "
                "it doesn't have a language model head."
            )
            if generate_compatible_classes:
                exception_message += f" Please use one of the following classes instead: {generate_compatible_classes}"
            raise TypeError(exception_message)

    def _validate_assistant(self, assistant_model):
        if assistant_model is None:
            return

        if self.config.is_encoder_decoder and not assistant_model.config.is_encoder_decoder:
            attributes_to_check = ["encoder_attention_heads", "encoder_ffn_dim", "encoder_layers"]
            attributes_to_check = [attr for attr in dir(assistant_model.config) if attr in attributes_to_check]
            are_equal = all(
                getattr(self.config, attr) == getattr(assistant_model.config, attr) for attr in attributes_to_check
            )
            if not are_equal:
                raise ValueError(
                    "The main model and the assistant don't have compatible encoder-dependent input shapes. "
                    "Ensure you load the assistant with the correct encoder-decoder class, e.g. `AutoModelForSpeechSeq2Seq` for Whisper."
                )

        if not self.config.vocab_size == assistant_model.config.vocab_size:
            raise ValueError("Make sure the main and assistant model use the same tokenizer")

    def _validate_model_kwargs(self, model_kwargs: Dict[str, Any]):
        """Validates model kwargs for generation. Generate argument typos will also be caught here."""
        # If a `Cache` instance is passed, checks whether the model is compatible with it
        if isinstance(model_kwargs.get("past_key_values", None), Cache) and not self._supports_cache_class:
            raise ValueError(
                f"{self.__class__.__name__} does not support an instance of `Cache` as `past_key_values`. Please "
                "check the model documentation for supported cache formats."
            )

        # Excludes arguments that are handled before calling any model function
        if self.config.is_encoder_decoder:
            for key in ["decoder_input_ids"]:
                model_kwargs.pop(key, None)

        unused_model_args = []
        model_args = set(inspect.signature(self.prepare_inputs_for_generation).parameters)
        # `kwargs`/`model_kwargs` is often used to handle optional forward pass inputs like `attention_mask`. If
        # `prepare_inputs_for_generation` doesn't accept them, then a stricter check can be made ;)
        if "kwargs" in model_args or "model_kwargs" in model_args:
            model_args |= set(inspect.signature(self.forward).parameters)

        # Encoder-Decoder models may also need Encoder arguments from `model_kwargs`
        if self.config.is_encoder_decoder:
            base_model = getattr(self, self.base_model_prefix, None)

            # allow encoder kwargs
            encoder = getattr(self, "encoder", None)
            # `MusicgenForConditionalGeneration` has `text_encoder` and `audio_encoder`.
            # Also, it has `base_model_prefix = "encoder_decoder"` but there is no `self.encoder_decoder`
            # TODO: A better way to handle this.
            if encoder is None and base_model is not None:
                encoder = getattr(base_model, "encoder", None)

            if encoder is not None:
                encoder_model_args = set(inspect.signature(encoder.forward).parameters)
                model_args |= encoder_model_args

            # allow decoder kwargs
            decoder = getattr(self, "decoder", None)
            if decoder is None and base_model is not None:
                decoder = getattr(base_model, "decoder", None)

            if decoder is not None:
                decoder_model_args = set(inspect.signature(decoder.forward).parameters)
                model_args |= {f"decoder_{x}" for x in decoder_model_args}

            # allow assistant_encoder_outputs to be passed if we're doing assisted generating
            if "assistant_encoder_outputs" in model_kwargs:
                model_args |= {"assistant_encoder_outputs"}

        for key, value in model_kwargs.items():
            if value is not None and key not in model_args:
                unused_model_args.append(key)

        if unused_model_args:
            raise ValueError(
                f"The following `model_kwargs` are not used by the model: {unused_model_args} (note: typos in the"
                " generate arguments will also show up in this list)"
            )

    def _validate_generated_length(self, generation_config, input_ids_length, has_default_max_length):
        """Performs validation related to the resulting generated length"""

        # Can't throw warnings/exceptions during compilation
        if is_torchdynamo_compiling():
            return

        # 1. Max length warnings related to poor parameterization
        if has_default_max_length and generation_config.max_new_tokens is None and generation_config.max_length == 20:
            # 20 is the default max_length of the generation config
            warnings.warn(
                f"Using the model-agnostic default `max_length` (={generation_config.max_length}) to control the "
                "generation length. We recommend setting `max_new_tokens` to control the maximum length of the "
                "generation.",
                UserWarning,
            )
        if input_ids_length >= generation_config.max_length:
            input_ids_string = "decoder_input_ids" if self.config.is_encoder_decoder else "input_ids"
            raise ValueError(
                f"Input length of {input_ids_string} is {input_ids_length}, but `max_length` is set to"
                f" {generation_config.max_length}. This can lead to unexpected behavior. You should consider"
                " increasing `max_length` or, better yet, setting `max_new_tokens`."
            )

        # 2. Min length warnings due to unfeasible parameter combinations
        min_length_error_suffix = (
            " Generation will stop at the defined maximum length. You should decrease the minimum length and/or "
            "increase the maximum length."
        )
        if has_default_max_length:
            min_length_error_suffix += (
                f" Note that `max_length` is set to {generation_config.max_length}, its default value."
            )
        if generation_config.min_length is not None and generation_config.min_length > generation_config.max_length:
            warnings.warn(
                f"Unfeasible length constraints: `min_length` ({generation_config.min_length}) is larger than"
                f" the maximum possible length ({generation_config.max_length})." + min_length_error_suffix,
                UserWarning,
            )
        if generation_config.min_new_tokens is not None:
            min_length = generation_config.min_new_tokens + input_ids_length
            if min_length > generation_config.max_length:
                warnings.warn(
                    f"Unfeasible length constraints: `min_new_tokens` ({generation_config.min_new_tokens}), when "
                    f"added to the prompt length ({input_ids_length}), is larger than"
                    f" the maximum possible length ({generation_config.max_length})." + min_length_error_suffix,
                    UserWarning,
                )

    def _prepare_generated_length(
        self,
        generation_config,
        has_default_max_length,
        has_default_min_length,
        model_input_name,
        input_ids_length,
        inputs_tensor,
    ):
        """Prepared max and min length in generaion configs to avoid clashes between similar attributes"""

        if generation_config.max_new_tokens is not None:
            if not has_default_max_length and generation_config.max_length is not None:
                logger.warning(
                    f"Both `max_new_tokens` (={generation_config.max_new_tokens}) and `max_length`(="
                    f"{generation_config.max_length}) seem to have been set. `max_new_tokens` will take precedence. "
                    "Please refer to the documentation for more information. "
                    "(https://huggingface.co/docs/transformers/main/en/main_classes/text_generation)"
                )
            generation_config.max_length = generation_config.max_new_tokens + input_ids_length

        # if both `inputs_embeds` and `input_ids` are passed, we do not correct the length
        # otherwise we need total length [inputs-embeds-len + new-tokens-len] to not go beyond indicated `max_length``
        elif (
            model_input_name == "inputs_embeds"
            and input_ids_length != inputs_tensor.shape[1]
            and not self.config.is_encoder_decoder
        ):
            generation_config.max_length -= inputs_tensor.shape[1]

        # same for min length
        if generation_config.min_new_tokens is not None:
            if not has_default_min_length:
                logger.warning(
                    f"Both `min_new_tokens` (={generation_config.min_new_tokens}) and `min_length`(="
                    f"{generation_config.min_length}) seem to have been set. `min_new_tokens` will take precedence. "
                    "Please refer to the documentation for more information. "
                    "(https://huggingface.co/docs/transformers/main/en/main_classes/text_generation)"
                )
            generation_config.min_length = generation_config.min_new_tokens + input_ids_length

        elif (
            model_input_name == "inputs_embeds"
            and input_ids_length != inputs_tensor.shape[1]
            and not self.config.is_encoder_decoder
        ):
            generation_config.min_length = max(generation_config.min_length - inputs_tensor.shape[1], 0)

        return generation_config

    def _prepare_generation_config(
        self, generation_config: Optional[GenerationConfig], **kwargs: Dict
    ) -> Tuple[GenerationConfig, Dict]:
        """
        Prepares the base generation config, then applies any generation configuration options from kwargs. This
        function handles retrocompatibility with respect to configuration files.
        """
        # TODO joao: when we can detect `fullgraph=True` in `torch.compile` (https://github.com/pytorch/pytorch/pull/120400)
        # replace `is_torchdynamo_compiling` by the corresponding check. As it is, we are being too restrictive with
        # the parameterization in `fullgraph=False` so as to enable `fullgraph=True`.

        # priority: `generation_config` argument > `model.generation_config` (the default generation config)
        using_model_generation_config = False
        if generation_config is None:
            # legacy: users may modify the model configuration to control generation. To trigger this legacy behavior,
            # the following conditions must be met
            # 1) the generation config must have been created from the model config (`_from_model_config` field);
            # 2) the generation config must have seen no modification since its creation (the hash is the same);
            # 3) the user must have set generation parameters in the model config.
            # NOTE: `torch.compile` can't compile `hash`, this legacy support is disabled with compilation.
            if (
                not is_torchdynamo_compiling()
                and self.generation_config._from_model_config  # 1)
                and self.generation_config._original_object_hash == hash(self.generation_config)  # 2)
            ):
                new_generation_config = GenerationConfig.from_model_config(self.config)
                if new_generation_config != self.generation_config:  # 3)
                    warnings.warn(
                        "You have modified the pretrained model configuration to control generation. This is a"
                        " deprecated strategy to control generation and will be removed soon, in a future version."
                        " Please use and modify the model generation configuration (see"
                        " https://huggingface.co/docs/transformers/generation_strategies#default-text-generation-configuration )"
                    )
                    self.generation_config = new_generation_config
            using_model_generation_config = True
            generation_config = self.generation_config
            using_model_generation_config = True

        # `torch.compile` can't compile `copy.deepcopy`, arguments in `kwargs` that are part of `generation_config`
        # will mutate the object with `.update`. As such, passing these arguments through `kwargs` is disabled -- an
        # exception will be raised in `_validate_model_kwargs`
        if not is_torchdynamo_compiling():
            generation_config = copy.deepcopy(generation_config)
            model_kwargs = generation_config.update(**kwargs)
            # If `generation_config` is provided, let's fallback ALL special tokens to the default values for the model
            if not using_model_generation_config:
                if generation_config.bos_token_id is None:
                    generation_config.bos_token_id = self.generation_config.bos_token_id
                if generation_config.eos_token_id is None:
                    generation_config.eos_token_id = self.generation_config.eos_token_id
                if generation_config.pad_token_id is None:
                    generation_config.pad_token_id = self.generation_config.pad_token_id
                if generation_config.decoder_start_token_id is None:
                    generation_config.decoder_start_token_id = self.generation_config.decoder_start_token_id
        else:
            model_kwargs = kwargs

        return generation_config, model_kwargs

    def _get_initial_cache_position(self, input_ids, model_kwargs):
        """Calculates `cache_position` for the pre-fill stage based on `input_ids` and optionally past length"""
        # `torch.compile`-friendly `torch.arange` from a shape -- the lines below are equivalent to `torch.arange`
        if "inputs_embeds" in model_kwargs:
            cache_position = torch.ones_like(model_kwargs["inputs_embeds"][0, :, 0], dtype=torch.int64).cumsum(0) - 1
        else:
            cache_position = torch.ones_like(input_ids[0, :], dtype=torch.int64).cumsum(0) - 1

        past_length = 0
        if model_kwargs.get("past_key_values") is not None:
            cache = model_kwargs["past_key_values"]
            past_length = 0
            if not isinstance(cache, Cache):
                past_length = cache[0][0].shape[2]
            elif hasattr(cache, "get_seq_length") and cache.get_seq_length() is not None:
                past_length = cache.get_seq_length()

            # TODO(joao): this is not torch.compile-friendly, find a work-around. If the cache is not empty,
            # end-to-end compilation will yield bad results because `cache_position` will be incorrect.
            if not is_torchdynamo_compiling():
                cache_position = cache_position[past_length:]

        model_kwargs["cache_position"] = cache_position
        return model_kwargs

    def _get_cache(
        self, cache_implementation: str, batch_size: int, max_cache_len: int, device: torch.device, model_kwargs
    ) -> Cache:
        """
        Sets a cache for `generate`, that will persist across calls. A new cache will only be initialized a
        new `generate` call requires a larger cache or uses a different batch size.

        Returns the resulting cache object.
        """
        cache_cls: Cache = NEED_SETUP_CACHE_CLASSES_MAPPING[cache_implementation]
        requires_cross_attention_cache = (
            self.config.is_encoder_decoder or model_kwargs.get("encoder_outputs") is not None
        )

        if hasattr(self, "_cache"):
            cache_to_check = self._cache.self_attention_cache if requires_cross_attention_cache else self._cache

        if cache_implementation == "sliding_window":
            max_cache_len = min(self.config.sliding_window, max_cache_len)

        need_new_cache = (
            not hasattr(self, "_cache")
            or (not isinstance(cache_to_check, cache_cls))
            or cache_to_check.batch_size != batch_size
        )
        if cache_implementation != "mamba":
            need_new_cache = need_new_cache or cache_to_check.max_cache_len < max_cache_len

        if requires_cross_attention_cache and hasattr(self, "_cache"):
            need_new_cache = (
                need_new_cache
                or self._cache.cross_attention_cache.max_cache_len != model_kwargs["encoder_outputs"][0].shape[1]
            )

        if need_new_cache:
            if hasattr(self.config, "_pre_quantization_dtype"):
                cache_dtype = self.config._pre_quantization_dtype
            else:
                if not is_torchdynamo_compiling():
                    cache_dtype = self.dtype
                else:
                    # NOTE: self.dtype is not compatible with torch.compile, as it calls `self.parameters()`.
                    # Workaround: trust the lm_head, whose attribute name is somewhat consistent across generative
                    # models. May cause trobles with non-text modalities.
                    cache_dtype = self.get_output_embeddings().weight.dtype

            cache_kwargs = {
                "config": self.config if hasattr(self.config, "text_config") else self.config,
                "max_batch_size": batch_size,
                "max_cache_len": max_cache_len,
                "device": device,
                "dtype": cache_dtype,
            }
            self._cache = cache_cls(**cache_kwargs)
            if requires_cross_attention_cache:
                encoder_kwargs = cache_kwargs.copy()
                encoder_kwargs["max_cache_len"] = model_kwargs["encoder_outputs"][0].shape[1]
                self._cache = EncoderDecoderCache(self._cache, cache_cls(**encoder_kwargs))
        else:
            self._cache.reset()
        return self._cache

    def _supports_default_dynamic_cache(self) -> bool:
        """
        Return `True` if current model can use a `DynamicCache` instance when initializing the `past_key_values`.
        This is mostly the same as `_supports_cache_class` attribute, but add exception for `Jamba` model which
        uses its own `HybridMambaAttentionDynamicCache` and do not need to initialize the Cache in advance in
        order to save memory (because no back and forth `to_legacy_cache` and `from_legacy_cache` will be performed
        for `HybridMambaAttentionDynamicCache`).
        """
        return self._supports_cache_class and "jamba" not in self.__class__.__name__.lower()

    def _prepare_cache_for_generation(
        self,
        generation_config: GenerationConfig,
        model_kwargs: Dict,
        assistant_model: "PreTrainedModel",
        batch_size: int,
        max_cache_length: int,
        device: torch.device,
    ) -> bool:
        """
        Prepares the cache for generation (if applicable), given `generate`'s paramaterization. If a cache is
        instantiated, writes it to `model_kwargs`, under the name expected by the model.
        """

        cache_name = "past_key_values" if "mamba" not in self.__class__.__name__.lower() else "cache_params"
        requires_cross_attention_cache = (
            self.config.is_encoder_decoder or model_kwargs.get("encoder_outputs") is not None
        )

        # Quick escape route 1: if the user specifies a cache, we only need to:
        # a) check for conflicting `generate` arguments
        # b) convert to the new cache format (if the user passes a legacy cache and model supports it)
        user_defined_cache = model_kwargs.get(cache_name)
        if user_defined_cache is not None:
            if generation_config.cache_implementation is not None:
                raise ValueError(
                    f"Passing both `cache_implementation` (used to initialize certain caches) and `{cache_name}` (a "
                    "Cache object) is unsupported. Please use only one of the two."
                )
            if isinstance(user_defined_cache, tuple) and self._supports_default_dynamic_cache():
                model_kwargs[cache_name] = (
                    DynamicCache.from_legacy_cache(user_defined_cache)
                    if not requires_cross_attention_cache
                    else EncoderDecoderCache.from_legacy_cache(user_defined_cache)
                )
            return

        # Quick escape route 2: if the user specifies no cache is to be used. (conflicting arguments are handled in
        # `generation_config.validate()`)
        if generation_config.use_cache is False:
            return

        # Quick escape route 3: model that only supports legacy caches = nothing to prepare
        if not self._supports_default_dynamic_cache():
            if generation_config.cache_implementation is not None:
                warnings.warn(
                    "This model does not support `Cache` instances, it only supports the legacy cache format (tuple "
                    f"of tuples). `cache_implementation` (set to {generation_config.cache_implementation}) will be "
                    "ignored.",
                    UserWarning,
                )
            return

        # Otherwise we NEED to prepare a cache, based on `generation_config.cache_implementation`

        # TODO(joao): support static caches in assisted generation. assisted generation needs to roll back caches,
        # which is only supported in dynamic caches atm
        if assistant_model is not None and generation_config.cache_implementation is not None:
            logger.warning_once(
                "An assistant model is provided, using a dynamic cache instead of a cache of type="
                f"'{generation_config.cache_implementation}'."
            )
            generation_config.cache_implementation = None

        if generation_config.cache_implementation is not None:
            if generation_config.cache_implementation in NEED_SETUP_CACHE_CLASSES_MAPPING:
                if generation_config.cache_implementation == "static" and not self._supports_static_cache:
                    raise ValueError(
                        "This model does not support `cache_implementation='static'`. Please check the following "
                        "issue: https://github.com/huggingface/transformers/issues/28981"
                    )
                model_kwargs[cache_name] = self._get_cache(
                    cache_implementation=generation_config.cache_implementation,
                    batch_size=max(generation_config.num_beams, generation_config.num_return_sequences) * batch_size,
                    max_cache_len=max_cache_length,
                    device=device,
                    model_kwargs=model_kwargs,
                )
            elif generation_config.cache_implementation == "quantized":
                if not self._supports_quantized_cache:
                    raise ValueError(
                        "This model does not support the quantized cache. If you want your model to support quantized "
                        "cache, please open an issue and tag @zucchini-nlp."
                    )

                cache_config = (
                    generation_config.cache_config
                    if generation_config.cache_config is not None
                    else QuantizedCacheConfig()
                )
                cache_class = QUANT_BACKEND_CLASSES_MAPPING[cache_config.backend]

                if cache_config.backend == "quanto" and not is_quanto_available():
                    raise ImportError(
                        "You need to install `quanto` in order to use KV cache quantization with quanto backend. "
                        "Please install it via  with `pip install quanto`"
                    )
                elif cache_config.backend == "HQQ" and not is_hqq_available():
                    raise ImportError(
                        "You need to install `HQQ` in order to use KV cache quantization with HQQ backend. "
                        "Please install it via  with `pip install hqq`"
                    )

                model_kwargs[cache_name] = cache_class(cache_config)
            elif generation_config.cache_implementation == "offloaded":
                model_kwargs[cache_name] = OffloadedCache()

        # Use DynamicCache() instance by default. This will avoid back and forth from legacy format that
        # keeps copying the cache thus using much more memory
        else:
            model_kwargs[cache_name] = (
                DynamicCache()
                if not requires_cross_attention_cache
                else EncoderDecoderCache(DynamicCache(), DynamicCache())
            )

    def _supports_num_logits_to_keep(self) -> bool:
        """
        Return True if the current model supports the keyword argument `num_logits_to_keep` in forward()
        to save memory. Checking it in this way allows to avoid using a new model attribute.
        """
        return "num_logits_to_keep" in set(inspect.signature(self.forward).parameters.keys())

    def _prepare_special_tokens(
        self,
        generation_config: GenerationConfig,
        kwargs_has_attention_mask: Optional[bool] = None,
        device: Optional[Union[torch.device, str]] = None,
    ):
        """
        Prepares the special tokens for generation, overwriting the generation config with their processed versions
        converted to tensor.

        Note that `generation_config` is changed in place and stops being serializable after this method is called.
        That is no problem if called within `generate` (`generation_config` is a local copy that doesn't leave the
        function). However, if called outside `generate`, consider creating a copy of `generation_config` first.
        """

        # Convert special tokens to tensors
        def _tensor_or_none(token, device=None):
            if token is None:
                return token

            device = device if device is not None else self.device
            if isinstance(token, torch.Tensor):
                return token.to(device)
            return torch.tensor(token, device=device, dtype=torch.long)

        bos_token_tensor = _tensor_or_none(generation_config.bos_token_id, device=device)
        eos_token_tensor = _tensor_or_none(generation_config.eos_token_id, device=device)
        pad_token_tensor = _tensor_or_none(generation_config.pad_token_id, device=device)
        decoder_start_token_tensor = _tensor_or_none(generation_config.decoder_start_token_id, device=device)

        # for BC we also try to get `decoder_start_token_id` or `bos_token_id` (#30892)
        if self.config.is_encoder_decoder:
            decoder_start_token_tensor = (
                decoder_start_token_tensor if decoder_start_token_tensor is not None else bos_token_tensor
            )

        # We can have more than one eos token. Always treat it as a 1D tensor (when it exists).
        if eos_token_tensor is not None and eos_token_tensor.ndim == 0:
            eos_token_tensor = eos_token_tensor.unsqueeze(0)

        # Set pad token if unset (and there are conditions to do so)
        if pad_token_tensor is None and eos_token_tensor is not None:
            if kwargs_has_attention_mask is not None and not kwargs_has_attention_mask:
                logger.warning(
                    "The attention mask and the pad token id were not set. As a consequence, you may observe "
                    "unexpected behavior. Please pass your input's `attention_mask` to obtain reliable results."
                )
            pad_token_tensor = eos_token_tensor[0]
            logger.warning(f"Setting `pad_token_id` to `eos_token_id`:{pad_token_tensor} for open-end generation.")

        # Sanity checks/warnings
        if self.config.is_encoder_decoder and decoder_start_token_tensor is None:
            raise ValueError(
                "`decoder_start_token_id` or `bos_token_id` has to be defined for encoder-decoder generation."
            )
        if not is_torchdynamo_compiling():  # Checks that depend on tensor-dependent control flow
            if (
                eos_token_tensor is not None
                and isin_mps_friendly(elements=eos_token_tensor, test_elements=pad_token_tensor).any()
            ):
                if kwargs_has_attention_mask is not None and not kwargs_has_attention_mask:
                    logger.warning_once(
                        "The attention mask is not set and cannot be inferred from input because pad token is same as "
                        "eos token. As a consequence, you may observe unexpected behavior. Please pass your input's "
                        "`attention_mask` to obtain reliable results."
                    )
            if eos_token_tensor is not None and (
                torch.is_floating_point(eos_token_tensor) or (eos_token_tensor < 0).any()
            ):
                logger.warning(
                    f"`eos_token_id` should consist of positive integers, but is {eos_token_tensor}. Your generation "
                    "will not stop until the maximum length is reached. Depending on other flags, it may even crash."
                )

        # Update generation config with the updated special tokens tensors
        # NOTE: this must be written into a different attribute name than the one holding the original special tokens
        # (in their non-tensor form), in order to enable end-to-end compilation. See
        # https://pytorch.org/docs/stable/torch.compiler_cudagraph_trees.html#limitations
        generation_config._bos_token_tensor = bos_token_tensor
        generation_config._eos_token_tensor = eos_token_tensor
        generation_config._pad_token_tensor = pad_token_tensor
        generation_config._decoder_start_token_tensor = decoder_start_token_tensor

    @torch.no_grad()
    def generate(
        self,
        inputs: Optional[torch.Tensor] = None,
        generation_config: Optional[GenerationConfig] = None,
        logits_processor: Optional[LogitsProcessorList] = None,
        stopping_criteria: Optional[StoppingCriteriaList] = None,
        prefix_allowed_tokens_fn: Optional[Callable[[int, torch.Tensor], List[int]]] = None,
        synced_gpus: Optional[bool] = None,
        assistant_model: Optional["PreTrainedModel"] = None,
        streamer: Optional["BaseStreamer"] = None,
        negative_prompt_ids: Optional[torch.Tensor] = None,
        negative_prompt_attention_mask: Optional[torch.Tensor] = None,
        **kwargs,
    ) -> Union[GenerateOutput, torch.LongTensor]:
        r"""

        Generates sequences of token ids for models with a language modeling head.

        <Tip warning={true}>

        Most generation-controlling parameters are set in `generation_config` which, if not passed, will be set to the
        model's default generation configuration. You can override any `generation_config` by passing the corresponding
        parameters to generate(), e.g. `.generate(inputs, num_beams=4, do_sample=True)`.

        For an overview of generation strategies and code examples, check out the [following
        guide](../generation_strategies).

        </Tip>

        Parameters:
            inputs (`torch.Tensor` of varying shape depending on the modality, *optional*):
                The sequence used as a prompt for the generation or as model inputs to the encoder. If `None` the
                method initializes it with `bos_token_id` and a batch size of 1. For decoder-only models `inputs`
                should be in the format of `input_ids`. For encoder-decoder models *inputs* can represent any of
                `input_ids`, `input_values`, `input_features`, or `pixel_values`.
            generation_config ([`~generation.GenerationConfig`], *optional*):
                The generation configuration to be used as base parametrization for the generation call. `**kwargs`
                passed to generate matching the attributes of `generation_config` will override them. If
                `generation_config` is not provided, the default will be used, which has the following loading
                priority: 1) from the `generation_config.json` model file, if it exists; 2) from the model
                configuration. Please note that unspecified parameters will inherit [`~generation.GenerationConfig`]'s
                default values, whose documentation should be checked to parameterize generation.
            logits_processor (`LogitsProcessorList`, *optional*):
                Custom logits processors that complement the default logits processors built from arguments and
                generation config. If a logit processor is passed that is already created with the arguments or a
                generation config an error is thrown. This feature is intended for advanced users.
            stopping_criteria (`StoppingCriteriaList`, *optional*):
                Custom stopping criteria that complements the default stopping criteria built from arguments and a
                generation config. If a stopping criteria is passed that is already created with the arguments or a
                generation config an error is thrown. If your stopping criteria depends on the `scores` input, make
                sure you pass `return_dict_in_generate=True, output_scores=True` to `generate`. This feature is
                intended for advanced users.
            prefix_allowed_tokens_fn (`Callable[[int, torch.Tensor], List[int]]`, *optional*):
                If provided, this function constraints the beam search to allowed tokens only at each step. If not
                provided no constraint is applied. This function takes 2 arguments: the batch ID `batch_id` and
                `input_ids`. It has to return a list with the allowed tokens for the next generation step conditioned
                on the batch ID `batch_id` and the previously generated tokens `inputs_ids`. This argument is useful
                for constrained generation conditioned on the prefix, as described in [Autoregressive Entity
                Retrieval](https://arxiv.org/abs/2010.00904).
            synced_gpus (`bool`, *optional*):
                Whether to continue running the while loop until max_length. Unless overridden this flag will be set to
                `True` under DeepSpeed ZeRO Stage 3 multiple GPUs environment to avoid hanging if one GPU finished
                generating before other GPUs. Otherwise it'll be set to `False`.
            assistant_model (`PreTrainedModel`, *optional*):
                An assistant model that can be used to accelerate generation. The assistant model must have the exact
                same tokenizer. The acceleration is achieved when forecasting candidate tokens with the assistent model
                is much faster than running generation with the model you're calling generate from. As such, the
                assistant model should be much smaller.
            streamer (`BaseStreamer`, *optional*):
                Streamer object that will be used to stream the generated sequences. Generated tokens are passed
                through `streamer.put(token_ids)` and the streamer is responsible for any further processing.
            negative_prompt_ids (`torch.LongTensor` of shape `(batch_size, sequence_length)`, *optional*):
                The negative prompt needed for some processors such as CFG. The batch size must match the input batch
                size. This is an experimental feature, subject to breaking API changes in future versions.
            negative_prompt_attention_mask (`torch.LongTensor` of shape `(batch_size, sequence_length)`, *optional*):
                Attention_mask for `negative_prompt_ids`.
            kwargs (`Dict[str, Any]`, *optional*):
                Ad hoc parametrization of `generation_config` and/or additional model-specific kwargs that will be
                forwarded to the `forward` function of the model. If the model is an encoder-decoder model, encoder
                specific kwargs should not be prefixed and decoder specific kwargs should be prefixed with *decoder_*.

        Return:
            [`~utils.ModelOutput`] or `torch.LongTensor`: A [`~utils.ModelOutput`] (if `return_dict_in_generate=True`
            or when `config.return_dict_in_generate=True`) or a `torch.LongTensor`.

                If the model is *not* an encoder-decoder model (`model.config.is_encoder_decoder=False`), the possible
                [`~utils.ModelOutput`] types are:

                    - [`~generation.GenerateDecoderOnlyOutput`],
                    - [`~generation.GenerateBeamDecoderOnlyOutput`]

                If the model is an encoder-decoder model (`model.config.is_encoder_decoder=True`), the possible
                [`~utils.ModelOutput`] types are:

                    - [`~generation.GenerateEncoderDecoderOutput`],
                    - [`~generation.GenerateBeamEncoderDecoderOutput`]
        """
        # 1. Handle `generation_config` and kwargs that might update it, and validate the `.generate()` call
        self._validate_model_class()
        tokenizer = kwargs.pop("tokenizer", None)  # Pull this out first, we only use it for stopping criteria
        generation_config, model_kwargs = self._prepare_generation_config(generation_config, **kwargs)
        self._validate_model_kwargs(model_kwargs.copy())
        self._validate_assistant(assistant_model)

        # 2. Set generation parameters if not already defined
        if synced_gpus is None:
            if is_deepspeed_zero3_enabled() and dist.get_world_size() > 1:
                synced_gpus = True
            else:
                synced_gpus = False

        logits_processor = logits_processor if logits_processor is not None else LogitsProcessorList()
        stopping_criteria = stopping_criteria if stopping_criteria is not None else StoppingCriteriaList()

        accepts_attention_mask = "attention_mask" in set(inspect.signature(self.forward).parameters.keys())
        requires_attention_mask = "encoder_outputs" not in model_kwargs
        kwargs_has_attention_mask = model_kwargs.get("attention_mask", None) is not None

        # 3. Define model inputs
        inputs_tensor, model_input_name, model_kwargs = self._prepare_model_inputs(
            inputs, generation_config.bos_token_id, model_kwargs
        )
        batch_size = inputs_tensor.shape[0]

        device = inputs_tensor.device
        self._prepare_special_tokens(generation_config, kwargs_has_attention_mask, device=device)

        # decoder-only models must use left-padding for batched generation.
        if not self.config.is_encoder_decoder and not is_torchdynamo_compiling():
            # If `input_ids` was given, check if the last id in any sequence is `pad_token_id`
            # Note: If using, `inputs_embeds` this check does not work, because we want to be more hands-off.
            if (
                generation_config._pad_token_tensor is not None
                and batch_size > 1
                and len(inputs_tensor.shape) == 2
                and torch.sum(inputs_tensor[:, -1] == generation_config._pad_token_tensor) > 0
            ):
                logger.warning(
                    "A decoder-only architecture is being used, but right-padding was detected! For correct "
                    "generation results, please set `padding_side='left'` when initializing the tokenizer."
                )

        # 4. Define other model kwargs
        # decoder-only models with inputs_embeds forwarding must use caching (otherwise we can't detect whether we are
        # generating the first new token or not, and we only want to use the embeddings for the first new token)
        if not self.config.is_encoder_decoder and model_input_name == "inputs_embeds":
            model_kwargs["use_cache"] = True
        else:
            model_kwargs["use_cache"] = generation_config.use_cache

        if not kwargs_has_attention_mask and requires_attention_mask and accepts_attention_mask:
            model_kwargs["attention_mask"] = self._prepare_attention_mask_for_generation(
                inputs_tensor, generation_config._pad_token_tensor, generation_config._eos_token_tensor
            )

        if self.config.is_encoder_decoder and "encoder_outputs" not in model_kwargs:
            # if model is encoder decoder encoder_outputs are created and added to `model_kwargs`
            model_kwargs = self._prepare_encoder_decoder_kwargs_for_generation(
                inputs_tensor, model_kwargs, model_input_name, generation_config
            )

        # 5. Prepare `input_ids` which will be used for auto-regressive generation
        if self.config.is_encoder_decoder:
            input_ids, model_kwargs = self._prepare_decoder_input_ids_for_generation(
                batch_size=batch_size,
                model_input_name=model_input_name,
                model_kwargs=model_kwargs,
                decoder_start_token_id=generation_config._decoder_start_token_tensor,
                device=inputs_tensor.device,
            )
        else:
            input_ids = inputs_tensor if model_input_name == "input_ids" else model_kwargs.pop("input_ids")

        if generation_config.token_healing:
            input_ids = self.heal_tokens(input_ids, tokenizer)

        if streamer is not None:
            streamer.put(input_ids.cpu())

        # 6. Prepare `max_length` depending on other stopping criteria.
        input_ids_length = input_ids.shape[-1]
        has_default_max_length = kwargs.get("max_length") is None and generation_config.max_length is not None
        has_default_min_length = kwargs.get("min_length") is None and generation_config.min_length is not None
        generation_config = self._prepare_generated_length(
            generation_config=generation_config,
            has_default_max_length=has_default_max_length,
            has_default_min_length=has_default_min_length,
            model_input_name=model_input_name,
            inputs_tensor=inputs_tensor,
            input_ids_length=input_ids_length,
        )

<<<<<<< HEAD
        use_dynamic_cache_by_default = False
        if generation_config.cache_implementation is not None and model_kwargs.get("past_key_values") is not None:
            raise ValueError(
                "Passing both `cache_implementation` (used to initialize certain caches) and `past_key_values` (a "
                "Cache object) is unsupported. Please use only one of the two."
            )
        elif generation_config.cache_implementation is not None:
            if generation_config.cache_implementation in NEED_SETUP_CACHE_CLASSES_MAPPING:
                if generation_config.cache_implementation == "static" and not self._supports_static_cache:
                    raise ValueError(
                        "This model does not support `cache_implementation='static'`. Please check the following "
                        "issue: https://github.com/huggingface/transformers/issues/28981"
                    )
                model_kwargs["past_key_values"] = self._get_cache(
                    generation_config.cache_implementation, batch_size, generation_config.max_length
                )
            elif generation_config.cache_implementation == "quantized":
                if not self._supports_quantized_cache:
                    raise ValueError(
                        "This model does not support the quantized cache. If you want your model to support quantized "
                        "cache, please open an issue."
                    )

                cache_config = (
                    generation_config.cache_config
                    if generation_config.cache_config is not None
                    else QuantizedCacheConfig()
                )
                cache_class = QUANT_BACKEND_CLASSES_MAPPING[cache_config.backend]

                if cache_config.backend == "quanto" and not is_quanto_available():
                    raise ImportError(
                        "You need to install `quanto` in order to use KV cache quantization with quanto backend. "
                        "Please install it via  with `pip install quanto`"
                    )
                elif cache_config.backend == "HQQ" and not is_hqq_available():
                    raise ImportError(
                        "You need to install `HQQ` in order to use KV cache quantization with HQQ backend. "
                        "Please install it via  with `pip install hqq`"
                    )

                model_kwargs["past_key_values"] = cache_class(cache_config)
        # Use DynamicCache() instance by default. This will avoid back and forth from legacy format that
        # keeps copying the cache thus using much more memory
        elif generation_config.cache_implementation is None and self._supports_default_dynamic_cache:
            past = model_kwargs.get("past_key_values", None)
            if past is None:
                model_kwargs["past_key_values"] = DynamicCache()
                use_dynamic_cache_by_default = True
            elif isinstance(past, tuple):
                model_kwargs["past_key_values"] = DynamicCache.from_legacy_cache(past)
                use_dynamic_cache_by_default = True
=======
        # If the model supports `num_logits_to_keep` in forward(), set it to 1 to avoid computing the whole
        # logit matrix. This can save a lot of memory during the first forward pass. Note that assisted decoding
        # dynamically overrides this value as it can need more than the last token logits
        if self._supports_num_logits_to_keep() and "num_logits_to_keep" not in model_kwargs:
            model_kwargs["num_logits_to_keep"] = 1
>>>>>>> 1759bb91

        self._validate_generated_length(generation_config, input_ids_length, has_default_max_length)

        # 7. Prepare the cache.
        # - `model_kwargs` may be updated in place with a cache as defined by the parameters in `generation_config`.
        # - different models have a different cache name expected by the model (default = "past_key_values")
        # - `max_length`, prepared above, is used to determine the maximum cache length
        # TODO (joao): remove `user_defined_cache` after v4.47 (remove default conversion to legacy format)
        cache_name = "past_key_values" if "mamba" not in self.__class__.__name__.lower() else "cache_params"
        user_defined_cache = model_kwargs.get(cache_name)
        max_cache_length = generation_config.max_length
        if (
            inputs_tensor.shape[1] != input_ids_length
            and model_input_name == "inputs_embeds"
            and not self.config.is_encoder_decoder
        ):
            max_cache_length += inputs_tensor.shape[1]
        self._prepare_cache_for_generation(
            generation_config, model_kwargs, assistant_model, batch_size, max_cache_length, device
        )

        # 8. determine generation mode
        generation_mode = generation_config.get_generation_mode(assistant_model)

        if streamer is not None and (generation_config.num_beams > 1):
            raise ValueError(
                "`streamer` cannot be used with beam search (yet!). Make sure that `num_beams` is set to 1."
            )

        if not is_torchdynamo_compiling() and self.device.type != input_ids.device.type:
            warnings.warn(
                "You are calling .generate() with the `input_ids` being on a device type different"
                f" than your model's device. `input_ids` is on {input_ids.device.type}, whereas the model"
                f" is on {self.device.type}. You may experience unexpected behaviors or slower generation."
                " Please make sure that you have put `input_ids` to the"
                f" correct device by calling for example input_ids = input_ids.to('{self.device.type}') before"
                " running `.generate()`.",
                UserWarning,
            )

        # 9. prepare logits processors and stopping criteria
        prepared_logits_processor = self._get_logits_processor(
            generation_config=generation_config,
            input_ids_seq_length=input_ids_length,
            encoder_input_ids=inputs_tensor,
            prefix_allowed_tokens_fn=prefix_allowed_tokens_fn,
            logits_processor=logits_processor,
            device=inputs_tensor.device,
            model_kwargs=model_kwargs,
            negative_prompt_ids=negative_prompt_ids,
            negative_prompt_attention_mask=negative_prompt_attention_mask,
        )
        prepared_stopping_criteria = self._get_stopping_criteria(
            generation_config=generation_config, stopping_criteria=stopping_criteria, tokenizer=tokenizer, **kwargs
        )

        # 10. go into different generation modes
        if generation_mode == GenerationMode.ASSISTED_GENERATION:
            if generation_config.num_return_sequences > 1:
                raise ValueError(
                    "num_return_sequences has to be 1 when doing assisted generate, "
                    f"but is {generation_config.num_return_sequences}."
                )
            if batch_size > 1:
                raise ValueError("assisted generate is only supported for batch_size = 1")
            if not model_kwargs["use_cache"]:
                raise ValueError("assisted generate requires `use_cache=True`")
            if generation_config.cache_implementation in ["static", "hybrid", "sliding_window"]:
                raise ValueError("assisted generate is not supported with Static cache classes`")
            if self._is_stateful:
                # In assisted generation we need the ability to confirm whether the model would pick certain tokens,
                # which is not possible with stateful models (they can't reset to a previous subset of generated text)
                raise ValueError(
                    f"assisted generation is not supported with stateful models, such as {self.__class__.__name__}"
                )

            # 11. Get the candidate generator, given the parameterization
            candidate_generator = self._get_candidate_generator(
                generation_config=generation_config,
                input_ids=input_ids,
                inputs_tensor=inputs_tensor,
                assistant_model=assistant_model,
                logits_processor=logits_processor,
                model_kwargs=model_kwargs,
            )

            # 12. run assisted generate
            result = self._assisted_decoding(
                input_ids,
                candidate_generator=candidate_generator,
                logits_processor=prepared_logits_processor,
                stopping_criteria=prepared_stopping_criteria,
                generation_config=generation_config,
                synced_gpus=synced_gpus,
                streamer=streamer,
                **model_kwargs,
            )
        elif generation_mode == GenerationMode.DOLA_GENERATION:
            if self._is_stateful:
                # DoLa decoding was not designed for stateful models, and would require some changes
                raise ValueError(
                    f"dola decoding is not supported with stateful models, such as {self.__class__.__name__}"
                )
            result = self._dola_decoding(
                input_ids,
                dola_layers=generation_config.dola_layers,
                logits_processor=prepared_logits_processor,
                stopping_criteria=prepared_stopping_criteria,
                generation_config=generation_config,
                synced_gpus=synced_gpus,
                streamer=streamer,
                **model_kwargs,
            )

        elif generation_mode == GenerationMode.CONTRASTIVE_SEARCH:
            if not model_kwargs["use_cache"]:
                raise ValueError("Contrastive search requires `use_cache=True`")
            if self._is_stateful:
                # Just like assisted generation, we need to be able to rollback to a previous state (see comment above)
                raise ValueError(
                    f"contrastive search is not supported with stateful models, such as {self.__class__.__name__}"
                )

            result = self._contrastive_search(
                input_ids,
                logits_processor=prepared_logits_processor,
                stopping_criteria=prepared_stopping_criteria,
                generation_config=generation_config,
                synced_gpus=synced_gpus,
                streamer=streamer,
                **model_kwargs,
            )

        elif generation_mode in (GenerationMode.SAMPLE, GenerationMode.GREEDY_SEARCH):
            # 11. expand input_ids with `num_return_sequences` additional sequences per batch
            input_ids, model_kwargs = self._expand_inputs_for_generation(
                input_ids=input_ids,
                expand_size=generation_config.num_return_sequences,
                is_encoder_decoder=self.config.is_encoder_decoder,
                **model_kwargs,
            )

            # 12. run sample (it degenerates to greedy search when `generation_config.do_sample=False`)
            result = self._sample(
                input_ids,
                logits_processor=prepared_logits_processor,
                stopping_criteria=prepared_stopping_criteria,
                generation_config=generation_config,
                synced_gpus=synced_gpus,
                streamer=streamer,
                **model_kwargs,
            )

        elif generation_mode in (GenerationMode.BEAM_SAMPLE, GenerationMode.BEAM_SEARCH):
            # 11. prepare beam search scorer
            beam_scorer = BeamSearchScorer(
                batch_size=batch_size,
                num_beams=generation_config.num_beams,
                device=inputs_tensor.device,
                length_penalty=generation_config.length_penalty,
                do_early_stopping=generation_config.early_stopping,
                num_beam_hyps_to_keep=generation_config.num_return_sequences,
                max_length=generation_config.max_length,
            )

            # 12. interleave input_ids with `num_beams` additional sequences per batch
            input_ids, model_kwargs = self._expand_inputs_for_generation(
                input_ids=input_ids,
                expand_size=generation_config.num_beams,
                is_encoder_decoder=self.config.is_encoder_decoder,
                **model_kwargs,
            )

            # 13. run beam sample
            result = self._beam_search(
                input_ids,
                beam_scorer,
                logits_processor=prepared_logits_processor,
                stopping_criteria=prepared_stopping_criteria,
                generation_config=generation_config,
                synced_gpus=synced_gpus,
                **model_kwargs,
            )

        elif generation_mode == GenerationMode.GROUP_BEAM_SEARCH:
            # 11. prepare beam search scorer
            beam_scorer = BeamSearchScorer(
                batch_size=batch_size,
                num_beams=generation_config.num_beams,
                device=inputs_tensor.device,
                length_penalty=generation_config.length_penalty,
                do_early_stopping=generation_config.early_stopping,
                num_beam_hyps_to_keep=generation_config.num_return_sequences,
                num_beam_groups=generation_config.num_beam_groups,
                max_length=generation_config.max_length,
            )
            # 12. interleave input_ids with `num_beams` additional sequences per batch
            input_ids, model_kwargs = self._expand_inputs_for_generation(
                input_ids=input_ids,
                expand_size=generation_config.num_beams,
                is_encoder_decoder=self.config.is_encoder_decoder,
                **model_kwargs,
            )
            # 13. run beam search
            result = self._group_beam_search(
                input_ids,
                beam_scorer,
                logits_processor=prepared_logits_processor,
                stopping_criteria=prepared_stopping_criteria,
                generation_config=generation_config,
                synced_gpus=synced_gpus,
                **model_kwargs,
            )

        elif generation_mode == GenerationMode.CONSTRAINED_BEAM_SEARCH:
            final_constraints = []
            if generation_config.constraints is not None:
                final_constraints = generation_config.constraints

            if generation_config.force_words_ids is not None:

                def typeerror():
                    raise ValueError(
                        "`force_words_ids` has to either be a `List[List[List[int]]]` or `List[List[int]]` "
                        f"of positive integers, but is {generation_config.force_words_ids}."
                    )

                if (
                    not isinstance(generation_config.force_words_ids, list)
                    or len(generation_config.force_words_ids) == 0
                ):
                    typeerror()

                for word_ids in generation_config.force_words_ids:
                    if isinstance(word_ids[0], list):
                        if not isinstance(word_ids, list) or len(word_ids) == 0:
                            typeerror()
                        if any(not isinstance(token_ids, list) for token_ids in word_ids):
                            typeerror()
                        if any(
                            any((not isinstance(token_id, int) or token_id < 0) for token_id in token_ids)
                            for token_ids in word_ids
                        ):
                            typeerror()

                        constraint = DisjunctiveConstraint(word_ids)
                    else:
                        if not isinstance(word_ids, list) or len(word_ids) == 0:
                            typeerror()
                        if any((not isinstance(token_id, int) or token_id < 0) for token_id in word_ids):
                            typeerror()

                        constraint = PhrasalConstraint(word_ids)
                    final_constraints.append(constraint)

            # 11. prepare beam search scorer
            constrained_beam_scorer = ConstrainedBeamSearchScorer(
                constraints=final_constraints,
                batch_size=batch_size,
                num_beams=generation_config.num_beams,
                device=inputs_tensor.device,
                length_penalty=generation_config.length_penalty,
                do_early_stopping=generation_config.early_stopping,
                num_beam_hyps_to_keep=generation_config.num_return_sequences,
                max_length=generation_config.max_length,
            )
            # 12. interleave input_ids with `num_beams` additional sequences per batch
            input_ids, model_kwargs = self._expand_inputs_for_generation(
                input_ids=input_ids,
                expand_size=generation_config.num_beams,
                is_encoder_decoder=self.config.is_encoder_decoder,
                **model_kwargs,
            )
            # 13. run beam search
            result = self._constrained_beam_search(
                input_ids,
                constrained_beam_scorer=constrained_beam_scorer,
                logits_processor=prepared_logits_processor,
                stopping_criteria=prepared_stopping_criteria,
                generation_config=generation_config,
                synced_gpus=synced_gpus,
                **model_kwargs,
            )

        # Convert to legacy cache format if requested
        if (
            generation_config.return_legacy_cache is not False  # Should check for `True` after v4.47
            and not is_torchdynamo_compiling()
            and hasattr(result, "past_key_values")
            and hasattr(result.past_key_values, "to_legacy_cache")
            and result.past_key_values.to_legacy_cache is not None
        ):
            # handle BC (convert by default if he user hasn't passed a cache AND the cache is of the default type)
            should_convert_cache = generation_config.return_legacy_cache
            is_user_defined_cache = user_defined_cache is not None
            is_default_cache_type = (
                type(result.past_key_values) == DynamicCache  # noqa E721
                or (
                    isinstance(result.past_key_values, EncoderDecoderCache)
                    and type(result.past_key_values.self_attention_cache) == DynamicCache  # noqa E721
                    and type(result.past_key_values.cross_attention_cache) == DynamicCache  # noqa E721
                )
            )
            if not is_user_defined_cache and is_default_cache_type:
                logger.warning_once(
                    "From v4.47 onwards, when a model cache is to be returned, `generate` will return a `Cache` "
                    "instance instead by default (as opposed to the legacy tuple of tuples format). If you want to "
                    "keep returning the legacy format, please set `return_legacy_cache=True`."
                )
                should_convert_cache = True
            if should_convert_cache:
                result.past_key_values = result.past_key_values.to_legacy_cache()
        return result

    def _has_unfinished_sequences(
        self,
        this_peer_finished: bool,
        synced_gpus: bool,
        device: torch.device,
        cur_len: Optional[int] = None,
        max_length: Optional[int] = None,
    ) -> bool:
        """
        Returns whether there are still unfinished sequences in the device. The existence of unfinished sequences is
        fed through `this_peer_finished`. ZeRO stage 3-friendly.
        """
        # torch.compile does not support data-dependent control flow. This is a workaround to allow torch.compile,
        # although we lose the ability to stop when all sequences return an EOS token (and other stopping criteria)
        # TODO (joao): remove this when torch's support for control flow is not experimental (https://pytorch.org/docs/stable/generated/torch.cond.html)
        if is_torchdynamo_compiling():
            return cur_len < max_length
        else:
            if synced_gpus:
                # Under synced_gpus the `forward` call must continue until all gpus complete their sequence.
                # The following logic allows an early break if all peers finished generating their sequence
                this_peer_finished_flag = torch.tensor(0.0 if this_peer_finished else 1.0).to(device)
                # send 0.0 if we finished, 1.0 otherwise
                dist.all_reduce(this_peer_finished_flag, op=dist.ReduceOp.SUM)
                # did all peers finish? the reduced sum will be 0.0 then
                if this_peer_finished_flag.item() == 0.0:
                    return False
            elif this_peer_finished:
                return False
            return True

    def heal_tokens(
        self, input_ids: torch.LongTensor, tokenizer: Optional["PreTrainedTokenizerBase"] = None
    ) -> torch.LongTensor:
        r"""
        Generates sequences of token ids for models with a language modeling head.
        Parameters:
            input_ids (`torch.LongTensor`): The sequence used as a prompt for the generation.
            tokenizer (`PreTrainedTokenizerBase`, *optional*): The tokenizer used to decode the input ids.
        Return:
            `torch.LongTensor` where each sequence has its tail token replaced with its appropriate extension.
        """
        if tokenizer is None:
            raise ValueError(
                " When generating with token healing, you must pass the model's tokenizer to the `tokenizer` "
                "argument of `generate`."
            )

        bos_token_id, pad_token_id = tokenizer.bos_token_id, tokenizer.pad_token_id
        vocab_trie = ExtensionsTrie(tokenizer.get_vocab())
        generation_config = GenerationConfig(max_new_tokens=1, pad_token_id=pad_token_id)

        # assumption: leading/trailing whitespace is not meaningful, so the prompts are
        # stripped before re-tokenizing to desensitize generation to whitespace artefacts
        prompts = [p.strip() for p in tokenizer.batch_decode(input_ids, skip_special_tokens=True)]
        input_ids = tokenizer(
            prompts,
            return_tensors="pt",
            padding=True,
        ).input_ids.to(input_ids.device)

        # replace bos with pad to not condition healing on it
        input_ids = torch.where(input_ids == bos_token_id, pad_token_id, input_ids)

        tail_ids = input_ids[:, -1].tolist()
        space_tok = tokenizer.convert_ids_to_tokens(tokenizer.convert_tokens_to_ids(" "))[0]
        # tail tokens are used for a prefix search, thus, whitespaces are replaced with
        # their tokenization (e.g. 'Ġ') to enable search for tokens prefixed with a whitespace
        tail_toks = (tokenizer.decode(t).replace(" ", space_tok) for t in tail_ids)

        for batch_idx, (tail_id, tail_tok) in enumerate(zip(tail_ids, tail_toks)):
            batch_ids = input_ids[batch_idx]
            if torch.all(batch_ids == pad_token_id).item():
                continue  # skip empty sequences (all pad ids)

            # apply bias for alternatives (extensions) to the tail token
            seq_bias = {(alt_tok,): 10.0 for alt_tok in vocab_trie.values(prefix=tail_tok)}
            if len(seq_bias) == 1:
                continue  # skip if there are no token alternatives to heal with

            # slightly favor original token to limit aggressive healing e.g. 'http' -> 'https'
            seq_bias[(tail_id,)] += 1.0
            generation_config.update(sequence_bias=seq_bias)

            trimmed_ids = batch_ids[:-1]
            # if the prompt is a single (non-pad) token, regenerate from bos
            if len(batch_ids[batch_ids != pad_token_id]) == 1:
                trimmed_ids[-1] = bos_token_id

            input_ids[batch_idx] = self.generate(trimmed_ids.unsqueeze(0), generation_config=generation_config)

        return input_ids

    def _dola_decoding(
        self,
        input_ids: torch.LongTensor,
        dola_layers: Union[str, List[int]],
        logits_processor: LogitsProcessorList,
        stopping_criteria: StoppingCriteriaList,
        generation_config: GenerationConfig,
        synced_gpus: bool,
        streamer: "BaseStreamer",
        **model_kwargs,
    ) -> Union[GenerateNonBeamOutput, torch.LongTensor]:
        r"""
        Generates sequences of token ids for models with a language modeling head using **dola decoding** and can be
        used for decoder-only text models.
        The method is based on the paper "DoLa: Decoding by Contrasting Layers Improves Factuality in Large Language
        Models" (https://arxiv.org/abs/2309.03883) in ICLR 2024.

        Parameters:
            input_ids (`torch.LongTensor` of shape `(batch_size, sequence_length)`):
                The sequence used as a prompt for the generation.
            dola_layers (`Union[str, List[int]]`):
                The candidate layers used in contrasting layers of DoLa. It can be either 1) 'low' or 'high', which
                means the lower part or higher part of the model layers, respectively, or 2) a list of layer indices
                to be used for candidate layers. The 0-th layer is the word embedding layer of the model.
            logits_processor (`LogitsProcessorList`):
                An instance of [`LogitsProcessorList`]. List of instances of class derived from [`LogitsProcessor`]
                used to modify the prediction scores of the language modeling head applied at each generation step.
            stopping_criteria (`StoppingCriteriaList`, *optional*):
                An instance of [`StoppingCriteriaList`]. List of instances of class derived from [`StoppingCriteria`]
                used to tell if the generation loop should stop.
            generation_config ([`~generation.GenerationConfig`]):
                The generation configuration to be used as parametrization of the decoding method.
            synced_gpus (`bool`):
                Whether to continue running the while loop until max_length (needed for ZeRO stage 3)
            streamer (`BaseStreamer`, *optional*):
                Streamer object that will be used to stream the generated sequences. Generated tokens are passed
                through `streamer.put(token_ids)` and the streamer is responsible for any further processing.
            model_kwargs:
                Additional model specific keyword arguments will be forwarded to the `forward` function of the model.
                If model is an encoder-decoder model the kwargs should include `encoder_outputs`.

        Return:
            [`~generation.GenerateDecoderOnlyOutput`], [`~generation.GenerateEncoderDecoderOutput`]
            or `torch.LongTensor`: A `torch.LongTensor` containing the generated tokens (default behaviour) or a
            [`~generation.GenerateDecoderOnlyOutput`] if `model.config.is_encoder_decoder=False` and
            `return_dict_in_generate=True` or a [`~generation.GenerateEncoderDecoderOutput`] if
            `model.config.is_encoder_decoder=True`.
        """

        if self.config.is_encoder_decoder:
            raise ValueError("DoLa decoding is only available for decoder-only models.")
        # init values

        pad_token_id = generation_config._pad_token_tensor
        output_attentions = generation_config.output_attentions
        output_hidden_states = generation_config.output_hidden_states
        output_scores = generation_config.output_scores
        output_logits = generation_config.output_logits
        return_dict_in_generate = generation_config.return_dict_in_generate
        has_eos_stopping_criteria = any(hasattr(criteria, "eos_token_id") for criteria in stopping_criteria)
        do_sample = generation_config.do_sample

        # init attention / hidden states / scores tuples
        scores = () if (return_dict_in_generate and output_scores) else None
        raw_logits = () if (return_dict_in_generate and output_logits) else None
        decoder_attentions = () if (return_dict_in_generate and output_attentions) else None
        cross_attentions = () if (return_dict_in_generate and output_attentions) else None
        decoder_hidden_states = () if (return_dict_in_generate and output_hidden_states) else None

        # keep track of which sequences are already finished
        batch_size = input_ids.shape[0]
        unfinished_sequences = torch.ones(batch_size, dtype=torch.long, device=input_ids.device)
        model_kwargs = self._get_initial_cache_position(input_ids, model_kwargs)

        this_peer_finished = False

        # prepare layers for DoLa decoding
        final_layer = (
            self.config.text_config.num_hidden_layers
            if hasattr(self.config, "text_config")
            else self.config.num_hidden_layers
        )
        # if the model has tied word embeddings, we skip the word embeddings (0-th) layer and start from the 2nd layer,
        # as the early exit from word embeddings will become identity function
        # if the model is really shallow (<=2 layers), we use the 1st layer if it's not the final layer and the 0-th
        # layer otherwise. Notice that DoLa does not help shallow models much.
        if not self.config.tie_word_embeddings:
            start_layer = 0
        elif final_layer > 2:
            start_layer = 2
        elif final_layer == 2:
            start_layer = 1
        else:
            start_layer = 0

        # For `N`-layer models with `N <= 40` layers, the layers of `range(0, N // 2, 2)` and `range(N // 2, N, 2)`
        # are used for `'low'` and `'high'` layers, respectively.
        # For models with `N > 40` layers, the layers of `range(0, 20, 2)` and `range(N - 20, N, 2)` are used for
        # `'low'` and `'high'` layers, respectively.
        if isinstance(dola_layers, str) and dola_layers == "low":
            if start_layer == final_layer // 2:
                candidate_premature_layers = [start_layer]
            else:
                candidate_premature_layers = (
                    list(range(start_layer, final_layer // 2, 2))
                    if final_layer <= 40
                    else list(range(start_layer, 20, 2))
                )
        elif isinstance(dola_layers, str) and dola_layers == "high":
            candidate_premature_layers = (
                list(range(final_layer // 2, final_layer, 2))
                if final_layer <= 40
                else list(range(final_layer - 20, final_layer, 2))
            )
        # Set the `dola_layers` to a list of integers for layer indices to contrast manually specified layers.
        elif isinstance(dola_layers, list):
            candidate_premature_layers = [i for i in dola_layers if i < final_layer]
        else:
            raise ValueError("dola_layers must be either 'low', 'high' or a list of integers.")

        lm_head = self.get_output_embeddings()
        if lm_head is None:
            raise ValueError("DoLa is not supported for models that don't have output embeddings.")

        while self._has_unfinished_sequences(this_peer_finished, synced_gpus, device=input_ids.device):
            # prepare model inputs
            model_inputs = self.prepare_inputs_for_generation(input_ids, **model_kwargs)

            # forward pass to get next token
            outputs = self(
                **model_inputs,
                return_dict=True,
                output_attentions=output_attentions,
                output_hidden_states=True,
            )

            # .float() is needed to retain precision for later logits manipulations
            final_layer_next_token_logits = outputs.logits[:, -1, :].detach().clone().float()
            final_logits = outputs.logits[:, -1, :].float()
            candidate_premature_logits = {}
            for candidate_premature_layer in candidate_premature_layers:
                candidate_premature_logits[candidate_premature_layer] = lm_head(
                    outputs.hidden_states[candidate_premature_layer][:, -1, :]
                ).to(final_logits.device)

            if synced_gpus and this_peer_finished:
                continue  # don't waste resources running the code we don't need

            next_token_logits = _dola_select_contrast(
                candidate_premature_layers, candidate_premature_logits, final_logits
            )
            # pre-process distribution
            next_token_scores = logits_processor(input_ids, next_token_logits)

            # Store scores, attentions and hidden_states when required
            if return_dict_in_generate:
                if output_scores:
                    scores += (next_token_scores,)
                if output_logits:
                    raw_logits += (final_layer_next_token_logits,)
                if output_attentions:
                    decoder_attentions += (
                        (outputs.decoder_attentions,) if self.config.is_encoder_decoder else (outputs.attentions,)
                    )
                    if self.config.is_encoder_decoder:
                        cross_attentions += (outputs.cross_attentions,)

                if output_hidden_states:
                    decoder_hidden_states += (
                        (outputs.decoder_hidden_states,)
                        if self.config.is_encoder_decoder
                        else (outputs.hidden_states,)
                    )

            if do_sample:  # sample
                probs = nn.functional.softmax(next_token_scores, dim=-1)
                next_tokens = torch.multinomial(probs, num_samples=1).squeeze(1)
            else:  # argmax
                next_tokens = torch.argmax(next_token_scores, dim=-1)

            # finished sentences should have their next token be a padding token
            if has_eos_stopping_criteria:
                next_tokens = next_tokens * unfinished_sequences + pad_token_id * (1 - unfinished_sequences)

            # update generated ids, model inputs, and length for next step
            input_ids = torch.cat([input_ids, next_tokens[:, None]], dim=-1)
            if streamer is not None:
                streamer.put(next_tokens.cpu())
            model_kwargs = self._update_model_kwargs_for_generation(
                outputs,
                model_kwargs,
                is_encoder_decoder=self.config.is_encoder_decoder,
            )

            # stop when each sentence is finished
            unfinished_sequences = unfinished_sequences & ~stopping_criteria(input_ids, scores)
            this_peer_finished = unfinished_sequences.max() == 0

        if streamer is not None:
            streamer.end()

        if return_dict_in_generate:
            return GenerateDecoderOnlyOutput(
                sequences=input_ids,
                scores=scores,
                logits=raw_logits,
                attentions=decoder_attentions,
                hidden_states=decoder_hidden_states,
                past_key_values=model_kwargs.get("past_key_values"),
            )
        else:
            return input_ids

    @torch.no_grad()
    def _contrastive_search(
        self,
        input_ids: torch.LongTensor,
        logits_processor: LogitsProcessorList,
        stopping_criteria: StoppingCriteriaList,
        generation_config: GenerationConfig,
        synced_gpus: bool,
        streamer: Optional["BaseStreamer"],
        **model_kwargs,
    ) -> Union[GenerateNonBeamOutput, torch.LongTensor]:
        r"""
        Generates sequences of token ids for models with a language modeling head using **contrastive search** and can
        be used for text-decoder, text-to-text, speech-to-text, and vision-to-text models.

        Parameters:
            input_ids (`torch.LongTensor` of shape `(batch_size, sequence_length)`):
                The sequence used as a prompt for the generation.
            logits_processor (`LogitsProcessorList`):
                An instance of [`LogitsProcessorList`]. List of instances of class derived from [`LogitsProcessor`]
                used to modify the prediction scores of the language modeling head applied at each generation step.
            stopping_criteria (`StoppingCriteriaList`):
                An instance of [`StoppingCriteriaList`]. List of instances of class derived from [`StoppingCriteria`]
                used to tell if the generation loop should stop.
            generation_config ([`~generation.GenerationConfig`]):
                The generation configuration to be used as parametrization of the decoding method.
            synced_gpus (`bool`):
                Whether to continue running the while loop until max_length (needed for ZeRO stage 3)
            streamer (`BaseStreamer`, *optional*):
                Streamer object that will be used to stream the generated sequences. Generated tokens are passed
                through `streamer.put(token_ids)` and the streamer is responsible for any further processing.
            model_kwargs:
                Additional model specific keyword arguments will be forwarded to the `forward` function of the model.
                If model is an encoder-decoder model the kwargs should include `encoder_outputs`.

        Return:
            [`~generation.GenerateDecoderOnlyOutput`], [`~generation.GenerateEncoderDecoderOutput`]
            or `torch.LongTensor`: A `torch.LongTensor` containing the generated tokens (default behaviour) or a
            [`~generation.GenerateDecoderOnlyOutput`] if `model.config.is_encoder_decoder=False` and
            `return_dict_in_generate=True` or a [`~generation.GenerateEncoderDecoderOutput`] if
            `model.config.is_encoder_decoder=True`.
        """
        # init values
        has_eos_stopping_criteria = any(hasattr(criteria, "eos_token_id") for criteria in stopping_criteria)
        top_k = generation_config.top_k
        penalty_alpha = generation_config.penalty_alpha
        pad_token_id = generation_config._pad_token_tensor
        output_attentions = generation_config.output_attentions
        output_hidden_states = generation_config.output_hidden_states
        output_scores = generation_config.output_scores
        output_logits = generation_config.output_logits
        return_dict_in_generate = generation_config.return_dict_in_generate
        sequential = generation_config.low_memory

        # init attention / hidden states / scores tuples
        raw_logits = () if (return_dict_in_generate and output_logits) else None
        scores = () if (return_dict_in_generate and output_scores) else None
        decoder_attentions = () if (return_dict_in_generate and output_attentions) else None
        cross_attentions = () if (return_dict_in_generate and output_attentions) else None
        decoder_hidden_states = () if (return_dict_in_generate and output_hidden_states) else None

        # if model is an encoder-decoder, retrieve encoder attention weights and hidden states
        if return_dict_in_generate and self.config.is_encoder_decoder:
            encoder_attentions = model_kwargs["encoder_outputs"].get("attentions") if output_attentions else None
            encoder_hidden_states = (
                model_kwargs["encoder_outputs"].get("hidden_states") if output_hidden_states else None
            )

        # keep track of which sequences are already finished
        batch_size = input_ids.shape[0]
        unfinished_sequences = torch.ones(batch_size, dtype=torch.long, device=input_ids.device)
        model_kwargs = self._get_initial_cache_position(input_ids, model_kwargs)

        this_peer_finished = False

        while self._has_unfinished_sequences(this_peer_finished, synced_gpus, device=input_ids.device):
            # if the first step in the loop, encode all the prefix and obtain: (1) past_key_values;
            # (2) last_hidden_states; (3) logit_for_next_step; (4) update model kwargs for the next step
            if model_kwargs.get("past_key_values") is None or (
                isinstance(model_kwargs["past_key_values"], (Cache, EncoderDecoderCache))
                and model_kwargs["past_key_values"].get_seq_length() == 0
            ):
                # prepare inputs
                model_kwargs["use_cache"] = True
                model_inputs = self.prepare_inputs_for_generation(input_ids, **model_kwargs)

                # encode the given prefix and prepare model inputs; encoder-decoder model process the prefix and save
                # the `encoder_outputs`
                outputs = self(
                    **model_inputs, return_dict=True, output_hidden_states=True, output_attentions=output_attentions
                )

                # last decoder hidden states will be used to compute the degeneration penalty (cosine similarity with
                # previous tokens)
                if self.config.is_encoder_decoder:
                    last_hidden_states = outputs.decoder_hidden_states[-1]
                else:
                    last_hidden_states = outputs.hidden_states[-1]

                # next logit for contrastive search to select top-k candidate tokens
                # Clone is needed to avoid keeping a hanging ref to outputs.logits which may be very large for this first iteration
                # (the clone itself is always small)
                # .float() is needed to retain precision for later logits manipulations
                logit_for_next_step = outputs.logits[:, -1, :].clone().float()

                model_kwargs = self._update_model_kwargs_for_generation(
                    outputs,
                    model_kwargs,
                    is_encoder_decoder=self.config.is_encoder_decoder,
                )

                if not sequential:
                    # Expands model inputs top_k times, for batched forward passes (akin to beam search).
                    _, model_kwargs = self._expand_inputs_for_generation(
                        expand_size=top_k, is_encoder_decoder=self.config.is_encoder_decoder, **model_kwargs
                    )

                past_key_values = model_kwargs.get("past_key_values")
                if past_key_values is None:
                    raise ValueError(
                        f"{self.__class__.__name__} does not support caching and therefore **can't** be used "
                        "for contrastive search."
                    )
                elif (
                    not isinstance(past_key_values[0], (tuple, torch.Tensor))
                    or past_key_values[0][0].shape[0] != batch_size
                ):
                    raise ValueError(
                        f"{self.__class__.__name__} does not have a standard cache format and therefore **can't** be "
                        "used for contrastive search without further modifications."
                    )

            # contrastive_search main logic start:
            # contrastive search decoding consists of two steps: (1) candidate tokens recall; (2) candidate re-rank by
            # degeneration penalty
            processed_logit_for_next_step = logits_processor(input_ids, logit_for_next_step)
            next_probs = nn.functional.softmax(processed_logit_for_next_step, dim=-1)

            top_k_probs, top_k_ids = torch.topk(next_probs, dim=-1, k=top_k)

            # Store scores, attentions and hidden_states when required
            if return_dict_in_generate:
                if output_logits:
                    raw_logits += (logit_for_next_step,)
                if output_scores:
                    scores += (processed_logit_for_next_step,)
                if output_attentions:
                    decoder_attentions += (
                        (outputs.decoder_attentions,) if self.config.is_encoder_decoder else (outputs.attentions,)
                    )
                    if self.config.is_encoder_decoder:
                        cross_attentions += (outputs.cross_attentions,)

                if output_hidden_states:
                    decoder_hidden_states += (
                        (outputs.decoder_hidden_states,)
                        if self.config.is_encoder_decoder
                        else (outputs.hidden_states,)
                    )

            # This is needed to properly delete outputs.logits which may be very large for this first iteration
            # Otherwise a reference to outputs.logits is kept all along until after the next call to self.forward()
            del outputs

            if not sequential:
                # Replicates the new past_key_values to match the `top_k` candidates
                past = model_kwargs["past_key_values"]
                # If it is a static cache, modify it in-place layer after layer to save memory
                if isinstance(past, DynamicCache) or (
                    isinstance(past, EncoderDecoderCache) and isinstance(past.self_attention_cache, DynamicCache)
                ):
                    past.batch_repeat_interleave(top_k)
                else:
                    new_key_values = []
                    for layer in past:
                        items = []
                        # item is either the key or the value matrix
                        for item in layer:
                            items.append(item.repeat_interleave(top_k, dim=0))
                        new_key_values.append(tuple(items))

                    past = tuple(new_key_values)

                model_kwargs["past_key_values"] = past

            if sequential:
                all_outputs = []
                for i in range(top_k):
                    # compute the candidate tokens by the language model and collect their hidden_states
                    next_model_inputs = self.prepare_inputs_for_generation(top_k_ids[:, i].view(-1, 1), **model_kwargs)

                    outputs = self(
                        **next_model_inputs,
                        return_dict=True,
                        output_hidden_states=True,
                        output_attentions=output_attentions,
                    )
                    if isinstance(outputs["past_key_values"], DynamicCache) or (
                        isinstance(outputs["past_key_values"], EncoderDecoderCache)
                        and isinstance(outputs["past_key_values"].self_attention_cache, DynamicCache)
                    ):
                        # Remove past K-V from output since we don't need to stack later
                        outputs["past_key_values"] = None
                        # Remove last token from past K-V since we don't want to append it at this point
                        model_kwargs["past_key_values"].crop(-1)

                    all_outputs.append(outputs)
                outputs = stack_model_outputs(all_outputs)

            else:
                # compute the candidate tokens by the language model and collect their hidden_states
                # assembles top_k_ids into batch of size k
                next_model_inputs = self.prepare_inputs_for_generation(top_k_ids.view(-1, 1), **model_kwargs)

                outputs = self(
                    **next_model_inputs,
                    return_dict=True,
                    output_hidden_states=True,
                    output_attentions=output_attentions,
                )

            # This is essential to avoid having a last reference to the big past K-V and double the necesary memory
            # in the next loop
            del next_model_inputs

            # name is different for encoder-decoder and decoder-only models
            if self.config.is_encoder_decoder:
                next_hidden = outputs.decoder_hidden_states[-1]
                full_hidden_states = outputs.decoder_hidden_states
            else:
                next_hidden = outputs.hidden_states[-1]
                full_hidden_states = outputs.hidden_states

            # .float() is needed to retain precision for later logits manipulations
            logits = outputs.logits[:, -1, :].float()
            context_hidden = last_hidden_states.repeat_interleave(top_k, dim=0)

            # compute the degeneration penalty and re-rank the candidates based on the degeneration penalty and the
            # model confidence. Keeping `selected_idx` on CPU enables multi-device contrastive search and doesn't
            # introduce (noticeable) slowdowns on single-device runs.
            selected_idx = _ranking_fast(context_hidden, next_hidden, top_k_probs, penalty_alpha, top_k)
            selected_idx = selected_idx.to("cpu")

            # This will be used instead of the previous inneficient torch.stack(torch.split())
            augmented_idx = torch.tensor([x + i * top_k for i, x in enumerate(selected_idx)])

            # prepare for the next step: (1) next token_id; (2) past_key_values; (3) last_hidden_states for computing
            # the degeneration penalty; (4) logits for selecting next top-k candidates; (5) selected tokens scores
            # (model confidence minus degeneration penalty); (6) decoder hidden_states
            next_tokens = top_k_ids[range(len(top_k_ids)), selected_idx]
            next_hidden = torch.stack(torch.split(next_hidden.squeeze(dim=1), top_k))
            next_hidden = next_hidden[range(batch_size), selected_idx, :]
            last_hidden_states = torch.cat([last_hidden_states, next_hidden.unsqueeze(1)], dim=1)

            next_decoder_hidden_states = ()
            for layer in full_hidden_states:
                layer = torch.stack(torch.split(layer, top_k))[range(batch_size), selected_idx, :]
                next_decoder_hidden_states += (layer,)

            # generate past_key_values cache of only the selected token
            if sequential:
                next_model_input = self.prepare_inputs_for_generation(
                    top_k_ids[:, selected_idx].view(-1, 1), **model_kwargs
                )

                selected_outputs = self(
                    **next_model_input,
                    return_dict=True,
                    output_hidden_states=False,
                    output_attentions=False,
                )
                next_past_key_values = selected_outputs["past_key_values"]

            else:
                _, next_past_key_values = self._extract_past_from_model_output(outputs)
                # Do it in-place layer per layer to save memory
                if isinstance(next_past_key_values, DynamicCache) or (
                    isinstance(next_past_key_values, EncoderDecoderCache)
                    and isinstance(next_past_key_values.self_attention_cache, DynamicCache)
                ):
                    next_past_key_values.batch_select_indices(augmented_idx)
                else:
                    new_key_values = []
                    for layer in next_past_key_values:
                        items = []
                        # item is either the key or the value matrix
                        for item in layer:
                            items.append(item[augmented_idx, ...])
                        new_key_values.append(tuple(items))

                    next_past_key_values = tuple(new_key_values)

            logit_for_next_step = torch.stack(torch.split(logits, top_k))[range(batch_size), selected_idx, :]

            # Rebuilds the relevant parts of the model output for the selected token, for use in the next iteration
            if self.config.is_encoder_decoder:
                next_step_cross_attentions = ()
                next_step_decoder_attentions = ()
                if output_attentions:
                    for layer in outputs.cross_attentions:
                        layer = torch.stack(torch.split(layer, top_k, dim=0))[range(batch_size), selected_idx, ...]
                        next_step_cross_attentions += (layer,)
                    for layer in outputs.decoder_attentions:
                        layer = torch.stack(torch.split(layer, top_k, dim=0))[range(batch_size), selected_idx, ...]
                        next_step_decoder_attentions += (layer,)
                outputs = Seq2SeqLMOutput(
                    past_key_values=next_past_key_values,
                    decoder_hidden_states=next_decoder_hidden_states,
                    decoder_attentions=next_step_decoder_attentions or None,
                    cross_attentions=next_step_cross_attentions or None,
                )
            else:
                next_step_attentions = ()
                if output_attentions:
                    for layer in outputs.attentions:
                        layer = torch.stack(torch.split(layer, top_k, dim=0))[range(batch_size), selected_idx, ...]
                        next_step_attentions += (layer,)
                outputs = CausalLMOutputWithPast(
                    past_key_values=next_past_key_values,
                    hidden_states=next_decoder_hidden_states,
                    attentions=next_step_attentions or None,
                )
            # contrastive_search main logic end

            if synced_gpus and this_peer_finished:
                continue  # don't waste resources running the code we don't need

            # finished sentences should have their next token be a padding token
            if has_eos_stopping_criteria:
                next_tokens = next_tokens * unfinished_sequences + pad_token_id * (1 - unfinished_sequences)

            # update generated ids, model inputs, and length for next step
            input_ids = torch.cat([input_ids, next_tokens[:, None]], dim=-1)
            if streamer is not None:
                streamer.put(next_tokens.cpu())
            model_kwargs = self._update_model_kwargs_for_generation(
                outputs,
                model_kwargs,
                is_encoder_decoder=self.config.is_encoder_decoder,
            )

            # stop when each sentence is finished
            unfinished_sequences = unfinished_sequences & ~stopping_criteria(input_ids, scores)
            this_peer_finished = unfinished_sequences.max() == 0

        if streamer is not None:
            streamer.end()

        if return_dict_in_generate:
            # Contrastive search works by forward looking at the next token, so we need to exclude it from
            # `past_key_values` to be consistent with the other decoding methods
            if model_kwargs.get("past_key_values") is not None:
                if isinstance(model_kwargs["past_key_values"], DynamicCache) or (
                    isinstance(model_kwargs["past_key_values"], EncoderDecoderCache)
                    and isinstance(model_kwargs["past_key_values"].self_attention_cache, DynamicCache)
                ):
                    model_kwargs["past_key_values"].crop(-1)
                else:
                    past_key_values = []
                    for layer in model_kwargs["past_key_values"]:
                        layer_past_key_values = []
                        for item in layer:
                            layer_past_key_values.append(item[..., :-1, :])
                        past_key_values.append(tuple(layer_past_key_values))
                    model_kwargs["past_key_values"] = tuple(past_key_values)

            if self.config.is_encoder_decoder:
                return GenerateEncoderDecoderOutput(
                    sequences=input_ids,
                    scores=scores,
                    logits=raw_logits,
                    encoder_attentions=encoder_attentions,
                    encoder_hidden_states=encoder_hidden_states,
                    decoder_attentions=decoder_attentions,
                    cross_attentions=cross_attentions,
                    decoder_hidden_states=decoder_hidden_states,
                    past_key_values=model_kwargs.get("past_key_values"),
                )
            else:
                return GenerateDecoderOnlyOutput(
                    sequences=input_ids,
                    scores=scores,
                    logits=raw_logits,
                    attentions=decoder_attentions,
                    hidden_states=decoder_hidden_states,
                    past_key_values=model_kwargs.get("past_key_values"),
                )
        else:
            return input_ids

    def _sample(
        self,
        input_ids: torch.LongTensor,
        logits_processor: LogitsProcessorList,
        stopping_criteria: StoppingCriteriaList,
        generation_config: GenerationConfig,
        synced_gpus: bool,
        streamer: Optional["BaseStreamer"],
        **model_kwargs,
    ) -> Union[GenerateNonBeamOutput, torch.LongTensor]:
        r"""
        Generates sequences of token ids for models with a language modeling head using **multinomial sampling** and
        can be used for text-decoder, text-to-text, speech-to-text, and vision-to-text models.

        Parameters:
            input_ids (`torch.LongTensor` of shape `(batch_size, sequence_length)`):
                The sequence used as a prompt for the generation.
            logits_processor (`LogitsProcessorList`):
                An instance of [`LogitsProcessorList`]. List of instances of class derived from [`LogitsProcessor`]
                used to modify the prediction scores of the language modeling head applied at each generation step.
            stopping_criteria (`StoppingCriteriaList`):
                An instance of [`StoppingCriteriaList`]. List of instances of class derived from [`StoppingCriteria`]
                used to tell if the generation loop should stop.
            generation_config ([`~generation.GenerationConfig`]):
                The generation configuration to be used as parametrization of the decoding method.
            synced_gpus (`bool`):
                Whether to continue running the while loop until max_length (needed for ZeRO stage 3)
            streamer (`BaseStreamer`, *optional*):
                Streamer object that will be used to stream the generated sequences. Generated tokens are passed
                through `streamer.put(token_ids)` and the streamer is responsible for any further processing.
            model_kwargs:
                Additional model specific kwargs will be forwarded to the `forward` function of the model. If model is
                an encoder-decoder model the kwargs should include `encoder_outputs`.

        Return:
            [`~generation.GenerateDecoderOnlyOutput`], [`~generation.GenerateEncoderDecoderOutput`] or `torch.LongTensor`:
            A `torch.LongTensor` containing the generated tokens (default behaviour) or a
            [`~generation.GenerateDecoderOnlyOutput`] if `model.config.is_encoder_decoder=False` and
            `return_dict_in_generate=True` or a [`~generation.GenerateEncoderDecoderOutput`] if
            `model.config.is_encoder_decoder=True`.
        """
        # init values
        pad_token_id = generation_config._pad_token_tensor
        output_attentions = generation_config.output_attentions
        output_hidden_states = generation_config.output_hidden_states
        output_scores = generation_config.output_scores
        output_logits = generation_config.output_logits
        return_dict_in_generate = generation_config.return_dict_in_generate
        max_length = generation_config.max_length
        has_eos_stopping_criteria = any(hasattr(criteria, "eos_token_id") for criteria in stopping_criteria)
        do_sample = generation_config.do_sample

        # init attention / hidden states / scores tuples
        scores = () if (return_dict_in_generate and output_scores) else None
        raw_logits = () if (return_dict_in_generate and output_logits) else None
        decoder_attentions = () if (return_dict_in_generate and output_attentions) else None
        cross_attentions = () if (return_dict_in_generate and output_attentions) else None
        decoder_hidden_states = () if (return_dict_in_generate and output_hidden_states) else None

        # if model is an encoder-decoder, retrieve encoder attention weights and hidden states
        if return_dict_in_generate and self.config.is_encoder_decoder:
            encoder_attentions = model_kwargs["encoder_outputs"].get("attentions") if output_attentions else None
            encoder_hidden_states = (
                model_kwargs["encoder_outputs"].get("hidden_states") if output_hidden_states else None
            )

        # keep track of which sequences are already finished
        batch_size, cur_len = input_ids.shape
        this_peer_finished = False
        unfinished_sequences = torch.ones(batch_size, dtype=torch.long, device=input_ids.device)
        model_kwargs = self._get_initial_cache_position(input_ids, model_kwargs)

        while self._has_unfinished_sequences(
            this_peer_finished, synced_gpus, device=input_ids.device, cur_len=cur_len, max_length=max_length
        ):
            # prepare model inputs
            model_inputs = self.prepare_inputs_for_generation(input_ids, **model_kwargs)

            # prepare variable output controls (note: some models won't accept all output controls)
            model_inputs.update({"output_attentions": output_attentions} if output_attentions else {})
            model_inputs.update({"output_hidden_states": output_hidden_states} if output_hidden_states else {})

            # forward pass to get next token
            outputs = self(**model_inputs, return_dict=True)

            if synced_gpus and this_peer_finished:
                continue  # don't waste resources running the code we don't need

            # Clone is needed to avoid keeping a hanging ref to outputs.logits which may be very large for first iteration
            # (the clone itself is always small)
<<<<<<< HEAD
            # TODO: remove small change here so that we get full logits from generate
            # the gold logist for comparison are full logits
            next_token_logits = outputs.logits.clone()

            # pre-process distribution
            next_token_scores = logits_processor(input_ids, next_token_logits[:, -1, :])
            if do_sample:
                next_token_scores = logits_warper(input_ids, next_token_scores)
=======
            # .float() is needed to retain precision for later logits manipulations
            next_token_logits = outputs.logits[:, -1, :].clone().float()

            # pre-process distribution
            next_token_scores = logits_processor(input_ids, next_token_logits)
>>>>>>> 1759bb91

            # Store scores, attentions and hidden_states when required
            if return_dict_in_generate:
                if output_scores:
                    scores += (next_token_scores,)
                if output_logits:
                    raw_logits += (next_token_logits,)
                if output_attentions:
                    decoder_attentions += (
                        (outputs.decoder_attentions,) if self.config.is_encoder_decoder else (outputs.attentions,)
                    )
                    if self.config.is_encoder_decoder:
                        cross_attentions += (outputs.cross_attentions,)

                if output_hidden_states:
                    decoder_hidden_states += (
                        (outputs.decoder_hidden_states,)
                        if self.config.is_encoder_decoder
                        else (outputs.hidden_states,)
                    )

            # token selection
            if do_sample:
                probs = nn.functional.softmax(next_token_scores, dim=-1)
                # TODO (joao): this OP throws "skipping cudagraphs due to ['incompatible ops']", find solution
                next_tokens = torch.multinomial(probs, num_samples=1).squeeze(1)
            else:
                next_tokens = torch.argmax(next_token_scores, dim=-1)

            # finished sentences should have their next token be a padding token
            if has_eos_stopping_criteria:
                next_tokens = next_tokens * unfinished_sequences + pad_token_id * (1 - unfinished_sequences)

            # update generated ids, model inputs, and length for next step
            input_ids = torch.cat([input_ids, next_tokens[:, None]], dim=-1)
            if streamer is not None:
                streamer.put(next_tokens.cpu())
            model_kwargs = self._update_model_kwargs_for_generation(
                outputs,
                model_kwargs,
                is_encoder_decoder=self.config.is_encoder_decoder,
            )

            unfinished_sequences = unfinished_sequences & ~stopping_criteria(input_ids, scores)
            this_peer_finished = unfinished_sequences.max() == 0
            cur_len += 1

            # This is needed to properly delete outputs.logits which may be very large for first iteration
            # Otherwise a reference to outputs is kept which keeps the logits alive in the next iteration
            del outputs

        if streamer is not None:
            streamer.end()

        if return_dict_in_generate:
            if self.config.is_encoder_decoder:
                return GenerateEncoderDecoderOutput(
                    sequences=input_ids,
                    scores=scores,
                    logits=raw_logits,
                    encoder_attentions=encoder_attentions,
                    encoder_hidden_states=encoder_hidden_states,
                    decoder_attentions=decoder_attentions,
                    cross_attentions=cross_attentions,
                    decoder_hidden_states=decoder_hidden_states,
                    past_key_values=model_kwargs.get("past_key_values"),
                )
            else:
                return GenerateDecoderOnlyOutput(
                    sequences=input_ids,
                    scores=scores,
                    logits=raw_logits,
                    attentions=decoder_attentions,
                    hidden_states=decoder_hidden_states,
                    past_key_values=model_kwargs.get("past_key_values"),
                )
        else:
            return input_ids

    def _temporary_reorder_cache(self, past_key_values, beam_idx):
        """
        Temporary function to handle the different types of cache reordering processes while we roll out `Cache`.

        TODO: standardize cache formats and make all models compatible with `Cache`. It would remove the need
        for this function, with `Cache.reorder_cache` being the sole remaining code path
        """
        model_class = self.__class__.__name__.lower()
        # Exception 1: code path for models using the legacy cache format
        if isinstance(past_key_values, (tuple, list)):
            past_key_values = self._reorder_cache(past_key_values, beam_idx)
        # Exception 2: models with different cache formats. These are limited to `DynamicCache` until their
        # cache format is standardized, to avoid adding complexity to the codebase.
        elif "gptbigcode" in model_class:
            if not isinstance(past_key_values, (DynamicCache, EncoderDecoderCache)):
                raise ValueError(
                    f"Using an unsupported cache format with {model_class}. Currently, it only supports the "
                    "legacy tuple format or `DynamicCache`"
                )
            past_key_values = self._reorder_cache(past_key_values, beam_idx)
            past_key_values = DynamicCache.from_legacy_cache(past_key_values)
        # Standard code path: use the `Cache.reorder_cache`
        else:
            past_key_values.reorder_cache(beam_idx)
        return past_key_values

    def _beam_search(
        self,
        input_ids: torch.LongTensor,
        beam_scorer: BeamScorer,
        logits_processor: LogitsProcessorList,
        stopping_criteria: StoppingCriteriaList,
        generation_config: GenerationConfig,
        synced_gpus: bool,
        **model_kwargs,
    ) -> Union[GenerateBeamOutput, torch.LongTensor]:
        r"""
        Generates sequences of token ids for models with a language modeling head using **beam search decoding** and
        can be used for text-decoder, text-to-text, speech-to-text, and vision-to-text models.

        Parameters:
            input_ids (`torch.LongTensor` of shape `(batch_size, sequence_length)`):
                The sequence used as a prompt for the generation.
            beam_scorer (`BeamScorer`):
                An derived instance of [`BeamScorer`] that defines how beam hypotheses are constructed, stored and
                sorted during generation. For more information, the documentation of [`BeamScorer`] should be read.
            logits_processor (`LogitsProcessorList`):
                An instance of [`LogitsProcessorList`]. List of instances of class derived from [`LogitsProcessor`]
                used to modify the prediction scores of the language modeling head applied at each generation step.
            stopping_criteria (`StoppingCriteriaList`:
                An instance of [`StoppingCriteriaList`]. List of instances of class derived from [`StoppingCriteria`]
                used to tell if the generation loop should stop.
            generation_config ([`~generation.GenerationConfig`]):
                The generation configuration to be used as parametrization of the decoding method.
            synced_gpus (`bool`):
                Whether to continue running the while loop until max_length (needed for ZeRO stage 3)
            model_kwargs:
                Additional model specific kwargs will be forwarded to the `forward` function of the model. If model is
                an encoder-decoder model the kwargs should include `encoder_outputs`.

        Return:
            [`generation.GenerateBeamDecoderOnlyOutput`], [`~generation.GenerateBeamEncoderDecoderOutput`] or
            `torch.LongTensor`: A `torch.LongTensor` containing the generated tokens (default behaviour) or a
            [`~generation.GenerateBeamDecoderOnlyOutput`] if `model.config.is_encoder_decoder=False` and
            `return_dict_in_generate=True` or a [`~generation.GenerateBeamEncoderDecoderOutput`] if
            `model.config.is_encoder_decoder=True`.
        """
        # init values
        pad_token_id = generation_config._pad_token_tensor
        eos_token_id = generation_config._eos_token_tensor
        output_attentions = generation_config.output_attentions
        output_hidden_states = generation_config.output_hidden_states
        output_scores = generation_config.output_scores
        output_logits = generation_config.output_logits
        return_dict_in_generate = generation_config.return_dict_in_generate
        sequential = generation_config.low_memory
        do_sample = generation_config.do_sample

        batch_size = len(beam_scorer._beam_hyps)
        num_beams = beam_scorer.num_beams

        batch_beam_size, cur_len = input_ids.shape
        model_kwargs = self._get_initial_cache_position(input_ids, model_kwargs)

        if num_beams * batch_size != batch_beam_size:
            raise ValueError(
                f"Batch dimension of `input_ids` should be {num_beams * batch_size}, but is {batch_beam_size}."
            )

        # init attention / hidden states / scores tuples
        scores = () if (return_dict_in_generate and output_scores) else None
        raw_logits = () if (return_dict_in_generate and output_logits) else None
        beam_indices = (
            tuple(() for _ in range(batch_beam_size)) if (return_dict_in_generate and output_scores) else None
        )
        decoder_attentions = () if (return_dict_in_generate and output_attentions) else None
        cross_attentions = () if (return_dict_in_generate and output_attentions) else None
        decoder_hidden_states = () if (return_dict_in_generate and output_hidden_states) else None

        # if model is an encoder-decoder, retrieve encoder attention weights and hidden states
        if return_dict_in_generate and self.config.is_encoder_decoder:
            encoder_attentions = model_kwargs["encoder_outputs"].get("attentions") if output_attentions else None
            encoder_hidden_states = (
                model_kwargs["encoder_outputs"].get("hidden_states") if output_hidden_states else None
            )

        # initialise score of first beam with 0 and the rest with -1e9. This makes sure that only tokens
        # of the first beam are considered to avoid sampling the exact same tokens across all beams.
        beam_scores = torch.zeros((batch_size, num_beams), dtype=torch.float, device=input_ids.device)
        beam_scores[:, 1:] = -1e9
        beam_scores = beam_scores.view((batch_size * num_beams,))

        this_peer_finished = False

        decoder_prompt_len = input_ids.shape[-1]  # record the prompt length of decoder

        while self._has_unfinished_sequences(this_peer_finished, synced_gpus, device=input_ids.device):
            model_inputs = self.prepare_inputs_for_generation(input_ids, **model_kwargs)

            # prepare variable output controls (note: some models won't accept all output controls)
            model_inputs.update({"output_attentions": output_attentions} if output_attentions else {})
            model_inputs.update({"output_hidden_states": output_hidden_states} if output_hidden_states else {})

            # if sequential is True, split the input to batches of batch_size and run sequentially
            if sequential:
                if any(
                    model_name in self.__class__.__name__.lower()
                    for model_name in [
                        "fsmt",
                        "reformer",
                        "ctrl",
                        "gpt_bigcode",
                        "transo_xl",
                        "xlnet",
                        "cpm",
                        "jamba",
                    ]
                ):
                    raise RuntimeError(
                        f"Currently generation for {self.__class__.__name__} is not supported "
                        f"for `low_memory beam_search`. Please open an issue on GitHub if you need this feature."
                    )

                inputs_per_sub_batches = _split_model_inputs(
                    model_inputs, split_size=batch_size, full_batch_size=batch_beam_size
                )
                outputs_per_sub_batch = [
                    self(**inputs_per_sub_batch, return_dict=True) for inputs_per_sub_batch in inputs_per_sub_batches
                ]

                outputs = stack_model_outputs(outputs_per_sub_batch)

            else:  # Unchanged original behavior
                outputs = self(**model_inputs, return_dict=True)

            if synced_gpus and this_peer_finished:
                cur_len = cur_len + 1
                continue  # don't waste resources running the code we don't need

            # Clone is needed to avoid keeping a hanging ref to outputs.logits which may be very large for first iteration
            # (the clone itself is always small)
            # .float() is needed to retain precision for later logits manipulations
            next_token_logits = outputs.logits[:, -1, :].clone().float()
            next_token_scores = nn.functional.log_softmax(
                next_token_logits, dim=-1
            )  # (batch_size * num_beams, vocab_size)

            next_token_scores_processed = logits_processor(input_ids, next_token_scores)
            next_token_scores = next_token_scores_processed + beam_scores[:, None].expand_as(
                next_token_scores_processed
            )

            # Store scores, attentions and hidden_states when required
            if return_dict_in_generate:
                if output_scores:
                    scores += (next_token_scores_processed,)
                if output_logits:
                    raw_logits += (next_token_logits,)
                if output_attentions:
                    decoder_attentions += (
                        (outputs.decoder_attentions,) if self.config.is_encoder_decoder else (outputs.attentions,)
                    )
                    if self.config.is_encoder_decoder:
                        cross_attentions += (outputs.cross_attentions,)
                if output_hidden_states:
                    decoder_hidden_states += (
                        (outputs.decoder_hidden_states,)
                        if self.config.is_encoder_decoder
                        else (outputs.hidden_states,)
                    )

            # reshape for beam search
            vocab_size = next_token_scores.shape[-1]
            next_token_scores = next_token_scores.view(batch_size, num_beams * vocab_size)

            # Beam token selection: pick 1 + eos_token_id.shape[0] next tokens for each beam so we have at least 1
            # non eos token per beam.
            n_eos_tokens = eos_token_id.shape[0] if eos_token_id is not None else 0
            n_tokens_to_keep = max(2, 1 + n_eos_tokens) * num_beams
            if do_sample:
                probs = nn.functional.softmax(next_token_scores, dim=-1)
                next_tokens = torch.multinomial(probs, num_samples=n_tokens_to_keep)
                next_token_scores = torch.gather(next_token_scores, -1, next_tokens)
                next_token_scores, _indices = torch.sort(next_token_scores, descending=True, dim=1)
                next_tokens = torch.gather(next_tokens, -1, _indices)
            else:
                next_token_scores, next_tokens = torch.topk(
                    next_token_scores, n_tokens_to_keep, dim=1, largest=True, sorted=True
                )

            next_indices = torch.div(next_tokens, vocab_size, rounding_mode="floor")
            next_tokens = next_tokens % vocab_size

            # stateless
            beam_outputs = beam_scorer.process(
                input_ids,
                next_token_scores,
                next_tokens,
                next_indices,
                pad_token_id=pad_token_id,
                eos_token_id=eos_token_id,
                beam_indices=beam_indices,
                decoder_prompt_len=decoder_prompt_len,
            )

            beam_scores = beam_outputs["next_beam_scores"]
            beam_next_tokens = beam_outputs["next_beam_tokens"]
            beam_idx = beam_outputs["next_beam_indices"]

            input_ids = torch.cat([input_ids[beam_idx, :], beam_next_tokens.unsqueeze(-1)], dim=-1)

            model_kwargs = self._update_model_kwargs_for_generation(
                outputs,
                model_kwargs,
                is_encoder_decoder=self.config.is_encoder_decoder,
            )

            # This is needed to properly delete outputs.logits which may be very large for first iteration
            # Otherwise a reference to outputs is kept which keeps the logits alive in the next iteration
            # IMPORTANT: Note that this should appear BEFORE the call to _reorder_cache() to save the maximum memory
            # (that way the memory peak does not include outputs.logits)
            del outputs

            if model_kwargs.get("past_key_values", None) is not None:
                model_kwargs["past_key_values"] = self._temporary_reorder_cache(
                    model_kwargs["past_key_values"], beam_idx
                )

            if return_dict_in_generate and output_scores:
                beam_indices = tuple((beam_indices[beam_idx[i]] + (beam_idx[i],) for i in range(len(beam_indices))))

            # increase cur_len
            cur_len = cur_len + 1

            if beam_scorer.is_done or all(stopping_criteria(input_ids, scores)):
                this_peer_finished = True

        sequence_outputs = beam_scorer.finalize(
            input_ids,
            beam_scores,
            next_tokens,
            next_indices,
            pad_token_id=pad_token_id,
            eos_token_id=eos_token_id,
            max_length=stopping_criteria.max_length,
            beam_indices=beam_indices,
            decoder_prompt_len=decoder_prompt_len,
        )

        if return_dict_in_generate:
            if not output_scores:
                sequence_outputs["sequence_scores"] = None

            if self.config.is_encoder_decoder:
                return GenerateBeamEncoderDecoderOutput(
                    sequences=sequence_outputs["sequences"],
                    sequences_scores=sequence_outputs["sequence_scores"],
                    scores=scores,
                    logits=raw_logits,
                    beam_indices=sequence_outputs["beam_indices"],
                    encoder_attentions=encoder_attentions,
                    encoder_hidden_states=encoder_hidden_states,
                    decoder_attentions=decoder_attentions,
                    cross_attentions=cross_attentions,
                    decoder_hidden_states=decoder_hidden_states,
                    past_key_values=model_kwargs.get("past_key_values"),
                )
            else:
                return GenerateBeamDecoderOnlyOutput(
                    sequences=sequence_outputs["sequences"],
                    sequences_scores=sequence_outputs["sequence_scores"],
                    scores=scores,
                    logits=raw_logits,
                    beam_indices=sequence_outputs["beam_indices"],
                    attentions=decoder_attentions,
                    hidden_states=decoder_hidden_states,
                    past_key_values=model_kwargs.get("past_key_values"),
                )
        else:
            return sequence_outputs["sequences"]

    def _group_beam_search(
        self,
        input_ids: torch.LongTensor,
        beam_scorer: BeamScorer,
        logits_processor: LogitsProcessorList,
        stopping_criteria: StoppingCriteriaList,
        generation_config: GenerationConfig,
        synced_gpus: bool,
        **model_kwargs,
    ):
        r"""
        Generates sequences of token ids for models with a language modeling head using **diverse beam search
        decoding** and can be used for text-decoder, text-to-text, speech-to-text, and vision-to-text models.

        Parameters:
            input_ids (`torch.LongTensor` of shape `(batch_size, sequence_length)`):
                The sequence used as a prompt for the generation.
            beam_scorer (`BeamScorer`):
                An derived instance of [`BeamScorer`] that defines how beam hypotheses are constructed, stored and
                sorted during generation. For more information, the documentation of [`BeamScorer`] should be read.
            logits_processor (`LogitsProcessorList`):
                An instance of [`LogitsProcessorList`]. List of instances of class derived from [`LogitsProcessor`]
                used to modify the prediction scores of the language modeling head applied at each generation step.
            stopping_criteria (`StoppingCriteriaList`):
                An instance of [`StoppingCriteriaList`]. List of instances of class derived from [`StoppingCriteria`]
                used to tell if the generation loop should stop.
            generation_config ([`~generation.GenerationConfig`]):
                The generation configuration to be used as parametrization of the decoding method.
            synced_gpus (`bool`):
                Whether to continue running the while loop until max_length (needed for ZeRO stage 3)
            model_kwargs:
                Additional model specific kwargs that will be forwarded to the `forward` function of the model. If
                model is an encoder-decoder model the kwargs should include `encoder_outputs`.

        Return:
            [`~generation.GenerateBeamDecoderOnlyOutput`], [`~generation.GenerateBeamEncoderDecoderOutput`] or
            `torch.LongTensor`: A `torch.LongTensor` containing the generated tokens (default behaviour) or a
            [`~generation.GenerateBeamDecoderOnlyOutput`] if `model.config.is_encoder_decoder=False` and
            `return_dict_in_generate=True` or a [`~generation.GenerateBeamEncoderDecoderOutput`] if
            `model.config.is_encoder_decoder=True`.
        """
        # init values
        pad_token_id = generation_config._pad_token_tensor
        eos_token_id = generation_config._eos_token_tensor
        output_attentions = generation_config.output_attentions
        output_hidden_states = generation_config.output_hidden_states
        output_scores = generation_config.output_scores
        output_logits = generation_config.output_logits
        return_dict_in_generate = generation_config.return_dict_in_generate

        num_beams = beam_scorer.num_beams
        num_beam_groups = beam_scorer.num_beam_groups
        num_sub_beams = num_beams // num_beam_groups
        batch_size = len(beam_scorer._beam_hyps) // num_beam_groups
        device = input_ids.device

        batch_beam_size, cur_len = input_ids.shape
        model_kwargs = self._get_initial_cache_position(input_ids, model_kwargs)

        if return_dict_in_generate and output_scores:
            beam_indices = [tuple(() for _ in range(num_sub_beams * batch_size)) for _ in range(num_beam_groups)]
        else:
            beam_indices = None

        if num_beams * batch_size != batch_beam_size:
            raise ValueError(
                f"Batch dimension of `input_ids` should be {num_beams * batch_size}, but is {batch_beam_size}."
            )

        # init attention / hidden states / scores tuples
        scores = () if (return_dict_in_generate and output_scores) else None
        raw_logits = () if (return_dict_in_generate and output_logits) else None
        decoder_attentions = () if (return_dict_in_generate and output_attentions) else None
        cross_attentions = () if (return_dict_in_generate and output_attentions) else None
        decoder_hidden_states = () if (return_dict_in_generate and output_hidden_states) else None

        # if model is an encoder-decoder, retrieve encoder attention weights and hidden states
        if return_dict_in_generate and self.config.is_encoder_decoder:
            encoder_attentions = model_kwargs["encoder_outputs"].get("attentions") if output_attentions else None
            encoder_hidden_states = (
                model_kwargs["encoder_outputs"].get("hidden_states") if output_hidden_states else None
            )

        # initialise score of first beam of each group with 0 and the rest with -1e9. This ensures that the beams in
        # the same group don't produce same tokens everytime.
        beam_scores = torch.full((batch_size, num_beams), -1e9, dtype=torch.float, device=device)
        beam_scores[:, ::num_sub_beams] = 0
        beam_scores = beam_scores.view((batch_size * num_beams,))

        this_peer_finished = False

        decoder_prompt_len = input_ids.shape[-1]  # record the prompt length of decoder
        while self._has_unfinished_sequences(this_peer_finished, synced_gpus, device=input_ids.device):
            # predicted tokens in cur_len step
            current_tokens = torch.zeros(batch_size * num_beams, dtype=input_ids.dtype, device=device)

            # indices which will form the beams in the next time step
            reordering_indices = torch.zeros(batch_size * num_beams, dtype=torch.long, device=device)

            # do one decoder step on all beams of all sentences in batch
            model_inputs = self.prepare_inputs_for_generation(input_ids, **model_kwargs)

            # prepare variable output controls (note: some models won't accept all output controls)
            model_inputs.update({"output_attentions": output_attentions} if output_attentions else {})
            model_inputs.update({"output_hidden_states": output_hidden_states} if output_hidden_states else {})

            outputs = self(**model_inputs, return_dict=True)

            if synced_gpus and this_peer_finished:
                cur_len = cur_len + 1
                continue  # don't waste resources running the code we don't need

            if output_scores:
                processed_score = torch.zeros_like(outputs.logits[:, -1, :])
            if output_logits:
                # Clone is needed to avoid keeping a hanging ref to outputs.logits which may be very large for first iteration
                # (the clone itself is always small)
                raw_logit_score = outputs.logits[:, -1, :].clone()

            for beam_group_idx in range(num_beam_groups):
                group_start_idx = beam_group_idx * num_sub_beams
                group_end_idx = min(group_start_idx + num_sub_beams, num_beams)
                group_size = group_end_idx - group_start_idx

                # indices of beams of current group among all sentences in batch
                batch_group_indices = []

                for batch_idx in range(batch_size):
                    batch_group_indices.extend(
                        [batch_idx * num_beams + idx for idx in range(group_start_idx, group_end_idx)]
                    )
                group_input_ids = input_ids[batch_group_indices]

                # select outputs of beams of current group only
                # No need to clone() the logits here as they will not retain outputs.logits at the end of the loop
                # .float() is needed to retain precision for later logits manipulations
                next_token_logits = outputs.logits[batch_group_indices, -1, :].float()

                next_token_scores = nn.functional.log_softmax(
                    next_token_logits, dim=-1
                )  # (batch_size * group_size, vocab_size)
                vocab_size = next_token_scores.shape[-1]

                next_token_scores_processed = logits_processor(
                    group_input_ids, next_token_scores, current_tokens=current_tokens, beam_group_idx=beam_group_idx
                )
                next_token_scores = next_token_scores_processed + beam_scores[batch_group_indices].unsqueeze(-1)
                next_token_scores = next_token_scores.expand_as(next_token_scores_processed)

                if output_scores:
                    processed_score[batch_group_indices] = next_token_scores_processed

                # reshape for beam search
                next_token_scores = next_token_scores.view(batch_size, group_size * vocab_size)

                # Sample 1 + len(eos_token_id) next tokens for each beam so we have at least 1 non eos token per beam.
                n_eos_tokens = eos_token_id.shape[0] if eos_token_id is not None else 0
                next_token_scores, next_tokens = torch.topk(
                    next_token_scores, max(2, 1 + n_eos_tokens) * group_size, dim=1, largest=True, sorted=True
                )

                next_indices = torch.div(next_tokens, vocab_size, rounding_mode="floor")
                next_tokens = next_tokens % vocab_size

                # stateless
                process_beam_indices = sum(beam_indices, ()) if beam_indices is not None else None
                beam_outputs = beam_scorer.process(
                    group_input_ids,
                    next_token_scores,
                    next_tokens,
                    next_indices,
                    pad_token_id=pad_token_id,
                    eos_token_id=eos_token_id,
                    beam_indices=process_beam_indices,
                    group_index=beam_group_idx,
                    decoder_prompt_len=decoder_prompt_len,
                )
                beam_scores[batch_group_indices] = beam_outputs["next_beam_scores"]
                beam_next_tokens = beam_outputs["next_beam_tokens"]
                beam_idx = beam_outputs["next_beam_indices"]

                if return_dict_in_generate and output_scores:
                    beam_indices[beam_group_idx] = tuple(
                        beam_indices[beam_group_idx][beam_idx[i]] + (beam_idx[i],) for i in range(len(beam_indices[0]))
                    )

                input_ids[batch_group_indices] = group_input_ids[beam_idx]
                group_input_ids = torch.cat([group_input_ids[beam_idx, :], beam_next_tokens.unsqueeze(-1)], dim=-1)
                current_tokens[batch_group_indices] = group_input_ids[:, -1]

                # (beam_idx // group_size) -> batch_idx
                # (beam_idx % group_size) -> offset of idx inside the group
                reordering_indices[batch_group_indices] = (
                    num_beams * torch.div(beam_idx, group_size, rounding_mode="floor")
                    + group_start_idx
                    + (beam_idx % group_size)
                )

            # Store scores, attentions and hidden_states when required
            if return_dict_in_generate:
                if output_scores:
                    scores += (processed_score,)
                if output_logits:
                    raw_logits += (raw_logit_score,)
                if output_attentions:
                    decoder_attentions += (
                        (outputs.decoder_attentions,) if self.config.is_encoder_decoder else (outputs.attentions,)
                    )
                    if self.config.is_encoder_decoder:
                        cross_attentions += (outputs.cross_attentions,)

                if output_hidden_states:
                    decoder_hidden_states += (
                        (outputs.decoder_hidden_states,)
                        if self.config.is_encoder_decoder
                        else (outputs.hidden_states,)
                    )

            input_ids = torch.cat([input_ids, current_tokens.unsqueeze(-1)], dim=-1)

            model_kwargs = self._update_model_kwargs_for_generation(
                outputs,
                model_kwargs,
                is_encoder_decoder=self.config.is_encoder_decoder,
            )

            # This is needed to properly delete outputs.logits which may be very large for first iteration
            # Otherwise a reference to outputs is kept which keeps the logits alive in the next iteration
            # IMPORTANT: Note that this should appear BEFORE the call to _reorder_cache() to save the maximum memory
            # (that way the memory peak does not include outputs.logits)
            del outputs

            if model_kwargs.get("past_key_values", None) is not None:
                model_kwargs["past_key_values"] = self._temporary_reorder_cache(
                    model_kwargs["past_key_values"], reordering_indices
                )

            # increase cur_len
            cur_len = cur_len + 1

            if beam_scorer.is_done or all(stopping_criteria(input_ids, scores)):
                this_peer_finished = True

        final_beam_indices = sum(beam_indices, ()) if beam_indices is not None else None
        sequence_outputs = beam_scorer.finalize(
            input_ids,
            beam_scores,
            next_tokens,
            next_indices,
            pad_token_id=pad_token_id,
            eos_token_id=eos_token_id,
            max_length=stopping_criteria.max_length,
            beam_indices=final_beam_indices,
            decoder_prompt_len=decoder_prompt_len,
        )

        if return_dict_in_generate:
            if not output_scores:
                sequence_outputs["sequence_scores"] = None

            if self.config.is_encoder_decoder:
                return GenerateBeamEncoderDecoderOutput(
                    sequences=sequence_outputs["sequences"],
                    sequences_scores=sequence_outputs["sequence_scores"],
                    scores=scores,
                    logits=raw_logits,
                    beam_indices=sequence_outputs["beam_indices"],
                    encoder_attentions=encoder_attentions,
                    encoder_hidden_states=encoder_hidden_states,
                    decoder_attentions=decoder_attentions,
                    cross_attentions=cross_attentions,
                    decoder_hidden_states=decoder_hidden_states,
                    past_key_values=model_kwargs.get("past_key_values"),
                )
            else:
                return GenerateBeamDecoderOnlyOutput(
                    sequences=sequence_outputs["sequences"],
                    sequences_scores=sequence_outputs["sequence_scores"],
                    scores=scores,
                    logits=raw_logits,
                    beam_indices=sequence_outputs["beam_indices"],
                    attentions=decoder_attentions,
                    hidden_states=decoder_hidden_states,
                    past_key_values=model_kwargs.get("past_key_values"),
                )
        else:
            return sequence_outputs["sequences"]

    def _constrained_beam_search(
        self,
        input_ids: torch.LongTensor,
        constrained_beam_scorer: ConstrainedBeamSearchScorer,
        logits_processor: LogitsProcessorList,
        stopping_criteria: StoppingCriteriaList,
        generation_config: GenerationConfig,
        synced_gpus: bool,
        **model_kwargs,
    ) -> Union[GenerateBeamOutput, torch.LongTensor]:
        r"""
        Generates sequences of token ids for models with a language modeling head using **constrained beam search
        decoding** and can be used for text-decoder, text-to-text, speech-to-text, and vision-to-text models.

        Parameters:
            input_ids (`torch.LongTensor` of shape `(batch_size, sequence_length)`):
                The sequence used as a prompt for the generation.
            constrained_beam_scorer (`ConstrainedBeamSearchScorer`):
                A derived instance of [`BeamScorer`] that defines how beam hypotheses are constructed, stored and
                sorted during generation, while satisfying a list of positive constraints. For more information, the
                documentation of [`ConstrainedBeamSearchScorer`] should be read.
            logits_processor (`LogitsProcessorList`):
                An instance of [`LogitsProcessorList`]. List of instances of class derived from [`LogitsProcessor`]
                used to modify the prediction scores of the language modeling head applied at each generation step.
            stopping_criteria (`StoppingCriteriaList`):
                An instance of [`StoppingCriteriaList`]. List of instances of class derived from [`StoppingCriteria`]
                used to tell if the generation loop should stop.
            generation_config ([`~generation.GenerationConfig`]):
                The generation configuration to be used as parametrization of the decoding method.
            synced_gpus (`bool`):
                Whether to continue running the while loop until max_length (needed for ZeRO stage 3)
            model_kwargs:
                Additional model specific kwargs will be forwarded to the `forward` function of the model. If model is
                an encoder-decoder model the kwargs should include `encoder_outputs`.

        Return:
            [`~generation.GenerateBeamDecoderOnlyOutput`], [`~generation.GenerateBeamEncoderDecoderOutput`] or
            `torch.LongTensor`: A `torch.LongTensor` containing the generated tokens (default behaviour) or a
            [`~generation.GenerateBeamDecoderOnlyOutput`] if `model.config.is_encoder_decoder=False` and
            `return_dict_in_generate=True` or a [`~generation.GenerateBeamEncoderDecoderOutput`] if
            `model.config.is_encoder_decoder=True`.
        """
        # init values
        pad_token_id = generation_config._pad_token_tensor
        eos_token_id = generation_config._eos_token_tensor
        output_attentions = generation_config.output_attentions
        output_hidden_states = generation_config.output_hidden_states
        output_scores = generation_config.output_scores
        output_logits = generation_config.output_logits
        return_dict_in_generate = generation_config.return_dict_in_generate

        batch_size = len(constrained_beam_scorer._beam_hyps)
        num_beams = constrained_beam_scorer.num_beams

        batch_beam_size, cur_len = input_ids.shape
        model_kwargs = self._get_initial_cache_position(input_ids, model_kwargs)

        if num_beams * batch_size != batch_beam_size:
            raise ValueError(
                f"Batch dimension of `input_ids` should be {num_beams * batch_size}, but is {batch_beam_size}."
            )

        # init attention / hidden states / scores tuples
        scores = () if (return_dict_in_generate and output_scores) else None
        raw_logits = () if (return_dict_in_generate and output_logits) else None
        beam_indices = (
            tuple(() for _ in range(batch_beam_size)) if (return_dict_in_generate and output_scores) else None
        )
        decoder_attentions = () if (return_dict_in_generate and output_attentions) else None
        cross_attentions = () if (return_dict_in_generate and output_attentions) else None
        decoder_hidden_states = () if (return_dict_in_generate and output_hidden_states) else None

        # if model is an encoder-decoder, retrieve encoder attention weights and hidden states
        if return_dict_in_generate and self.config.is_encoder_decoder:
            encoder_attentions = model_kwargs["encoder_outputs"].get("attentions") if output_attentions else None
            encoder_hidden_states = (
                model_kwargs["encoder_outputs"].get("hidden_states") if output_hidden_states else None
            )

        # initialise score of first beam with 0 and the rest with -1e9. This makes sure that only tokens
        # of the first beam are considered to avoid sampling the exact same tokens across all beams.
        beam_scores = torch.zeros((batch_size, num_beams), dtype=torch.float, device=input_ids.device)
        beam_scores[:, 1:] = -1e9
        beam_scores = beam_scores.view((batch_size * num_beams,))

        this_peer_finished = False

        decoder_prompt_len = input_ids.shape[-1]  # record the prompt length of decoder
        while self._has_unfinished_sequences(this_peer_finished, synced_gpus, device=input_ids.device):
            model_inputs = self.prepare_inputs_for_generation(input_ids, **model_kwargs)

            # prepare variable output controls (note: some models won't accept all output controls)
            model_inputs.update({"output_attentions": output_attentions} if output_attentions else {})
            model_inputs.update({"output_hidden_states": output_hidden_states} if output_hidden_states else {})

            outputs = self(**model_inputs, return_dict=True)

            if synced_gpus and this_peer_finished:
                cur_len = cur_len + 1
                continue  # don't waste resources running the code we don't need

            # Clone is needed to avoid keeping a hanging ref to outputs.logits which may be very large for first iteration
            # (the clone itself is always small)
            # .float() is needed to retain precision for later logits manipulations
            next_token_logits = outputs.logits[:, -1, :].clone().float()
            next_token_scores = nn.functional.log_softmax(
                next_token_logits, dim=-1
            )  # (batch_size * num_beams, vocab_size)

            next_token_scores_processed = logits_processor(input_ids, next_token_scores)

            next_token_scores = next_token_scores_processed + beam_scores[:, None].expand_as(
                next_token_scores_processed
            )

            scores_for_all_vocab = next_token_scores.clone()

            # Store scores, attentions and hidden_states when required
            if return_dict_in_generate:
                if output_scores:
                    scores += (next_token_scores,)
                if output_logits:
                    raw_logits += (next_token_logits,)
                if output_attentions:
                    decoder_attentions += (
                        (outputs.decoder_attentions,) if self.config.is_encoder_decoder else (outputs.attentions,)
                    )
                    if self.config.is_encoder_decoder:
                        cross_attentions += (outputs.cross_attentions,)

                if output_hidden_states:
                    decoder_hidden_states += (
                        (outputs.decoder_hidden_states,)
                        if self.config.is_encoder_decoder
                        else (outputs.hidden_states,)
                    )

            # reshape for beam search
            vocab_size = next_token_scores.shape[-1]
            next_token_scores = next_token_scores.view(batch_size, num_beams * vocab_size)

            # Sample 1 + len(eos_token_id) next tokens for each beam so we have at least 1 non eos token per beam.
            n_eos_tokens = eos_token_id.shape[0] if eos_token_id is not None else 0
            next_token_scores, next_tokens = torch.topk(
                next_token_scores, max(2, 1 + n_eos_tokens) * num_beams, dim=1, largest=True, sorted=True
            )

            next_indices = (next_tokens / vocab_size).long()
            next_tokens = next_tokens % vocab_size

            # stateless
            beam_outputs = constrained_beam_scorer.process(
                input_ids,
                next_token_scores,
                next_tokens,
                next_indices,
                scores_for_all_vocab,
                pad_token_id=pad_token_id,
                eos_token_id=eos_token_id,
                beam_indices=beam_indices,
                decoder_prompt_len=decoder_prompt_len,
            )
            beam_scores = beam_outputs["next_beam_scores"]
            beam_next_tokens = beam_outputs["next_beam_tokens"]
            beam_idx = beam_outputs["next_beam_indices"]

            input_ids = torch.cat([input_ids[beam_idx, :], beam_next_tokens.unsqueeze(-1)], dim=-1)
            model_kwargs = self._update_model_kwargs_for_generation(
                outputs,
                model_kwargs,
                is_encoder_decoder=self.config.is_encoder_decoder,
            )

            # This is needed to properly delete outputs.logits which may be very large for first iteration
            # Otherwise a reference to outputs is kept which keeps the logits alive in the next iteration
            # IMPORTANT: Note that this should appear BEFORE the call to _reorder_cache() to save the maximum memory
            # (that way the memory peak does not include outputs.logits)
            del outputs

            if model_kwargs.get("past_key_values", None) is not None:
                model_kwargs["past_key_values"] = self._temporary_reorder_cache(
                    model_kwargs["past_key_values"], beam_idx
                )

            if return_dict_in_generate and output_scores:
                beam_indices = tuple((beam_indices[beam_idx[i]] + (beam_idx[i],) for i in range(len(beam_indices))))

            # increase cur_len
            cur_len = cur_len + 1

            if constrained_beam_scorer.is_done or all(stopping_criteria(input_ids, scores)):
                this_peer_finished = True

        sequence_outputs = constrained_beam_scorer.finalize(
            input_ids,
            beam_scores,
            next_tokens,
            next_indices,
            pad_token_id=pad_token_id,
            eos_token_id=eos_token_id,
            max_length=stopping_criteria.max_length,
            beam_indices=beam_indices,
            decoder_prompt_len=decoder_prompt_len,
        )

        if return_dict_in_generate:
            if not output_scores:
                sequence_outputs["sequence_scores"] = None
            if self.config.is_encoder_decoder:
                return GenerateBeamEncoderDecoderOutput(
                    sequences=sequence_outputs["sequences"],
                    sequences_scores=sequence_outputs["sequence_scores"],
                    scores=scores,
                    logits=raw_logits,
                    beam_indices=sequence_outputs["beam_indices"],
                    encoder_attentions=encoder_attentions,
                    encoder_hidden_states=encoder_hidden_states,
                    decoder_attentions=decoder_attentions,
                    cross_attentions=cross_attentions,
                    decoder_hidden_states=decoder_hidden_states,
                    past_key_values=model_kwargs.get("past_key_values"),
                )
            else:
                return GenerateBeamDecoderOnlyOutput(
                    sequences=sequence_outputs["sequences"],
                    sequences_scores=sequence_outputs["sequence_scores"],
                    scores=scores,
                    logits=raw_logits,
                    beam_indices=sequence_outputs["beam_indices"],
                    attentions=decoder_attentions,
                    hidden_states=decoder_hidden_states,
                    past_key_values=model_kwargs.get("past_key_values"),
                )
        else:
            return sequence_outputs["sequences"]

    def _assisted_decoding(
        self,
        input_ids: torch.LongTensor,
        candidate_generator: CandidateGenerator,
        logits_processor: LogitsProcessorList,
        stopping_criteria: StoppingCriteriaList,
        generation_config: GenerationConfig,
        synced_gpus: bool,
        streamer: Optional["BaseStreamer"],
        **model_kwargs,
    ) -> Union[GenerateNonBeamOutput, torch.LongTensor]:
        r"""
        Generates sequences of token ids for models with a language modeling head using **greedy decoding** or
        **sample** (depending on `do_sample`), assisted by candidate sequences. Assisted generation is an example of a
        candidate decoding strategy. Can be used for text-decoder, text-to-text, speech-to-text, and vision-to-text
        models.

        Parameters:
            input_ids (`torch.LongTensor` of shape `(batch_size, sequence_length)`):
                The sequence used as a prompt for the generation.
            candidate_generator (`CandidateGenerator`):
                A derived instance of [`CandidateGenerator`] that defines how candidate sequences are generated. For
                more information, the documentation of [`CandidateGenerator`] should be read.
            logits_processor (`LogitsProcessorList`):
                An instance of [`LogitsProcessorList`]. List of instances of class derived from [`LogitsProcessor`]
                used to modify the prediction scores of the language modeling head applied at each generation step.
            stopping_criteria (`StoppingCriteriaList`):
                An instance of [`StoppingCriteriaList`]. List of instances of class derived from [`StoppingCriteria`]
                used to tell if the generation loop should stop.
            generation_config ([`~generation.GenerationConfig`]):
                The generation configuration to be used as parametrization of the decoding method.
            synced_gpus (`bool`):
                Whether to continue running the while loop until max_length (needed for ZeRO stage 3)
            streamer (`BaseStreamer`, *optional*):
                Streamer object that will be used to stream the generated sequences. Generated tokens are passed
                through `streamer.put(token_ids)` and the streamer is responsible for any further processing.
            model_kwargs:
                Additional model specific keyword arguments will be forwarded to the `forward` function of the model.
                If model is an encoder-decoder model the kwargs should include `encoder_outputs`.

        Return:
            [`~generation.GenerateDecoderOnlyOutput`], [`~generation.GenerateEncoderDecoderOutput`] or
            `torch.LongTensor`: A `torch.LongTensor` containing the generated tokens (default behaviour) or a
            [`~generation.GenerateDecoderOnlyOutput`] if `model.config.is_encoder_decoder=False` and
            `return_dict_in_generate=True` or a [`~generation.GenerateEncoderDecoderOutput`] if
            `model.config.is_encoder_decoder=True`.
        """
        # init values
        do_sample = generation_config.do_sample
        output_attentions = generation_config.output_attentions
        output_hidden_states = generation_config.output_hidden_states
        output_scores = generation_config.output_scores
        output_logits = generation_config.output_logits
        return_dict_in_generate = generation_config.return_dict_in_generate

        # init attention / hidden states / scores tuples
        scores = () if (return_dict_in_generate and output_scores) else None
        raw_logits = () if (return_dict_in_generate and output_logits) else None
        decoder_attentions = () if (return_dict_in_generate and output_attentions) else None
        cross_attentions = () if (return_dict_in_generate and output_attentions) else None
        decoder_hidden_states = () if (return_dict_in_generate and output_hidden_states) else None

        # if model is an encoder-decoder, retrieve encoder attention weights and hidden states
        if return_dict_in_generate and self.config.is_encoder_decoder:
            encoder_attentions = model_kwargs["encoder_outputs"].get("attentions") if output_attentions else None
            encoder_hidden_states = (
                model_kwargs["encoder_outputs"].get("hidden_states") if output_hidden_states else None
            )

        # keep track of which sequences are already finished
        batch_size = input_ids.shape[0]
        unfinished_sequences = torch.ones(batch_size, dtype=torch.long, device=input_ids.device)
        model_kwargs = self._get_initial_cache_position(input_ids, model_kwargs)

        # This is needed if return_dict_in_generate is True
        start_from_empty_dynamic_cache = False
        past_key_values = model_kwargs.get("past_key_values", None)
        if isinstance(past_key_values, DynamicCache) or (
            isinstance(past_key_values, EncoderDecoderCache)
            and isinstance(past_key_values.self_attention_cache, DynamicCache)
        ):
            if len(past_key_values) == 0:
                start_from_empty_dynamic_cache = True

        this_peer_finished = False
        while self._has_unfinished_sequences(this_peer_finished, synced_gpus, device=input_ids.device):
            cur_len = input_ids.shape[-1]

            #  1. Fetch candidate sequences from a `CandidateGenerator`
            candidate_input_ids, candidate_logits = candidate_generator.get_candidates(input_ids)
            candidate_input_ids = candidate_input_ids.to(self.device)
            if candidate_logits is not None:
                candidate_logits = candidate_logits.to(self.device)

            candidate_length = candidate_input_ids.shape[1] - input_ids.shape[1]
            is_done_candidate = stopping_criteria(candidate_input_ids, None)

            # 2. Use the original model to obtain the next token logits given the candidate sequence. We obtain
            # `candidate_length + 1` relevant logits from this process: in the event that all candidates are correct,
            # we use this forward pass to also pick the subsequent logits in the original model.

            # 2.1. Prepare the model inputs
            candidate_kwargs = copy.copy(model_kwargs)
            candidate_kwargs = _prepare_attention_mask(
                candidate_kwargs, candidate_input_ids.shape[1], self.config.is_encoder_decoder
            )
            candidate_kwargs = _prepare_token_type_ids(candidate_kwargs, candidate_input_ids.shape[1])
            if "cache_position" in candidate_kwargs:
                candidate_kwargs["cache_position"] = torch.cat(
                    (
                        candidate_kwargs["cache_position"],
                        torch.arange(cur_len, cur_len + candidate_length, device=input_ids.device, dtype=torch.long),
                    ),
                    dim=0,
                )

            model_inputs = self.prepare_inputs_for_generation(candidate_input_ids, **candidate_kwargs)
            if "num_logits_to_keep" in model_inputs:
                model_inputs["num_logits_to_keep"] = candidate_length + 1

            # 2.2. Run a forward pass on the candidate sequence
            # prepare variable output controls (note: some models won't accept all output controls)
            model_inputs.update({"output_attentions": output_attentions} if output_attentions else {})
            model_inputs.update({"output_hidden_states": output_hidden_states} if output_hidden_states else {})

            outputs = self(**model_inputs)

            # 2.3. Process the new logits
            # .float() is needed to retain precision for later logits manipulations
            new_logits = outputs.logits[:, -candidate_length - 1 :].float()  # excludes the input prompt if present
            next_token_logits = new_logits.clone()
            if len(logits_processor) > 0:
                for i in range(candidate_length + 1):
                    new_logits[:, i, :] = logits_processor(candidate_input_ids[:, : cur_len + i], new_logits[:, i, :])

            # 3. Select the accepted tokens. There are two possible cases:
            # Case 1: `do_sample=True` and we have logits for the candidates (originally from speculative decoding)
            # 👉 Apply algorithm 1 from the speculative decoding paper (https://arxiv.org/pdf/2211.17192.pdf).
            if do_sample and candidate_logits is not None:
                valid_tokens, n_matches = _speculative_sampling(
                    candidate_input_ids,
                    candidate_logits,
                    candidate_length,
                    new_logits,
                    is_done_candidate,
                )

            # Case 2: all other cases (originally from assisted generation) 👉 Compare the tokens selected from the
            # original model logits with the candidate tokens. We can keep the candidate tokens until the first
            # mismatch, or until the max length is reached.
            else:
                if do_sample:
                    probs = new_logits.softmax(dim=-1)
                    selected_tokens = torch.multinomial(probs[0, :, :], num_samples=1).squeeze(1)[None, :]
                else:
                    selected_tokens = new_logits.argmax(dim=-1)

                candidate_new_tokens = candidate_input_ids[:, cur_len:]
                n_matches = ((~(candidate_new_tokens == selected_tokens[:, :-1])).cumsum(dim=-1) < 1).sum()

                # Ensure we don't generate beyond max_len or an EOS token
                if is_done_candidate and n_matches == candidate_length:
                    n_matches -= 1
                valid_tokens = selected_tokens[:, : n_matches + 1]

            # 4. Update variables according to the number of matching assistant tokens. Remember: the token generated
            # by the model after the last candidate match is also valid, as it is generated from a correct sequence.
            # Because of this last token, assisted generation search reduces to a normal greedy search/sample if there
            # is no match.

            # 4.1. Get the valid continuation, after the matching tokens
            input_ids = torch.cat((input_ids, valid_tokens), dim=-1)
            if streamer is not None:
                streamer.put(valid_tokens.cpu())
            new_cur_len = input_ids.shape[-1]

            # 4.2. Discard past key values relative to unused assistant tokens
            new_cache_size = new_cur_len - 1
            outputs.past_key_values = _crop_past_key_values(self, outputs.past_key_values, new_cache_size)

            # 5. Update the candidate generation strategy if needed
            candidate_generator.update_candidate_strategy(input_ids, new_logits, n_matches)

            if synced_gpus and this_peer_finished:
                continue  # don't waste resources running the code we don't need

            # Store scores, attentions and hidden_states when required
            # Assistant: modified to append one tuple element per token, as in the other generation methods.
            if return_dict_in_generate:
                if output_scores:
                    scores += tuple(new_logits[:, i, :] for i in range(n_matches + 1))
                if output_logits:
                    raw_logits += (next_token_logits,)

                if "past_key_values" not in model_kwargs or start_from_empty_dynamic_cache:
                    added_len = new_cur_len
                    # set it to false for other iterations
                    start_from_empty_dynamic_cache = False
                else:
                    added_len = n_matches + 1

                if output_attentions:
                    if self.config.is_encoder_decoder:
                        cross_attentions = _split_model_outputs(
                            cross_attentions, outputs.cross_attentions, cur_len, added_len
                        )
                        decoder_attentions = _split_model_outputs(
                            decoder_attentions,
                            outputs.decoder_attentions,
                            cur_len,
                            added_len,
                            is_decoder_attention=True,
                        )
                    else:
                        decoder_attentions = _split_model_outputs(
                            decoder_attentions,
                            outputs.attentions,
                            cur_len,
                            added_len,
                            is_decoder_attention=True,
                        )
                if output_hidden_states:
                    if self.config.is_encoder_decoder:
                        decoder_hidden_states = _split_model_outputs(
                            decoder_hidden_states, outputs.decoder_hidden_states, cur_len, added_len
                        )
                    else:
                        decoder_hidden_states = _split_model_outputs(
                            decoder_hidden_states, outputs.hidden_states, cur_len, added_len
                        )

            model_kwargs = self._update_model_kwargs_for_generation(
                outputs,
                model_kwargs,
                is_encoder_decoder=self.config.is_encoder_decoder,
                num_new_tokens=n_matches + 1,
            )

            unfinished_sequences = unfinished_sequences & ~stopping_criteria(input_ids, scores)
            this_peer_finished = unfinished_sequences.max() == 0

        if streamer is not None:
            streamer.end()

        if (
            hasattr(candidate_generator, "assistant_model")
            and candidate_generator.assistant_model.generation_config.num_assistant_tokens_schedule == "heuristic"
        ):
            candidate_generator.assistant_model.generation_config.num_assistant_tokens = (
                candidate_generator.num_assistant_tokens
            )
        if return_dict_in_generate:
            if self.config.is_encoder_decoder:
                return GenerateEncoderDecoderOutput(
                    sequences=input_ids,
                    scores=scores,
                    logits=raw_logits,
                    encoder_attentions=encoder_attentions,
                    encoder_hidden_states=encoder_hidden_states,
                    decoder_attentions=decoder_attentions,
                    cross_attentions=cross_attentions,
                    decoder_hidden_states=decoder_hidden_states,
                    past_key_values=model_kwargs.get("past_key_values"),
                )
            else:
                return GenerateDecoderOnlyOutput(
                    sequences=input_ids,
                    scores=scores,
                    logits=raw_logits,
                    attentions=decoder_attentions,
                    hidden_states=decoder_hidden_states,
                    past_key_values=model_kwargs.get("past_key_values"),
                )
        else:
            return input_ids


def _speculative_sampling(
    candidate_input_ids,
    candidate_logits,
    candidate_length,
    new_logits,
    is_done_candidate,
):
    """
    Applies sampling as in the speculative decoding paper (https://arxiv.org/pdf/2211.17192.pdf, algorithm 1). Returns
    the selected tokens, as well as the number of candidate matches.

    NOTE: Unless otherwise stated, the variable names match those in the paper.
    """
    new_candidate_input_ids = candidate_input_ids[:, -candidate_length:]
    # Gets the probabilities from the logits. q_i and p_i denote the assistant and model probabilities of the tokens
    # selected by the assistant, respectively.
    q = candidate_logits.softmax(dim=-1)
    q_i = q[:, torch.arange(candidate_length), new_candidate_input_ids].squeeze(0, 1)
    p = new_logits.softmax(dim=-1)
    p_i = p[:, torch.arange(candidate_length), new_candidate_input_ids].squeeze(0, 1)
    probability_ratio = p_i / q_i

    # When probability_ratio > 1 (i.e. q_i(x) < p_i(x), or "assistant probability of the candidate token is smaller
    # than the model probability for the same token"), keep the token. Otherwise reject with p = 1 - probability_ratio
    # (= keep with p = probability_ratio). Keep all the tokens until the first rejection
    r_i = torch.rand_like(probability_ratio)
    is_accepted = r_i <= probability_ratio
    n_matches = ((~is_accepted).cumsum(dim=-1) < 1).sum()  # this is `n` in algorithm 1

    # Ensure we don't generate beyond max_len or an EOS token (not in algorithm 1, but needed for correct behavior)
    if is_done_candidate and n_matches == candidate_length:
        # Output length is assumed to be `n_matches + 1`. Since we won't generate another token with the target model
        # due to acceptance on EOS we fix `n_matches`
        n_matches -= 1
        valid_tokens = new_candidate_input_ids[:, : n_matches + 1]
    else:
        # Next token selection: if there is a rejection, adjust the distribution from the main model before sampling.
        gamma = candidate_logits.shape[1]
        p_n_plus_1 = p[:, n_matches, :]
        if n_matches < gamma:
            q_n_plus_1 = q[:, n_matches, :]
            p_prime = torch.clamp((p_n_plus_1 - q_n_plus_1), min=0)
            p_prime.div_(p_prime.sum())
        else:
            p_prime = p_n_plus_1
        t = torch.multinomial(p_prime, num_samples=1).squeeze(1)[None, :]

        # The selected tokens include the matches (if any) plus the next sampled tokens
        if n_matches > 0:
            valid_tokens = torch.cat((new_candidate_input_ids[:, :n_matches], t), dim=-1)
        else:
            valid_tokens = t

    return valid_tokens, n_matches


def _split_model_outputs(outputs, new_outputs, cur_len, added_len, is_decoder_attention=False):
    """
    Given the (decoder/cross attentions)/(decoder hidden states) for multiple generated tokens, splits it into a tuple
    where each member corresponds to a single generated token.
    """
    # Retrocompatibility: in our generation functions, the first iteration includes the attention/hidden states for the
    # prompt.
    if len(outputs) == 0:
        new_tuple = ()
        for layer in new_outputs:
            last_dim_size = cur_len if is_decoder_attention else layer.shape[-1]
            new_tuple += (layer[..., :cur_len, :last_dim_size],)
        outputs += (new_tuple,)
        # The first iteration contains the prompt + 1 generated token, let's update the length variables accordingly
        cur_len += 1
        added_len -= cur_len

    for i in range(added_len):
        new_tuple = ()
        for layer in new_outputs:
            last_dim_size = cur_len + i if is_decoder_attention else layer.shape[-1]
            new_tuple += (layer[..., i : i + 1, :last_dim_size],)
        outputs += (new_tuple,)
    return outputs


def _ranking_fast(
    context_hidden: torch.FloatTensor,
    next_hidden: torch.FloatTensor,
    next_top_k_probs: torch.FloatTensor,
    alpha: float,
    beam_width: int,
) -> torch.FloatTensor:
    """
    Reranks the top_k candidates based on a degeneration penalty (cosine similarity with previous tokens), as described
    in the paper "A Contrastive Framework for Neural Text Generation". Returns the index of the best candidate for each
    row in the batch.
    """
    norm_context_hidden = context_hidden / context_hidden.norm(dim=2, keepdim=True)
    norm_next_hidden = next_hidden / next_hidden.norm(dim=2, keepdim=True)
    cosine_matrix = torch.matmul(norm_context_hidden, norm_next_hidden.transpose(1, 2)).squeeze(-1)  # [B*K, S]
    degeneration_penalty, _ = torch.max(cosine_matrix, dim=-1)  # [B*K]
    next_top_k_probs = next_top_k_probs.view(-1)  # [B*K]
    contrastive_score = (1.0 - alpha) * next_top_k_probs - alpha * degeneration_penalty
    contrastive_score = torch.stack(torch.split(contrastive_score, beam_width))  # [B, K]
    _, selected_idx = contrastive_score.max(dim=-1)  # [B]
    return selected_idx


def _split(data, full_batch_size: int, split_size: int = None):
    """
    Takes care of three cases:
    1. data is a tensor: e.g. last_hidden_state, pooler_output etc. split them on the batch_size dim
    2. data is a tuple: e.g. hidden_states, attentions etc. Keep the tuple as it is and split each tensor in it and
       return a list of tuples
    3. data is a tuple of tuples, e.g. past_key_values. Keep the tuple as it is and split each tuple in it and
       return a list of tuples of tuples
    (see documentation of ModelOutput)
    """
    if data is None:
        return [None] * (full_batch_size // split_size)
    if isinstance(data, torch.Tensor):
        return [data[i : i + split_size] for i in range(0, full_batch_size, split_size)]
    # New cache format
    elif isinstance(data, DynamicCache) or (
        isinstance(data, EncoderDecoderCache) and isinstance(data.self_attention_cache, DynamicCache)
    ):
        return data.batch_split(full_batch_size, split_size)
    elif isinstance(data, tuple):
        # If the elements of the tuple are also tuples (e.g., past_key_values in our earlier example)
        if isinstance(data[0], tuple):
            return [
                tuple(tuple(tensor[i : i + split_size] for tensor in inner_tuple) for inner_tuple in data)
                for i in range(0, full_batch_size, split_size)
            ]

        else:
            return [
                tuple(sub_tensor[i : i + split_size] for sub_tensor in data)
                for i in range(0, full_batch_size, split_size)
            ]
    else:
        raise TypeError(f"Unexpected attribute type: {type(data)}")


def _split_model_inputs(
    model_input: Union[ModelOutput, Dict], split_size: int, full_batch_size: int
) -> List[Union[ModelOutput, Dict]]:
    """
    Split a ModelOutput object (or its subclasses) or Dict into a list of same-class objects based on a specified split
    size. The input object is dict when it was prepared for forward pass and ModelOutput when it was returned from
    previous forward pass.
    """
    # Edge case: if model_input is None, return a list of Nones
    # this happens with Whisper where encoder_outputs is None
    if model_input is None:
        return [model_input] * (full_batch_size // split_size)
    # Infer the class from the object
    model_output_cls = type(model_input)
    if (full_batch_size % split_size) != 0:
        raise ValueError("`full_batch_size` must be divisible by `split_size`")

    if split_size > full_batch_size:
        raise ValueError("`split_size` must be smaller or equal to `full_batch_size`")

    # Helper function to split tensors or tuples of tensors

    # Find all the dataclass fields (e.g., last_hidden_state, pooler_output etc.) and split them
    keys = (
        model_input.__dataclass_fields__.keys() if hasattr(model_input, "__dataclass_fields__") else model_input.keys()
    )
    # We only keep keys that are in the model_input
    keys = [k for k in keys if k in model_input]
    # Here we can have four types of values: tensors, tuples of tensors and booleans, and encoder_outputs which is a
    # ModelOutput object.
    # bool should not be split but replicated for each split
    bool_keys = [k for k in keys if isinstance(model_input[k], bool) or k == "cache_position"]
    keys_to_ignore = ["cache_position", "encoder_outputs", "num_logits_to_keep"]
    non_bool_keys = [k for k in keys if not isinstance(model_input[k], bool) and k not in keys_to_ignore]

    # we split the tensors and tuples of tensors
    data_split_list = [
        {k: _split(model_input[k], full_batch_size, split_size)[i] for k in non_bool_keys}
        for i in range(full_batch_size // split_size)
    ]
    # bool values are the same and replicated for each split
    bool_data = {k: model_input[k] for k in bool_keys}
    # encoder_outputs is a ModelOutput object and should be split by its own
    if "encoder_outputs" in model_input:
        encoder_outputs_split = _split_model_inputs(model_input["encoder_outputs"], split_size, full_batch_size)
        data_split_list = [
            {**data_split, "encoder_outputs": encoder_outputs_split[i]} for i, data_split in enumerate(data_split_list)
        ]
    # num_logits_to_keep should be replicated for each split, similar to bool values
    if "num_logits_to_keep" in model_input:
        data_split_list = [
            {**data_split, "num_logits_to_keep": model_input["num_logits_to_keep"]} for data_split in data_split_list
        ]

    # Convert each dictionary in the list to an object of the inferred class
    split_model_inputs: List[Union[ModelOutput, Dict]] = [
        model_output_cls(**data_split, **bool_data) for data_split in data_split_list
    ]

    return split_model_inputs


def stack_model_outputs(model_outputs: List[ModelOutput]) -> ModelOutput:
    """
    Stack a list of ModelOutput objects (or its subclasses) along the batch_size dimension. The function infers the
    specific ModelOutput subclass from the list provided.
    """
    if not model_outputs:
        raise ValueError("Input list is empty.")

    # Infer the class from the first object in the list
    model_output_cls = type(model_outputs[0])

    # Ensure all objects are of the same type
    if not all(isinstance(obj, model_output_cls) for obj in model_outputs):
        raise ValueError("All elements in the list should be of the same type.")

    # Helper function to concat tensors or tuples of tensors
    def _concat(data):
        """
        Reverse of `_split` function above.
        """
        if any(data is None for data in data):
            return None
        if isinstance(data[0], torch.Tensor):
            return torch.cat(data, dim=0)
        # New cache format
        elif isinstance(data[0], DynamicCache):
            return DynamicCache.from_batch_splits(data)
        elif isinstance(data[0], EncoderDecoderCache):
            return EncoderDecoderCache.from_batch_splits(data)
        elif isinstance(data[0], tuple):
            # If the elements of the tuple are also tuples (e.g., past_key_values in our earlier example)
            if isinstance(data[0][0], tuple):
                return tuple(
                    tuple(torch.cat([attr[i][j] for attr in data], dim=0) for j in range(len(data[0][0])))
                    for i in range(len(data[0]))
                )
            else:
                return tuple(torch.cat([attr[i] for attr in data], dim=0) for i in range(len(data[0])))
        elif isinstance(data[0], (int, float)):
            # If the elements are integers or floats, return a tensor
            return torch.tensor(data)
        else:
            raise TypeError(f"Unexpected attribute type: {type(data[0])}")

    # Use a dictionary comprehension to gather attributes from all objects and concatenate them
    concatenated_data = {
        k: _concat([getattr(model_output, k) for model_output in model_outputs])
        for k in model_output_cls.__dataclass_fields__.keys()
    }

    # Return a new object of the inferred class with the concatenated attributes
    return model_output_cls(**concatenated_data)


def _relative_top_filter(
    scores: torch.FloatTensor,
    baseline_scores: torch.FloatTensor,
    relative_top: float = 0.1,
    filter_value: float = -float("Inf"),
    base_filter_value=-1e-3,
    min_tokens_to_keep: int = 1,
) -> torch.FloatTensor:
    """
    Reference: https://github.com/XiangLi1999/ContrastiveDecoding/blob/170e9142e92159c1237d731e240f5eb14aabf428/transformers/src/transformers/generation_logits_process.py#L235
    Apply filtering to only keep tokens with a probability above a certain threshold. The threshold is defined as `relative_top` * max probability in the distribution.
    """
    scores_normalized = scores.log_softmax(dim=-1)
    baseline_scores_normalized = baseline_scores.log_softmax(dim=-1)
    sorted_logits, sorted_indices = torch.sort(scores_normalized, descending=True)
    min_thresh = sorted_logits[..., min_tokens_to_keep - 1]
    probs_max = torch.max(scores_normalized, dim=-1).values
    probs_thresh = probs_max + np.log(relative_top)
    probs_thresh = torch.min(min_thresh, probs_thresh)
    probs_thresh = probs_thresh.unsqueeze(-1)
    baseline_scores_normalized[scores_normalized < probs_thresh] = base_filter_value
    scores_normalized[scores_normalized < probs_thresh] = filter_value
    return scores_normalized, baseline_scores_normalized


def _dola_select_contrast(
    candidate_premature_layers: List[int],
    candidate_premature_logits: Dict[int, torch.FloatTensor],
    final_logits: torch.FloatTensor,
) -> torch.FloatTensor:
    if len(candidate_premature_layers) == 1:
        base_logits = candidate_premature_logits[candidate_premature_layers[0]]
        final_logits, base_logits = _relative_top_filter(final_logits, base_logits)
        logits = final_logits - base_logits
        return logits

    # 1. Stacking all premature_layers into a new dimension
    stacked_premature_layers = torch.stack([candidate_premature_logits[i] for i in candidate_premature_layers], dim=0)

    # 2. Calculate the softmax values for mature_layer and all premature_layers
    # shape: (batch_size, vocab_size)
    softmax_mature_layer = F.softmax(final_logits, dim=-1)
    # shape: (num_premature_layers, batch_size, vocab_size)
    softmax_premature_layers = F.softmax(stacked_premature_layers, dim=-1)

    # 3. Calculate the average distribution
    # shape: (num_premature_layers, batch_size, vocab_size)
    avg_dist = 0.5 * (softmax_mature_layer[None, :, :] + softmax_premature_layers)

    # 4. Calculate log-softmax for the KL divergence
    # shape: (batch_size, vocab_size)
    log_softmax_mature_layer = F.log_softmax(final_logits, dim=-1)
    # shape: (num_premature_layers, batch_size, vocab_size)
    log_softmax_premature_layers = F.log_softmax(stacked_premature_layers, dim=-1)

    # 5. Calculate the KL divergences and then the JS divergences
    # shape: (num_premature_layers, batch_size)
    kl1 = F.kl_div(log_softmax_mature_layer[None, :, :], avg_dist, reduction="none").mean(-1)
    # shape: (num_premature_layers, batch_size)
    kl2 = F.kl_div(log_softmax_premature_layers, avg_dist, reduction="none").mean(-1)
    js_divs = 0.5 * (kl1 + kl2)  # shape: (num_premature_layers, batch_size)

    # 6. Reduce the batchmean
    js_divs = js_divs.mean(-1)  # shape: (num_premature_layers,)
    premature_layer = candidate_premature_layers[int(js_divs.argmax().cpu().item())]

    base_logits = candidate_premature_logits[premature_layer]
    final_logits, base_logits = _relative_top_filter(final_logits, base_logits)
    logits = final_logits - base_logits
    return logits<|MERGE_RESOLUTION|>--- conflicted
+++ resolved
@@ -1874,66 +1874,11 @@
             input_ids_length=input_ids_length,
         )
 
-<<<<<<< HEAD
-        use_dynamic_cache_by_default = False
-        if generation_config.cache_implementation is not None and model_kwargs.get("past_key_values") is not None:
-            raise ValueError(
-                "Passing both `cache_implementation` (used to initialize certain caches) and `past_key_values` (a "
-                "Cache object) is unsupported. Please use only one of the two."
-            )
-        elif generation_config.cache_implementation is not None:
-            if generation_config.cache_implementation in NEED_SETUP_CACHE_CLASSES_MAPPING:
-                if generation_config.cache_implementation == "static" and not self._supports_static_cache:
-                    raise ValueError(
-                        "This model does not support `cache_implementation='static'`. Please check the following "
-                        "issue: https://github.com/huggingface/transformers/issues/28981"
-                    )
-                model_kwargs["past_key_values"] = self._get_cache(
-                    generation_config.cache_implementation, batch_size, generation_config.max_length
-                )
-            elif generation_config.cache_implementation == "quantized":
-                if not self._supports_quantized_cache:
-                    raise ValueError(
-                        "This model does not support the quantized cache. If you want your model to support quantized "
-                        "cache, please open an issue."
-                    )
-
-                cache_config = (
-                    generation_config.cache_config
-                    if generation_config.cache_config is not None
-                    else QuantizedCacheConfig()
-                )
-                cache_class = QUANT_BACKEND_CLASSES_MAPPING[cache_config.backend]
-
-                if cache_config.backend == "quanto" and not is_quanto_available():
-                    raise ImportError(
-                        "You need to install `quanto` in order to use KV cache quantization with quanto backend. "
-                        "Please install it via  with `pip install quanto`"
-                    )
-                elif cache_config.backend == "HQQ" and not is_hqq_available():
-                    raise ImportError(
-                        "You need to install `HQQ` in order to use KV cache quantization with HQQ backend. "
-                        "Please install it via  with `pip install hqq`"
-                    )
-
-                model_kwargs["past_key_values"] = cache_class(cache_config)
-        # Use DynamicCache() instance by default. This will avoid back and forth from legacy format that
-        # keeps copying the cache thus using much more memory
-        elif generation_config.cache_implementation is None and self._supports_default_dynamic_cache:
-            past = model_kwargs.get("past_key_values", None)
-            if past is None:
-                model_kwargs["past_key_values"] = DynamicCache()
-                use_dynamic_cache_by_default = True
-            elif isinstance(past, tuple):
-                model_kwargs["past_key_values"] = DynamicCache.from_legacy_cache(past)
-                use_dynamic_cache_by_default = True
-=======
         # If the model supports `num_logits_to_keep` in forward(), set it to 1 to avoid computing the whole
         # logit matrix. This can save a lot of memory during the first forward pass. Note that assisted decoding
         # dynamically overrides this value as it can need more than the last token logits
         if self._supports_num_logits_to_keep() and "num_logits_to_keep" not in model_kwargs:
             model_kwargs["num_logits_to_keep"] = 1
->>>>>>> 1759bb91
 
         self._validate_generated_length(generation_config, input_ids_length, has_default_max_length)
 
@@ -3034,7 +2979,6 @@
 
             # Clone is needed to avoid keeping a hanging ref to outputs.logits which may be very large for first iteration
             # (the clone itself is always small)
-<<<<<<< HEAD
             # TODO: remove small change here so that we get full logits from generate
             # the gold logist for comparison are full logits
             next_token_logits = outputs.logits.clone()
@@ -3043,13 +2987,6 @@
             next_token_scores = logits_processor(input_ids, next_token_logits[:, -1, :])
             if do_sample:
                 next_token_scores = logits_warper(input_ids, next_token_scores)
-=======
-            # .float() is needed to retain precision for later logits manipulations
-            next_token_logits = outputs.logits[:, -1, :].clone().float()
-
-            # pre-process distribution
-            next_token_scores = logits_processor(input_ids, next_token_logits)
->>>>>>> 1759bb91
 
             # Store scores, attentions and hidden_states when required
             if return_dict_in_generate:
