# coding=utf-8
# Copyright 2020 The Google AI Language Team Authors, Facebook AI Research authors and The HuggingFace Inc. team.
# Copyright (c) 2020, NVIDIA CORPORATION.  All rights reserved.
#
# Licensed under the Apache License, Version 2.0 (the "License");
# you may not use this file except in compliance with the License.
# You may obtain a copy of the License at
#
#     http://www.apache.org/licenses/LICENSE-2.0
#
# Unless required by applicable law or agreed to in writing, software
# distributed under the License is distributed on an "AS IS" BASIS,
# WITHOUT WARRANTIES OR CONDITIONS OF ANY KIND, either express or implied.
# See the License for the specific language governing permissions and
# limitations under the License.

import copy
import inspect
import warnings
from dataclasses import dataclass
from typing import TYPE_CHECKING, Any, Callable, Dict, List, Optional, Tuple, Union

import torch
import torch.distributed as dist
from torch import nn

from ..cache_utils import (
    Cache,
    DynamicCache,
    EncoderDecoderCache,
    HQQQuantizedCache,
    QuantizedCacheConfig,
    QuantoQuantizedCache,
    SlidingWindowCache,
    StaticCache,
)
from ..integrations.deepspeed import is_deepspeed_zero3_enabled
from ..modeling_outputs import CausalLMOutputWithPast, Seq2SeqLMOutput
from ..models.auto import (
    MODEL_FOR_CAUSAL_IMAGE_MODELING_MAPPING,
    MODEL_FOR_CAUSAL_LM_MAPPING,
    MODEL_FOR_SEQ_TO_SEQ_CAUSAL_LM_MAPPING,
    MODEL_FOR_SPEECH_SEQ_2_SEQ_MAPPING,
    MODEL_FOR_VISION_2_SEQ_MAPPING,
)
from ..tokenization_utils import ExtensionsTrie
from ..utils import (
    ModelOutput,
    is_accelerate_available,
    is_hqq_available,
    is_quanto_available,
    is_torchdynamo_compiling,
    logging,
)
from .beam_constraints import DisjunctiveConstraint, PhrasalConstraint
from .beam_search import BeamScorer, BeamSearchScorer, ConstrainedBeamSearchScorer
from .candidate_generator import (
    AssistedCandidateGenerator,
    CandidateGenerator,
    PromptLookupCandidateGenerator,
    _crop_past_key_values,
    _prepare_attention_mask,
    _prepare_token_type_ids,
)
from .configuration_utils import GenerationConfig, GenerationMode
from .logits_process import (
    EncoderNoRepeatNGramLogitsProcessor,
    EncoderRepetitionPenaltyLogitsProcessor,
    EpsilonLogitsWarper,
    EtaLogitsWarper,
    ExponentialDecayLengthPenalty,
    ForcedBOSTokenLogitsProcessor,
    ForcedEOSTokenLogitsProcessor,
    ForceTokensLogitsProcessor,
    HammingDiversityLogitsProcessor,
    InfNanRemoveLogitsProcessor,
    LogitNormalization,
    LogitsProcessorList,
    MinLengthLogitsProcessor,
    MinNewTokensLengthLogitsProcessor,
    MinPLogitsWarper,
    NoBadWordsLogitsProcessor,
    NoRepeatNGramLogitsProcessor,
    PrefixConstrainedLogitsProcessor,
    RepetitionPenaltyLogitsProcessor,
    SequenceBiasLogitsProcessor,
    SuppressTokensAtBeginLogitsProcessor,
    SuppressTokensLogitsProcessor,
    TemperatureLogitsWarper,
    TopKLogitsWarper,
    TopPLogitsWarper,
    TypicalLogitsWarper,
    UnbatchedClassifierFreeGuidanceLogitsProcessor,
    WatermarkLogitsProcessor,
)
from .stopping_criteria import (
    EosTokenCriteria,
    MaxLengthCriteria,
    MaxTimeCriteria,
    StoppingCriteria,
    StoppingCriteriaList,
    StopStringCriteria,
)


if TYPE_CHECKING:
    from ..modeling_utils import PreTrainedModel
    from ..tokenization_utils_base import PreTrainedTokenizerBase
    from .streamers import BaseStreamer

logger = logging.get_logger(__name__)

if is_accelerate_available():
    from accelerate.hooks import AlignDevicesHook, add_hook_to_module

NEED_SETUP_CACHE_CLASSES_MAPPING = {"static": StaticCache, "sliding_window": SlidingWindowCache}
QUANT_BACKEND_CLASSES_MAPPING = {"quanto": QuantoQuantizedCache, "HQQ": HQQQuantizedCache}


@dataclass
class GenerateDecoderOnlyOutput(ModelOutput):
    """
    Outputs of decoder-only generation models, when using non-beam methods.

    Args:
        sequences (`torch.LongTensor` of shape `(batch_size, sequence_length)`):
            The generated sequences. The second dimension (sequence_length) is either equal to `max_length` or shorter
            if all batches finished early due to the `eos_token_id`.
        scores (`tuple(torch.FloatTensor)` *optional*, returned when `output_scores=True` is passed or when `config.output_scores=True`):
            Processed prediction scores of the language modeling head (scores for each vocabulary token before SoftMax)
            at each generation step. Tuple of `torch.FloatTensor` with up to `max_new_tokens` elements (one element for
            each generated token), with each tensor of shape `(batch_size, config.vocab_size)`.
        logits (`tuple(torch.FloatTensor)` *optional*, returned when `output_logits=True` is passed or when `config.output_logits=True`):
            Unprocessed prediction scores of the language modeling head (scores for each vocabulary token before SoftMax)
            at each generation step. Tuple of `torch.FloatTensor` with up to `max_new_tokens` elements (one element for
            each generated token), with each tensor of shape `(batch_size, config.vocab_size)`.
        attentions (`tuple(tuple(torch.FloatTensor))`, *optional*, returned when `output_attentions=True` is passed or `config.output_attentions=True`):
            Tuple (one element for each generated token) of tuples (one element for each layer of the decoder) of
            `torch.FloatTensor` of shape `(batch_size, num_heads, generated_length, sequence_length)`.
        hidden_states (`tuple(tuple(torch.FloatTensor))`, *optional*, returned when `output_hidden_states=True` is passed or when `config.output_hidden_states=True`):
            Tuple (one element for each generated token) of tuples (one element for each layer of the decoder) of
            `torch.FloatTensor` of shape `(batch_size, generated_length, hidden_size)`.
        past_key_values (`tuple(tuple(torch.FloatTensor)))`, *optional*, returned when `use_cache=True` is passed or when `config.use_cache=True`):
            NOTE: some models have a different `past_key_values` format, confirm with the model's documentation.
            Usually a Tuple (one element for each layer of the decoder) of tuples (two elements, key tensor and value
            tensor). The first Tuple is of length `config.n_layers`, with each tuple having 2 tensors of shape
            `(batch_size, num_heads, sequence_length, embed_size_per_head)`) and optionally if
            `config.is_encoder_decoder=True` 2 additional tensors of shape `(batch_size, num_heads,
            encoder_sequence_length, embed_size_per_head)`.
    """

    sequences: torch.LongTensor = None
    scores: Optional[Tuple[torch.FloatTensor]] = None
    logits: Optional[Tuple[torch.FloatTensor]] = None
    attentions: Optional[Tuple[Tuple[torch.FloatTensor]]] = None
    hidden_states: Optional[Tuple[Tuple[torch.FloatTensor]]] = None
    past_key_values: Optional[Tuple[Tuple[Tuple[torch.FloatTensor]]]] = None


@dataclass
class GenerateEncoderDecoderOutput(ModelOutput):
    """
    Outputs of encoder-decoder generation models, when using non-beam methods.

    Args:
        sequences (`torch.LongTensor` of shape `(batch_size*num_return_sequences, sequence_length)`):
            The generated sequences. The second dimension (sequence_length) is either equal to `max_length` or shorter
            if all batches finished early due to the `eos_token_id`.
        scores (`tuple(torch.FloatTensor)` *optional*, returned when `output_scores=True` is passed or when `config.output_scores=True`):
            Processed prediction scores of the language modeling head (scores for each vocabulary token before SoftMax)
            at each generation step. Tuple of `torch.FloatTensor` with up to `max_new_tokens` elements (one element for
            each generated token), with each tensor of shape `(batch_size, config.vocab_size)`.
        logits (`tuple(torch.FloatTensor)` *optional*, returned when `output_logits=True` is passed or when `config.output_logits=True`):
            Unprocessed prediction scores of the language modeling head (scores for each vocabulary token before SoftMax)
            at each generation step. Tuple of `torch.FloatTensor` with up to `max_new_tokens` elements (one element for
            each generated token), with each tensor of shape `(batch_size, config.vocab_size)`.
        encoder_attentions (`tuple(torch.FloatTensor)`, *optional*, returned when `output_attentions=True` is passed or `config.output_attentions=True`):
            Tuple of `torch.FloatTensor` (one for each layer of the decoder) of shape `(batch_size, num_heads,
            sequence_length, sequence_length)`.
        encoder_hidden_states (`tuple(torch.FloatTensor)`, *optional*, returned when `output_hidden_states=True` is passed or when `config.output_hidden_states=True`):
            Tuple of `torch.FloatTensor` (one for the output of the embeddings + one for the output of each layer) of
            shape `(batch_size, sequence_length, hidden_size)`.
        decoder_attentions (`tuple(tuple(torch.FloatTensor))`, *optional*, returned when `output_attentions=True` is passed or `config.output_attentions=True`):
            Tuple (one element for each generated token) of tuples (one element for each layer of the decoder) of
            `torch.FloatTensor` of shape `(batch_size, num_heads, generated_length, sequence_length)`.
        cross_attentions (`tuple(tuple(torch.FloatTensor))`, *optional*, returned when `output_attentions=True` is passed or `config.output_attentions=True`):
            Tuple (one element for each generated token) of tuples (one element for each layer of the decoder) of
            `torch.FloatTensor` of shape `(batch_size, num_heads, generated_length, sequence_length)`.
        decoder_hidden_states (`tuple(tuple(torch.FloatTensor))`, *optional*, returned when `output_hidden_states=True` is passed or when `config.output_hidden_states=True`):
            Tuple (one element for each generated token) of tuples (one element for each layer of the decoder) of
            `torch.FloatTensor` of shape `(batch_size, generated_length, hidden_size)`.
        past_key_values (`tuple(tuple(torch.FloatTensor)))`, *optional*, returned when `use_cache=True` is passed or when `config.use_cache=True`):
            NOTE: some models have a different `past_key_values` format, confirm with the model's documentation.
            Usually a Tuple (one element for each layer of the decoder) of tuples (two elements, key tensor and value
            tensor). The first Tuple is of length `config.n_layers`, with each tuple having 2 tensors of shape
            `(batch_size, num_heads, sequence_length, embed_size_per_head)`) and optionally if
            `config.is_encoder_decoder=True` 2 additional tensors of shape `(batch_size, num_heads,
            encoder_sequence_length, embed_size_per_head)`.
    """

    sequences: torch.LongTensor = None
    scores: Optional[Tuple[torch.FloatTensor]] = None
    logits: Optional[Tuple[torch.FloatTensor]] = None
    encoder_attentions: Optional[Tuple[torch.FloatTensor]] = None
    encoder_hidden_states: Optional[Tuple[torch.FloatTensor]] = None
    decoder_attentions: Optional[Tuple[Tuple[torch.FloatTensor]]] = None
    cross_attentions: Optional[Tuple[Tuple[torch.FloatTensor]]] = None
    decoder_hidden_states: Optional[Tuple[Tuple[torch.FloatTensor]]] = None
    past_key_values: Optional[Tuple[Tuple[Tuple[torch.FloatTensor]]]] = None


@dataclass
class GenerateBeamDecoderOnlyOutput(ModelOutput):
    """
    Outputs of decoder-only generation models, when using beam methods.

    Args:
        sequences (`torch.LongTensor` of shape `(batch_size*num_return_sequences, sequence_length)`):
            The generated sequences. The second dimension (sequence_length) is either equal to `max_length` or shorter
            if all batches finished early due to the `eos_token_id`.
        sequences_scores (`torch.FloatTensor` of shape `(batch_size*num_return_sequences)`, *optional*, returned when `output_scores=True` is passed or when `config.output_scores=True`):
            Final beam scores of the generated `sequences`.
        scores (`tuple(torch.FloatTensor)` *optional*, returned when `output_scores=True` is passed or when `config.output_scores=True`):
            Beam transition scores for each vocabulary token at each generation step. Beam transition scores consisting
            of log probabilities of tokens conditioned on log softmax of previously generated tokens in this beam.
            Tuple of `torch.FloatTensor` with up to `max_new_tokens` elements (one element for each generated token),
            with each tensor of shape `(batch_size*num_beams, config.vocab_size)`.
        logits (`tuple(torch.FloatTensor)` *optional*, returned when `output_logits=True` is passed or when `config.output_logits=True`):
            Unprocessed prediction scores of the language modeling head (scores for each vocabulary token before SoftMax)
            at each generation step. Tuple of `torch.FloatTensor` with up to `max_new_tokens` elements (one element for
            each generated token), with each tensor of shape `(batch_size, config.vocab_size)`.
        beam_indices (`torch.LongTensor`, *optional*, returned when `output_scores=True` is passed or when `config.output_scores=True`):
            Beam indices of generated token id at each generation step. `torch.LongTensor` of shape
            `(batch_size*num_return_sequences, sequence_length)`.
        attentions (`tuple(tuple(torch.FloatTensor))`, *optional*, returned when `output_attentions=True` is passed or `config.output_attentions=True`):
            Tuple (one element for each generated token) of tuples (one element for each layer of the decoder) of
            `torch.FloatTensor` of shape `(batch_size*num_beams, num_heads, generated_length, sequence_length)`.
        hidden_states (`tuple(tuple(torch.FloatTensor))`, *optional*, returned when `output_hidden_states=True` is passed or when `config.output_hidden_states=True`):
            Tuple (one element for each generated token) of tuples (one element for each layer of the decoder) of
            `torch.FloatTensor` of shape `(batch_size*num_beams*num_return_sequences, generated_length, hidden_size)`.
        past_key_values (`tuple(tuple(torch.FloatTensor)))`, *optional*, returned when `use_cache=True` is passed or when `config.use_cache=True`):
            NOTE: some models have a different `past_key_values` format, confirm with the model's documentation.
            Usually a Tuple (one element for each layer of the decoder) of tuples (two elements, key tensor and value
            tensor). The first Tuple is of length `config.n_layers`, with each tuple having 2 tensors of shape
            `(batch_size, num_heads, sequence_length, embed_size_per_head)`) and optionally if
            `config.is_encoder_decoder=True` 2 additional tensors of shape `(batch_size, num_heads,
            encoder_sequence_length, embed_size_per_head)`.
    """

    sequences: torch.LongTensor = None
    sequences_scores: Optional[torch.FloatTensor] = None
    scores: Optional[Tuple[torch.FloatTensor]] = None
    logits: Optional[Tuple[torch.FloatTensor]] = None
    beam_indices: Optional[torch.LongTensor] = None
    attentions: Optional[Tuple[Tuple[torch.FloatTensor]]] = None
    hidden_states: Optional[Tuple[Tuple[torch.FloatTensor]]] = None
    past_key_values: Optional[Tuple[Tuple[Tuple[torch.FloatTensor]]]] = None


@dataclass
class GenerateBeamEncoderDecoderOutput(ModelOutput):
    """
    Outputs of encoder-decoder generation models, when using beam methods.

    Args:
        sequences (`torch.LongTensor` of shape `(batch_size*num_return_sequences, sequence_length)`):
            The generated sequences. The second dimension (sequence_length) is either equal to `max_length` or shorter
            if all batches finished early due to the `eos_token_id`.
        sequences_scores (`torch.FloatTensor` of shape `(batch_size*num_return_sequences)`, *optional*, returned when `output_scores=True` is passed or when `config.output_scores=True`):
            Final beam scores of the generated `sequences`.
        scores (`tuple(torch.FloatTensor)` *optional*, returned when `output_scores=True` is passed or when `config.output_scores=True`):
            Beam transition scores for each vocabulary token at each generation step. Beam transition scores consisting
            of log probabilities of tokens conditioned on log softmax of previously generated tokens in this beam.
            Tuple of `torch.FloatTensor` with up to `max_new_tokens` elements (one element for each generated token),
            with each tensor of shape `(batch_size*num_beams, config.vocab_size)`.
        logits (`tuple(torch.FloatTensor)` *optional*, returned when `output_logits=True` is passed or when `config.output_logits=True`):
            Unprocessed prediction scores of the language modeling head (scores for each vocabulary token before SoftMax)
            at each generation step. Tuple of `torch.FloatTensor` with up to `max_new_tokens` elements (one element for
            each generated token), with each tensor of shape `(batch_size, config.vocab_size)`.
        beam_indices (`torch.LongTensor`, *optional*, returned when `output_scores=True` is passed or when `config.output_scores=True`):
            Beam indices of generated token id at each generation step. `torch.LongTensor` of shape
            `(batch_size*num_return_sequences, sequence_length)`.
        encoder_attentions (`tuple(torch.FloatTensor)`, *optional*, returned when `output_attentions=True` is passed or `config.output_attentions=True`):
            Tuple of `torch.FloatTensor` (one for each layer of the decoder) of shape `(batch_size, num_heads,
            sequence_length, sequence_length)`.
        encoder_hidden_states (`tuple(torch.FloatTensor)`, *optional*, returned when `output_hidden_states=True` is passed or when `config.output_hidden_states=True`):
            Tuple of `torch.FloatTensor` (one for the output of the embeddings + one for the output of each layer) of
            shape `(batch_size*num_beams*num_return_sequences, sequence_length, hidden_size)`.
        decoder_attentions (`tuple(tuple(torch.FloatTensor))`, *optional*, returned when `output_attentions=True` is passed or `config.output_attentions=True`):
            Tuple (one element for each generated token) of tuples (one element for each layer of the decoder) of
            `torch.FloatTensor` of shape `(batch_size*num_beams*num_return_sequences, num_heads, generated_length,
            sequence_length)`.
        cross_attentions (`tuple(tuple(torch.FloatTensor))`, *optional*, returned when `output_attentions=True` is passed or `config.output_attentions=True`):
            Tuple (one element for each generated token) of tuples (one element for each layer of the decoder) of
            `torch.FloatTensor` of shape `(batch_size, num_heads, generated_length, sequence_length)`.
        decoder_hidden_states (`tuple(tuple(torch.FloatTensor))`, *optional*, returned when `output_hidden_states=True` is passed or when `config.output_hidden_states=True`):
            Tuple (one element for each generated token) of tuples (one element for each layer of the decoder) of
            `torch.FloatTensor` of shape `(batch_size*num_beams*num_return_sequences, generated_length, hidden_size)`.
        past_key_values (`tuple(tuple(torch.FloatTensor)))`, *optional*, returned when `use_cache=True` is passed or when `config.use_cache=True`):
            NOTE: some models have a different `past_key_values` format, confirm with the model's documentation.
            Usually a Tuple (one element for each layer of the decoder) of tuples (two elements, key tensor and value
            tensor). The first Tuple is of length `config.n_layers`, with each tuple having 2 tensors of shape
            `(batch_size, num_heads, sequence_length, embed_size_per_head)`) and optionally if
            `config.is_encoder_decoder=True` 2 additional tensors of shape `(batch_size, num_heads,
            encoder_sequence_length, embed_size_per_head)`.
    """

    sequences: torch.LongTensor = None
    sequences_scores: Optional[torch.FloatTensor] = None
    scores: Optional[Tuple[torch.FloatTensor]] = None
    logits: Optional[Tuple[torch.FloatTensor]] = None
    beam_indices: Optional[torch.LongTensor] = None
    encoder_attentions: Optional[Tuple[torch.FloatTensor]] = None
    encoder_hidden_states: Optional[Tuple[torch.FloatTensor]] = None
    decoder_attentions: Optional[Tuple[Tuple[torch.FloatTensor]]] = None
    cross_attentions: Optional[Tuple[Tuple[torch.FloatTensor]]] = None
    decoder_hidden_states: Optional[Tuple[Tuple[torch.FloatTensor]]] = None
    past_key_values: Optional[Tuple[Tuple[Tuple[torch.FloatTensor]]]] = None


# Equivalent classes (kept for retrocompatibility purposes)
GreedySearchDecoderOnlyOutput = GenerateDecoderOnlyOutput
ContrastiveSearchDecoderOnlyOutput = GenerateDecoderOnlyOutput
SampleDecoderOnlyOutput = GenerateDecoderOnlyOutput

ContrastiveSearchEncoderDecoderOutput = GenerateEncoderDecoderOutput
GreedySearchEncoderDecoderOutput = GenerateEncoderDecoderOutput
SampleEncoderDecoderOutput = GenerateEncoderDecoderOutput

BeamSearchDecoderOnlyOutput = GenerateBeamDecoderOnlyOutput
BeamSampleDecoderOnlyOutput = GenerateBeamDecoderOnlyOutput

BeamSearchEncoderDecoderOutput = GenerateBeamEncoderDecoderOutput
BeamSampleEncoderDecoderOutput = GenerateBeamEncoderDecoderOutput

GreedySearchOutput = Union[GreedySearchEncoderDecoderOutput, GreedySearchDecoderOnlyOutput]
SampleOutput = Union[SampleEncoderDecoderOutput, SampleDecoderOnlyOutput]
BeamSearchOutput = Union[BeamSearchEncoderDecoderOutput, BeamSearchDecoderOnlyOutput]
BeamSampleOutput = Union[BeamSampleEncoderDecoderOutput, BeamSampleDecoderOnlyOutput]
ContrastiveSearchOutput = Union[ContrastiveSearchEncoderDecoderOutput, ContrastiveSearchDecoderOnlyOutput]

# Typing shortcuts
GenerateNonBeamOutput = Union[GenerateDecoderOnlyOutput, GenerateEncoderDecoderOutput]
GenerateBeamOutput = Union[GenerateBeamDecoderOnlyOutput, GenerateBeamEncoderDecoderOutput]
GenerateOutput = Union[GenerateNonBeamOutput, GenerateBeamOutput]


class GenerationMixin:
    """
    A class containing all functions for auto-regressive text generation, to be used as a mixin in [`PreTrainedModel`].

    The class exposes [`~generation.GenerationMixin.generate`], which can be used for:
        - *greedy decoding* if `num_beams=1` and `do_sample=False`
        - *contrastive search* if `penalty_alpha>0` and `top_k>1`
        - *multinomial sampling* if `num_beams=1` and `do_sample=True`
        - *beam-search decoding* if `num_beams>1` and `do_sample=False`
        - *beam-search multinomial sampling* if `num_beams>1` and `do_sample=True`
        - *diverse beam-search decoding* if `num_beams>1` and `num_beam_groups>1`
        - *constrained beam-search decoding* if `constraints!=None` or `force_words_ids!=None`
        - *assisted decoding* if `assistant_model` or `prompt_lookup_num_tokens` is passed to `.generate()`

    To learn more about decoding strategies refer to the [text generation strategies guide](../generation_strategies).
    """

    def prepare_inputs_for_generation(self, *args, **kwargs):
        raise NotImplementedError(
            "A model class needs to define a `prepare_inputs_for_generation` method in order to use `.generate()`."
        )

    def _prepare_model_inputs(
        self,
        inputs: Optional[torch.Tensor] = None,
        bos_token_id: Optional[torch.Tensor] = None,
        model_kwargs: Optional[Dict[str, torch.Tensor]] = None,
    ) -> Tuple[torch.Tensor, Optional[str], Dict[str, torch.Tensor]]:
        """
        This function extracts the model-specific `inputs` for generation.
        """
        # 1. retrieve all kwargs that are non-None or non-model input related.
        # some encoder-decoder models have different names for model and encoder
        if (
            self.config.is_encoder_decoder
            and hasattr(self, "encoder")
            and self.encoder.main_input_name != self.main_input_name
        ):
            input_name = self.encoder.main_input_name
        else:
            input_name = self.main_input_name

        model_kwargs = {k: v for k, v in model_kwargs.items() if v is not None or k != input_name}

        # 2. check whether model_input_name is passed as kwarg
        # if yes and `inputs` is None use kwarg inputs
        inputs_kwarg = model_kwargs.pop(input_name, None)
        if inputs_kwarg is not None and inputs is not None:
            raise ValueError(
                f"`inputs`: {inputs}` were passed alongside {input_name} which is not allowed. "
                f"Make sure to either pass {inputs} or {input_name}=..."
            )
        elif inputs_kwarg is not None:
            inputs = inputs_kwarg

        # 3. In the presence of `inputs_embeds` for text models:
        # - decoder-only models should complain if the user attempts to pass `inputs_embeds`, but the model
        # doesn't have its forwarding implemented. `inputs_embeds` is kept in `model_kwargs` and can coexist with
        # input_ids (`inputs_embeds` will be used in the 1st generation step, as opposed to `input_ids`)
        # - encoder-decoder models should complain if the user attempts to pass `inputs_embeds` and `input_ids`, and
        # pull the former to inputs. It will be used in place of `input_ids` to get the encoder hidden states.
        if input_name == "input_ids" and "inputs_embeds" in model_kwargs:
            if not self.config.is_encoder_decoder:
                has_inputs_embeds_forwarding = "inputs_embeds" in set(
                    inspect.signature(self.prepare_inputs_for_generation).parameters.keys()
                )
                if not has_inputs_embeds_forwarding:
                    raise ValueError(
                        f"You passed `inputs_embeds` to `.generate()`, but the model class {self.__class__.__name__} "
                        "doesn't have its forwarding implemented. See the GPT2 implementation for an example "
                        "(https://github.com/huggingface/transformers/pull/21405), and feel free to open a PR with it!"
                    )
                # In this case, `input_ids` is moved to the `model_kwargs`, so a few automations (like the creation of
                # the attention mask) can rely on the actual model input.
                model_kwargs["input_ids"] = self._maybe_initialize_input_ids_for_generation(
                    inputs, bos_token_id, model_kwargs=model_kwargs
                )
            else:
                if inputs is not None:
                    raise ValueError("You passed `inputs_embeds` and `input_ids` to `.generate()`. Please pick one.")
            inputs, input_name = model_kwargs["inputs_embeds"], "inputs_embeds"

        # 4. if `inputs` is still None, try to create `input_ids` from BOS token
        inputs = self._maybe_initialize_input_ids_for_generation(inputs, bos_token_id, model_kwargs)
        return inputs, input_name, model_kwargs

    def _maybe_initialize_input_ids_for_generation(
        self,
        inputs: Optional[torch.Tensor] = None,
        bos_token_id: Optional[torch.Tensor] = None,
        model_kwargs: Optional[Dict[str, torch.Tensor]] = None,
    ) -> torch.LongTensor:
        """Initializes input ids for generation, if necessary."""
        if inputs is not None:
            return inputs

        encoder_outputs = model_kwargs.get("encoder_outputs")
        if self.config.is_encoder_decoder and encoder_outputs is not None:
            # make dummy input_ids with value -100, as a sanity check ensuring that they won't be used for encoding
            shape = encoder_outputs.last_hidden_state.size()[:-1]
            return torch.ones(shape, dtype=torch.long, device=self.device) * -100

        # If there is some tensor in `model_kwargs`, we can infer the batch size from it. This is helpful with
        # soft-prompting or in multimodal implementations built on top of decoder-only language models.
        batch_size = 1
        for value in model_kwargs.values():
            if isinstance(value, torch.Tensor):
                batch_size = value.shape[0]
                break

        if "inputs_embeds" in model_kwargs:
            return torch.ones((batch_size, 0), dtype=torch.long, device=self.device)

        if bos_token_id is None:
            raise ValueError("`bos_token_id` has to be defined when no `input_ids` are provided.")

        return torch.ones((batch_size, 1), dtype=torch.long, device=self.device) * bos_token_id

    def _prepare_attention_mask_for_generation(
        self,
        inputs: torch.Tensor,
        pad_token_id: Optional[torch.Tensor],
        eos_token_id: Optional[torch.Tensor],
    ) -> torch.LongTensor:
        # No information for attention mask inference -> return default attention mask
        default_attention_mask = torch.ones(inputs.shape[:2], dtype=torch.long, device=inputs.device)
        if pad_token_id is None:
            return default_attention_mask

        is_input_ids = len(inputs.shape) == 2 and inputs.dtype in [torch.int, torch.long]
        if not is_input_ids:
            return default_attention_mask

        # Otherwise we have may have information -> try to infer the attention mask
        if inputs.device.type == "mps":
            # mps does not support torch.isin (https://github.com/pytorch/pytorch/issues/77764)
            raise ValueError(
                "Can't infer missing attention mask on `mps` device. Please provide an `attention_mask` or use a different device."
            )

        is_pad_token_in_inputs = (pad_token_id is not None) and (
            torch.isin(elements=inputs, test_elements=pad_token_id).any()
        )
        is_pad_token_not_equal_to_eos_token_id = (eos_token_id is None) or ~(
            torch.isin(elements=eos_token_id, test_elements=pad_token_id).any()
        )
        can_infer_attention_mask = is_pad_token_in_inputs * is_pad_token_not_equal_to_eos_token_id
        attention_mask_from_padding = inputs.ne(pad_token_id).long()

        attention_mask = (
            attention_mask_from_padding * can_infer_attention_mask + default_attention_mask * ~can_infer_attention_mask
        )
        return attention_mask

    def _prepare_encoder_decoder_kwargs_for_generation(
        self,
        inputs_tensor: torch.Tensor,
        model_kwargs,
        model_input_name: Optional[str],
        generation_config: GenerationConfig,
    ) -> Dict[str, Any]:
        # 1. get encoder
        encoder = self.get_encoder()
        # Compatibility with Accelerate big model inference: we need the encoder to outputs stuff on the same device
        # as the inputs.
        if hasattr(self, "hf_device_map"):
            if hasattr(encoder, "_hf_hook"):
                encoder._hf_hook.io_same_device = True
            else:
                add_hook_to_module(encoder, AlignDevicesHook(io_same_device=True))

        # 2. Prepare encoder args and encoder kwargs from model kwargs and generation config.
        irrelevant_prefix = ["decoder_", "cross_attn", "use_cache"]
        encoder_kwargs = {
            argument: value
            for argument, value in model_kwargs.items()
            if not any(argument.startswith(p) for p in irrelevant_prefix)
        }
        encoder_signature = set(inspect.signature(encoder.forward).parameters)
        encoder_accepts_wildcard = "kwargs" in encoder_signature or "model_kwargs" in encoder_signature
        if not encoder_accepts_wildcard:
            encoder_kwargs = {
                argument: value for argument, value in encoder_kwargs.items() if argument in encoder_signature
            }
        encoder_kwargs["output_attentions"] = generation_config.output_attentions
        encoder_kwargs["output_hidden_states"] = generation_config.output_hidden_states

        # 3. make sure that encoder returns `ModelOutput`
        model_input_name = model_input_name if model_input_name is not None else self.main_input_name
        encoder_kwargs["return_dict"] = True
        encoder_kwargs[model_input_name] = inputs_tensor
        model_kwargs["encoder_outputs"]: ModelOutput = encoder(**encoder_kwargs)

        return model_kwargs

    def _prepare_decoder_input_ids_for_generation(
        self,
        batch_size: int,
        model_input_name: str,
        model_kwargs: Dict[str, torch.Tensor],
        decoder_start_token_id: torch.Tensor,
        device: torch.device = None,
    ) -> Tuple[torch.LongTensor, Dict[str, torch.Tensor]]:
        """Prepares `decoder_input_ids` for generation with encoder-decoder models"""
        # 1. Check whether the user has defined `decoder_input_ids` manually. To facilitate in terms of input naming,
        # we also allow the user to pass it under `input_ids`, if the encoder does not use it as the main input.
        if model_kwargs is not None and "decoder_input_ids" in model_kwargs:
            decoder_input_ids = model_kwargs.pop("decoder_input_ids")
        elif "input_ids" in model_kwargs and model_input_name != "input_ids":
            decoder_input_ids = model_kwargs.pop("input_ids")
        else:
            decoder_input_ids = None

        # 2. `decoder_start_token_id` must have shape (batch_size, 1)
        if device is None:
            device = self.device
        if decoder_start_token_id.ndim == 1:
            if decoder_start_token_id.shape[0] != batch_size:
                raise ValueError(
                    f"`decoder_start_token_id` expected to have length {batch_size} but got {decoder_start_token_id.shape[0]}"
                )
            decoder_start_token_id = decoder_start_token_id.view(-1, 1)
        else:
            decoder_start_token_id = (
                torch.ones((batch_size, 1), dtype=torch.long, device=device) * decoder_start_token_id
            )

        # 3. Encoder-decoder models expect the `decoder_input_ids` to start with a special token. Let's ensure that.
        # no user input -> use decoder_start_token_id as decoder_input_ids
        if decoder_input_ids is None:
            decoder_input_ids = decoder_start_token_id
        # exception: Donut checkpoints have task-specific decoder starts and don't expect a BOS token. Note that the
        # original checkpoints can't be detected through `self.__class__.__name__.lower()`, needing custom logic.
        # See: https://github.com/huggingface/transformers/pull/31470
        elif "donut" in self.__class__.__name__.lower() or (
            self.config.model_type == "vision-encoder-decoder" and "donut" in self.config.encoder.model_type.lower()
        ):
            pass
        elif self.config.model_type in ["whisper"]:
            pass
        # user input but doesn't start with decoder_start_token_id -> prepend decoder_start_token_id (and adjust
        # decoder_attention_mask if provided)
        elif (decoder_input_ids[:, 0] != decoder_start_token_id[:, 0]).all().item():
            decoder_input_ids = torch.cat([decoder_start_token_id, decoder_input_ids], dim=-1)
            if "decoder_attention_mask" in model_kwargs:
                decoder_attention_mask = model_kwargs["decoder_attention_mask"]
                decoder_attention_mask = torch.cat(
                    (torch.ones_like(decoder_attention_mask)[:, :1], decoder_attention_mask),
                    dim=-1,
                )
                model_kwargs["decoder_attention_mask"] = decoder_attention_mask

        return decoder_input_ids, model_kwargs

    @staticmethod
    def _expand_inputs_for_generation(
        expand_size: int = 1,
        is_encoder_decoder: bool = False,
        input_ids: Optional[torch.LongTensor] = None,
        **model_kwargs,
    ) -> Tuple[torch.LongTensor, Dict[str, Any]]:
        """Expands tensors from [batch_size, ...] to [batch_size * expand_size, ...]"""

        def _expand_dict_for_generation(dict_to_expand):
            for key in dict_to_expand:
                if (
                    key != "cache_position"
                    and dict_to_expand[key] is not None
                    and isinstance(dict_to_expand[key], torch.Tensor)
                ):
                    dict_to_expand[key] = dict_to_expand[key].repeat_interleave(expand_size, dim=0)
            return dict_to_expand

        if input_ids is not None:
            input_ids = input_ids.repeat_interleave(expand_size, dim=0)

        model_kwargs = _expand_dict_for_generation(model_kwargs)

        if is_encoder_decoder:
            if model_kwargs.get("encoder_outputs") is None:
                raise ValueError("If `is_encoder_decoder` is True, make sure that `encoder_outputs` is defined.")
            model_kwargs["encoder_outputs"] = _expand_dict_for_generation(model_kwargs["encoder_outputs"])

        return input_ids, model_kwargs

    def _extract_past_from_model_output(self, outputs: ModelOutput, standardize_cache_format: bool = False):
        past_key_values = None
        cache_name = "past_key_values"
        if "past_key_values" in outputs:
            past_key_values = outputs.past_key_values
        elif "mems" in outputs:
            past_key_values = outputs.mems
        elif "past_buckets_states" in outputs:
            past_key_values = outputs.past_buckets_states
        elif "cache_params" in outputs:
            past_key_values = outputs.cache_params
            cache_name = "cache_params"

        # Bloom fix: standardizes the cache format when requested
        if standardize_cache_format and hasattr(self, "_convert_to_standard_cache"):
            batch_size = outputs.logits.shape[0]
            past_key_values = self._convert_to_standard_cache(past_key_values, batch_size=batch_size)
        return cache_name, past_key_values

    def _update_model_kwargs_for_generation(
        self,
        outputs: ModelOutput,
        model_kwargs: Dict[str, Any],
        is_encoder_decoder: bool = False,
        standardize_cache_format: bool = False,
        num_new_tokens: int = 1,
    ) -> Dict[str, Any]:
        # update past_key_values keeping its naming used in model code
        cache_name, cache = self._extract_past_from_model_output(
            outputs, standardize_cache_format=standardize_cache_format
        )
        model_kwargs[cache_name] = cache
        if getattr(outputs, "state", None) is not None:
            model_kwargs["state"] = outputs.state

        # update token_type_ids with last value
        if "token_type_ids" in model_kwargs:
            token_type_ids = model_kwargs["token_type_ids"]
            model_kwargs["token_type_ids"] = torch.cat([token_type_ids, token_type_ids[:, -1].unsqueeze(-1)], dim=-1)

        if not is_encoder_decoder:
            # update attention mask
            if "attention_mask" in model_kwargs:
                attention_mask = model_kwargs["attention_mask"]
                model_kwargs["attention_mask"] = torch.cat(
                    [attention_mask, attention_mask.new_ones((attention_mask.shape[0], 1))], dim=-1
                )
        else:
            # update decoder attention mask
            if "decoder_attention_mask" in model_kwargs:
                decoder_attention_mask = model_kwargs["decoder_attention_mask"]
                model_kwargs["decoder_attention_mask"] = torch.cat(
                    [decoder_attention_mask, decoder_attention_mask.new_ones((decoder_attention_mask.shape[0], 1))],
                    dim=-1,
                )

        if (
            model_kwargs.get("use_cache", True)
            and "cache_position" in model_kwargs
            and model_kwargs["cache_position"] is not None
        ):
            model_kwargs["cache_position"] = model_kwargs["cache_position"][-1:] + num_new_tokens

        return model_kwargs

    def _reorder_cache(self, past_key_values, beam_idx):
        raise NotImplementedError(
            f"Make sure that a `_reorder_cache` function is correctly implemented in {self.__class__.__module__} to"
            f" enable beam search for {self.__class__}"
        )

    def _get_candidate_generator(
        self,
        generation_config: GenerationConfig,
        input_ids: torch.LongTensor,
        inputs_tensor: torch.Tensor,
        assistant_model: "PreTrainedModel",
        logits_processor: LogitsProcessorList,
        model_kwargs: Dict,
    ) -> CandidateGenerator:
        """
        Returns the candidate generator to be used in `assisted_generation`
        """
        if generation_config.prompt_lookup_num_tokens is not None:
            candidate_generator = PromptLookupCandidateGenerator(
                num_output_tokens=generation_config.prompt_lookup_num_tokens,
                max_matching_ngram_size=generation_config.max_matching_ngram_size,
                max_length=generation_config.max_length,
            )
        else:
            candidate_generator = AssistedCandidateGenerator(
                input_ids=input_ids,
                assistant_model=assistant_model,
                generation_config=generation_config,
                model_kwargs=model_kwargs,
                inputs_tensor=inputs_tensor,
                logits_processor=logits_processor,
            )
        return candidate_generator

    def _get_logits_warper(
        self,
        generation_config: GenerationConfig,
        device: str,
    ) -> LogitsProcessorList:
        """
        This class returns a [`LogitsProcessorList`] list object that contains all relevant [`LogitsWarper`] instances
        used for multinomial sampling.
        """

        # instantiate warpers list
        warpers = LogitsProcessorList()

        # In beam methods, we need to keep at least one non-eos token to explore continuations that might have a
        # better score (i.e. keep len(list(generation_config.eos_token_id)) + 1)
        if generation_config.num_beams > 1:
            if isinstance(generation_config.eos_token_id, list):
                min_tokens_to_keep = len(generation_config.eos_token_id) + 1
            elif isinstance(generation_config.eos_token_id, torch.Tensor):
                min_tokens_to_keep = generation_config.eos_token_id.shape[0] + 1
            else:
                min_tokens_to_keep = 2
        else:
            min_tokens_to_keep = 1

        # the following idea is largely copied from this PR: https://github.com/huggingface/transformers/pull/5420/files
        # all samplers can be found in `generation_utils_samplers.py`
        if generation_config.temperature is not None and generation_config.temperature != 1.0:
            warpers.append(TemperatureLogitsWarper(generation_config.temperature))
        if generation_config.top_k is not None and generation_config.top_k != 0:
            warpers.append(TopKLogitsWarper(top_k=generation_config.top_k, min_tokens_to_keep=min_tokens_to_keep))
        if generation_config.top_p is not None and generation_config.top_p < 1.0:
            warpers.append(TopPLogitsWarper(top_p=generation_config.top_p, min_tokens_to_keep=min_tokens_to_keep))
        if generation_config.min_p is not None:
            # Applied after temperature scaling (see https://github.com/ggerganov/llama.cpp/pull/3841#issuecomment-2073826084)
            warpers.append(MinPLogitsWarper(min_p=generation_config.min_p, min_tokens_to_keep=min_tokens_to_keep))
        if generation_config.typical_p is not None and generation_config.typical_p < 1.0:
            warpers.append(
                TypicalLogitsWarper(mass=generation_config.typical_p, min_tokens_to_keep=min_tokens_to_keep)
            )
        if generation_config.epsilon_cutoff is not None and 0.0 < generation_config.epsilon_cutoff < 1.0:
            warpers.append(
                EpsilonLogitsWarper(epsilon=generation_config.epsilon_cutoff, min_tokens_to_keep=min_tokens_to_keep)
            )
        if generation_config.eta_cutoff is not None and 0.0 < generation_config.eta_cutoff < 1.0:
            warpers.append(
                EtaLogitsWarper(
                    epsilon=generation_config.eta_cutoff, min_tokens_to_keep=min_tokens_to_keep, device=device
                )
            )
        # `LogitNormalization` should always be the last logit processor, when present
        if generation_config.renormalize_logits is True:
            warpers.append(LogitNormalization())
        return warpers

    def _get_logits_processor(
        self,
        generation_config: GenerationConfig,
        input_ids_seq_length: int,
        encoder_input_ids: torch.LongTensor,
        prefix_allowed_tokens_fn: Callable[[int, torch.Tensor], List[int]],
        logits_processor: Optional[LogitsProcessorList],
        device: str = None,
        model_kwargs: Optional[Dict[str, Any]] = None,
        negative_prompt_ids: Optional[torch.Tensor] = None,
        negative_prompt_attention_mask: Optional[torch.Tensor] = None,
    ) -> LogitsProcessorList:
        """
        This class returns a [`LogitsProcessorList`] list object that contains all relevant [`LogitsProcessor`]
        instances used to modify the scores of the language model head.
        """
        # instantiate processors list
        processors = LogitsProcessorList()

        if generation_config.guidance_scale is not None and generation_config.guidance_scale != 1:
            processors.append(
                UnbatchedClassifierFreeGuidanceLogitsProcessor(
                    generation_config.guidance_scale,
                    self,
                    unconditional_ids=negative_prompt_ids,
                    unconditional_attention_mask=negative_prompt_attention_mask,
                    use_cache=model_kwargs["use_cache"],
                )
            )
        if generation_config.sequence_bias is not None:
            processors.append(SequenceBiasLogitsProcessor(sequence_bias=generation_config.sequence_bias))

        if generation_config.diversity_penalty is not None and generation_config.diversity_penalty > 0.0:
            processors.append(
                HammingDiversityLogitsProcessor(
                    diversity_penalty=generation_config.diversity_penalty,
                    num_beams=generation_config.num_beams,
                    num_beam_groups=generation_config.num_beam_groups,
                )
            )
        if (
            generation_config.encoder_repetition_penalty is not None
            and generation_config.encoder_repetition_penalty != 1.0
        ):
            processors.append(
                EncoderRepetitionPenaltyLogitsProcessor(
                    penalty=generation_config.encoder_repetition_penalty,
                    encoder_input_ids=encoder_input_ids,
                )
            )
        if generation_config.repetition_penalty is not None and generation_config.repetition_penalty != 1.0:
            processors.append(RepetitionPenaltyLogitsProcessor(penalty=generation_config.repetition_penalty))
        if generation_config.no_repeat_ngram_size is not None and generation_config.no_repeat_ngram_size > 0:
            processors.append(NoRepeatNGramLogitsProcessor(generation_config.no_repeat_ngram_size))
        if (
            generation_config.encoder_no_repeat_ngram_size is not None
            and generation_config.encoder_no_repeat_ngram_size > 0
        ):
            processors.append(
                EncoderNoRepeatNGramLogitsProcessor(
                    generation_config.encoder_no_repeat_ngram_size,
                    encoder_input_ids,
                )
            )
        if generation_config.bad_words_ids is not None:
            processors.append(
                NoBadWordsLogitsProcessor(
                    generation_config.bad_words_ids,
                    generation_config.eos_token_id,
                )
            )
        if (
            generation_config.min_length is not None
            and generation_config.eos_token_id is not None
            and generation_config.min_length > 0
        ):
            processors.append(
                MinLengthLogitsProcessor(
                    generation_config.min_length,
                    generation_config.eos_token_id,
                    device=device,
                )
            )
        if (
            generation_config.min_new_tokens is not None
            and generation_config.eos_token_id is not None
            and generation_config.min_new_tokens > 0
        ):
            processors.append(
                MinNewTokensLengthLogitsProcessor(
                    input_ids_seq_length,
                    generation_config.min_new_tokens,
                    generation_config.eos_token_id,
                    device=device,
                )
            )
        if prefix_allowed_tokens_fn is not None:
            processors.append(
                PrefixConstrainedLogitsProcessor(
                    prefix_allowed_tokens_fn,
                    generation_config.num_beams // generation_config.num_beam_groups,
                )
            )
        if generation_config.forced_bos_token_id is not None:
            processors.append(
                ForcedBOSTokenLogitsProcessor(
                    generation_config.forced_bos_token_id,
                )
            )
        if generation_config.forced_eos_token_id is not None:
            processors.append(
                ForcedEOSTokenLogitsProcessor(
                    generation_config.max_length,
                    generation_config.forced_eos_token_id,
                    device=device,
                )
            )
        if generation_config.remove_invalid_values is True:
            processors.append(InfNanRemoveLogitsProcessor())
        if generation_config.exponential_decay_length_penalty is not None:
            processors.append(
                ExponentialDecayLengthPenalty(
                    generation_config.exponential_decay_length_penalty,
                    generation_config.eos_token_id,
                    input_ids_seq_length,
                )
            )
        if generation_config.suppress_tokens is not None:
            processors.append(
                SuppressTokensLogitsProcessor(
                    generation_config.suppress_tokens,
                    device=device,
                )
            )
        if generation_config.begin_suppress_tokens is not None:
            begin_index = input_ids_seq_length
            begin_index = (
                begin_index
                if (input_ids_seq_length > 1 or generation_config.forced_bos_token_id is None)
                else begin_index + 1
            )
            if generation_config.forced_decoder_ids is not None:
                # generation starts after the last token that is forced
                begin_index += generation_config.forced_decoder_ids[-1][0]
            processors.append(
                SuppressTokensAtBeginLogitsProcessor(
                    generation_config.begin_suppress_tokens,
                    begin_index,
                    device=device,
                )
            )
        if generation_config.forced_decoder_ids is not None:
            # TODO(Sanchit): deprecate in v4.40 by removing this logic
            warnings.warn(
                "You have explicitly specified `forced_decoder_ids`. This functionality has been deprecated and will throw an error in v4.40. Please remove the `forced_decoder_ids` argument in favour of `input_ids` or `decoder_input_ids` respectively.",
                FutureWarning,
            )
            processors.append(ForceTokensLogitsProcessor(generation_config.forced_decoder_ids, _has_warned=True))
        if generation_config.watermarking_config is not None:
            processors.append(
                WatermarkLogitsProcessor(
                    vocab_size=self.config.vocab_size,
                    device=device,
                    greenlist_ratio=generation_config.watermarking_config.greenlist_ratio,
                    bias=generation_config.watermarking_config.bias,
                    hashing_key=generation_config.watermarking_config.hashing_key,
                    seeding_scheme=generation_config.watermarking_config.seeding_scheme,
                    context_width=generation_config.watermarking_config.context_width,
                )
            )
        processors = self._merge_criteria_processor_list(processors, logits_processor)
        # `LogitNormalization` should always be the last logit processor, when present
        if generation_config.renormalize_logits is True:
            processors.append(LogitNormalization())
        return processors

    def _get_stopping_criteria(
        self,
        generation_config: GenerationConfig,
        stopping_criteria: Optional[StoppingCriteriaList],
        tokenizer: Optional["PreTrainedTokenizerBase"] = None,
        **kwargs,
    ) -> StoppingCriteriaList:
        criteria = StoppingCriteriaList()
        if generation_config.max_length is not None:
            max_position_embeddings = getattr(self.config, "max_position_embeddings", None)
            criteria.append(
                MaxLengthCriteria(
                    max_length=generation_config.max_length,
                    max_position_embeddings=max_position_embeddings,
                )
            )
        if generation_config.max_time is not None:
            criteria.append(MaxTimeCriteria(max_time=generation_config.max_time))
        if generation_config.stop_strings is not None:
            if tokenizer is None:
                raise ValueError(
                    "There are one or more stop strings, either in the arguments to `generate` or in the "
                    "model's generation config, but we could not locate a tokenizer. When generating with "
                    "stop strings, you must pass the model's tokenizer to the `tokenizer` argument of `generate`."
                )
            criteria.append(StopStringCriteria(stop_strings=generation_config.stop_strings, tokenizer=tokenizer))
        if generation_config.eos_token_id is not None:
            criteria.append(EosTokenCriteria(eos_token_id=generation_config.eos_token_id))
        criteria = self._merge_criteria_processor_list(criteria, stopping_criteria)
        return criteria

    def _merge_criteria_processor_list(
        self,
        default_list: Union[LogitsProcessorList, StoppingCriteriaList],
        custom_list: Union[LogitsProcessorList, StoppingCriteriaList],
    ) -> Union[LogitsProcessorList, StoppingCriteriaList]:
        if len(custom_list) == 0:
            return default_list
        for default in default_list:
            for custom in custom_list:
                if type(custom) is type(default):
                    object_type = "stopping criteria" if isinstance(custom, StoppingCriteria) else "logits processor"
                    raise ValueError(
                        f"A custom {object_type} of type {type(custom)} with values {custom} has been passed to"
                        f" `.generate()`, but it has already been created with the values {default}. {default} has been"
                        " created by passing the corresponding arguments to generate or by the model's config default"
                        f" values. If you just want to change the default values of {object_type} consider passing"
                        f" them as arguments to `.generate()` instead of using a custom {object_type}."
                    )
        default_list.extend(custom_list)
        return default_list

    def compute_transition_scores(
        self,
        sequences: torch.Tensor,
        scores: Tuple[torch.Tensor],
        beam_indices: Optional[torch.Tensor] = None,
        normalize_logits: bool = False,
    ) -> torch.Tensor:
        """
        Computes the transition scores of sequences given the generation scores (and beam indices, if beam search was
        used). This is a convenient method to quicky obtain the scores of the selected tokens at generation time.

        Parameters:
            sequences (`torch.LongTensor`):
                The generated sequences. The second dimension (sequence_length) is either equal to `max_length` or
                shorter if all batches finished early due to the `eos_token_id`.
            scores (`tuple(torch.FloatTensor)`):
                Transition scores for each vocabulary token at each generation step. Beam transition scores consisting
                of log probabilities of tokens conditioned on log softmax of previously generated tokens in this beam.
                Tuple of `torch.FloatTensor` with up to `max_new_tokens` elements (one element for each generated token),
                with each tensor of shape `(batch_size*num_beams, config.vocab_size)`.
            beam_indices (`torch.LongTensor`, *optional*):
                Beam indices of generated token id at each generation step. `torch.LongTensor` of shape
                `(batch_size*num_return_sequences, sequence_length)`. Only required if a `num_beams>1` at
                generate-time.
            normalize_logits (`bool`, *optional*, defaults to `False`):
                Whether to normalize the logits (which, for legacy reasons, may be unnormalized).

        Return:
            `torch.Tensor`: A `torch.Tensor` of shape `(batch_size*num_return_sequences, sequence_length)` containing
                the transition scores (logits)

        Examples:

        ```python
        >>> from transformers import GPT2Tokenizer, AutoModelForCausalLM
        >>> import numpy as np

        >>> tokenizer = GPT2Tokenizer.from_pretrained("gpt2")
        >>> model = AutoModelForCausalLM.from_pretrained("openai-community/gpt2")
        >>> tokenizer.pad_token_id = tokenizer.eos_token_id
        >>> inputs = tokenizer(["Today is"], return_tensors="pt")

        >>> # Example 1: Print the scores for each token generated with Greedy Search
        >>> outputs = model.generate(**inputs, max_new_tokens=5, return_dict_in_generate=True, output_scores=True)
        >>> transition_scores = model.compute_transition_scores(
        ...     outputs.sequences, outputs.scores, normalize_logits=True
        ... )
        >>> # input_length is the length of the input prompt for decoder-only models, like the GPT family, and 1 for
        >>> # encoder-decoder models, like BART or T5.
        >>> input_length = 1 if model.config.is_encoder_decoder else inputs.input_ids.shape[1]
        >>> generated_tokens = outputs.sequences[:, input_length:]
        >>> for tok, score in zip(generated_tokens[0], transition_scores[0]):
        ...     # | token | token string | log probability | probability
        ...     print(f"| {tok:5d} | {tokenizer.decode(tok):8s} | {score.numpy():.3f} | {np.exp(score.numpy()):.2%}")
        |   262 |  the     | -1.414 | 24.33%
        |  1110 |  day     | -2.609 | 7.36%
        |   618 |  when    | -2.010 | 13.40%
        |   356 |  we      | -1.859 | 15.58%
        |   460 |  can     | -2.508 | 8.14%

        >>> # Example 2: Reconstruct the sequence scores from Beam Search
        >>> outputs = model.generate(
        ...     **inputs,
        ...     max_new_tokens=5,
        ...     num_beams=4,
        ...     num_return_sequences=4,
        ...     return_dict_in_generate=True,
        ...     output_scores=True,
        ... )
        >>> transition_scores = model.compute_transition_scores(
        ...     outputs.sequences, outputs.scores, outputs.beam_indices, normalize_logits=False
        ... )
        >>> # If you sum the generated tokens' scores and apply the length penalty, you'll get the sequence scores.
        >>> # Tip 1: recomputing the scores is only guaranteed to match with `normalize_logits=False`. Depending on the
        >>> # use case, you might want to recompute it with `normalize_logits=True`.
        >>> # Tip 2: the output length does NOT include the input length
        >>> output_length = np.sum(transition_scores.numpy() < 0, axis=1)
        >>> length_penalty = model.generation_config.length_penalty
        >>> reconstructed_scores = transition_scores.sum(axis=1) / (output_length**length_penalty)
        >>> print(np.allclose(outputs.sequences_scores, reconstructed_scores))
        True
        ```"""
        # 1. In absence of `beam_indices`, we can assume that we come from e.g. greedy search, which is equivalent
        # to a beam search approach were the first (and only) beam is always selected
        if beam_indices is None:
            beam_indices = torch.arange(scores[0].shape[0]).view(-1, 1).to(sequences.device)
            beam_indices = beam_indices.expand(-1, len(scores))

        # 2. reshape scores as [batch_size*vocab_size, # generation steps] with # generation steps being
        # seq_len - input_length
        scores = torch.stack(scores).reshape(len(scores), -1).transpose(0, 1)

        # 3. Optionally normalize the logits (across the vocab dimension)
        if normalize_logits:
            scores = scores.reshape(-1, self.config.vocab_size, scores.shape[-1])
            scores = torch.nn.functional.log_softmax(scores, dim=1)
            scores = scores.reshape(-1, scores.shape[-1])

        # 4. cut beam_indices to longest beam length
        beam_indices_mask = beam_indices < 0
        max_beam_length = (1 - beam_indices_mask.long()).sum(-1).max()
        beam_indices = beam_indices.clone()[:, :max_beam_length]
        beam_indices_mask = beam_indices_mask[:, :max_beam_length]

        # 5. Set indices of beams that finished early to 0; such indices will be masked correctly afterwards
        beam_indices[beam_indices_mask] = 0

        # 6. multiply beam_indices with vocab size to gather correctly from scores
        beam_sequence_indices = beam_indices * self.config.vocab_size

        # 7. Define which indices contributed to scores
        cut_idx = sequences.shape[-1] - max_beam_length
        indices = sequences[:, cut_idx:] + beam_sequence_indices

        # 8. Compute scores
        transition_scores = scores.gather(0, indices)

        # 9. Mask out transition_scores of beams that stopped early
        transition_scores[beam_indices_mask] = 0

        return transition_scores

    def _validate_model_class(self):
        """
        Confirms that the model class is compatible with generation. If not, raises an exception that points to the
        right class to use.
        """
        if not self.can_generate():
            generate_compatible_mappings = [
                MODEL_FOR_CAUSAL_LM_MAPPING,
                MODEL_FOR_CAUSAL_IMAGE_MODELING_MAPPING,
                MODEL_FOR_VISION_2_SEQ_MAPPING,
                MODEL_FOR_SEQ_TO_SEQ_CAUSAL_LM_MAPPING,
                MODEL_FOR_SPEECH_SEQ_2_SEQ_MAPPING,
            ]
            generate_compatible_classes = set()
            for model_mapping in generate_compatible_mappings:
                supported_models = model_mapping.get(type(self.config), default=None)
                if supported_models is not None:
                    generate_compatible_classes.add(supported_models.__name__)
            exception_message = (
                f"The current model class ({self.__class__.__name__}) is not compatible with `.generate()`, as "
                "it doesn't have a language model head."
            )
            if generate_compatible_classes:
                exception_message += f" Please use one of the following classes instead: {generate_compatible_classes}"
            raise TypeError(exception_message)

    def _validate_assistant(self, assistant_model):
        if assistant_model is None:
            return

        if self.config.is_encoder_decoder and not assistant_model.config.is_encoder_decoder:
            attributes_to_check = ["encoder_attention_heads", "encoder_ffn_dim", "encoder_layers"]
            attributes_to_check = [attr for attr in dir(assistant_model.config) if attr in attributes_to_check]
            are_equal = all(
                getattr(self.config, attr) == getattr(assistant_model.config, attr) for attr in attributes_to_check
            )
            if not are_equal:
                raise ValueError(
                    "The main model and the assistant don't have compatible encoder-dependent input shapes. "
                    "Ensure you load the assistant with the correct encoder-decoder class, e.g. `AutoModelForSpeechSeq2Seq` for Whisper."
                )

        if not self.config.vocab_size == assistant_model.config.vocab_size:
            raise ValueError("Make sure the main and assistant model use the same tokenizer")

    def _validate_model_kwargs(self, model_kwargs: Dict[str, Any]):
        """Validates model kwargs for generation. Generate argument typos will also be caught here."""
        # If a `Cache` instance is passed, checks whether the model is compatible with it
        if isinstance(model_kwargs.get("past_key_values", None), Cache) and not self._supports_cache_class:
            raise ValueError(
                f"{self.__class__.__name__} does not support an instance of `Cache` as `past_key_values`. Please "
                "check the model documentation for supported cache formats."
            )

        # Excludes arguments that are handled before calling any model function
        if self.config.is_encoder_decoder:
            for key in ["decoder_input_ids"]:
                model_kwargs.pop(key, None)

        unused_model_args = []
        model_args = set(inspect.signature(self.prepare_inputs_for_generation).parameters)
        # `kwargs`/`model_kwargs` is often used to handle optional forward pass inputs like `attention_mask`. If
        # `prepare_inputs_for_generation` doesn't accept them, then a stricter check can be made ;)
        if "kwargs" in model_args or "model_kwargs" in model_args:
            model_args |= set(inspect.signature(self.forward).parameters)

        # Encoder-Decoder models may also need Encoder arguments from `model_kwargs`
        if self.config.is_encoder_decoder:
            base_model = getattr(self, self.base_model_prefix, None)

            # allow encoder kwargs
            encoder = getattr(self, "encoder", None)
            # `MusicgenForConditionalGeneration` has `text_encoder` and `audio_encoder`.
            # Also, it has `base_model_prefix = "encoder_decoder"` but there is no `self.encoder_decoder`
            # TODO: A better way to handle this.
            if encoder is None and base_model is not None:
                encoder = getattr(base_model, "encoder", None)

            if encoder is not None:
                encoder_model_args = set(inspect.signature(encoder.forward).parameters)
                model_args |= encoder_model_args

            # allow decoder kwargs
            decoder = getattr(self, "decoder", None)
            if decoder is None and base_model is not None:
                decoder = getattr(base_model, "decoder", None)

            if decoder is not None:
                decoder_model_args = set(inspect.signature(decoder.forward).parameters)
                model_args |= {f"decoder_{x}" for x in decoder_model_args}

            # allow assistant_encoder_outputs to be passed if we're doing assisted generating
            if "assistant_encoder_outputs" in model_kwargs:
                model_args |= {"assistant_encoder_outputs"}

        for key, value in model_kwargs.items():
            if value is not None and key not in model_args:
                unused_model_args.append(key)

        if unused_model_args:
            raise ValueError(
                f"The following `model_kwargs` are not used by the model: {unused_model_args} (note: typos in the"
                " generate arguments will also show up in this list)"
            )

    def _validate_generated_length(self, generation_config, input_ids_length, has_default_max_length):
        """Performs validation related to the resulting generated length"""

        # 1. Max length warnings related to poor parameterization
        if has_default_max_length and generation_config.max_new_tokens is None and generation_config.max_length == 20:
            # 20 is the default max_length of the generation config
            warnings.warn(
                f"Using the model-agnostic default `max_length` (={generation_config.max_length}) to control the "
                "generation length. We recommend setting `max_new_tokens` to control the maximum length of the "
                "generation.",
                UserWarning,
            )
        if input_ids_length >= generation_config.max_length:
            input_ids_string = "decoder_input_ids" if self.config.is_encoder_decoder else "input_ids"
            raise ValueError(
                f"Input length of {input_ids_string} is {input_ids_length}, but `max_length` is set to"
                f" {generation_config.max_length}. This can lead to unexpected behavior. You should consider"
                " increasing `max_length` or, better yet, setting `max_new_tokens`."
            )

        # 2. Min length warnings due to unfeasible parameter combinations
        min_length_error_suffix = (
            " Generation will stop at the defined maximum length. You should decrease the minimum length and/or "
            "increase the maximum length."
        )
        if has_default_max_length:
            min_length_error_suffix += (
                f" Note that `max_length` is set to {generation_config.max_length}, its default value."
            )
        if generation_config.min_length is not None and generation_config.min_length > generation_config.max_length:
            warnings.warn(
                f"Unfeasible length constraints: `min_length` ({generation_config.min_length}) is larger than"
                f" the maximum possible length ({generation_config.max_length})." + min_length_error_suffix,
                UserWarning,
            )
        if generation_config.min_new_tokens is not None:
            min_length = generation_config.min_new_tokens + input_ids_length
            if min_length > generation_config.max_length:
                warnings.warn(
                    f"Unfeasible length constraints: `min_new_tokens` ({generation_config.min_new_tokens}), when "
                    f"added to the prompt length ({input_ids_length}), is larger than"
                    f" the maximum possible length ({generation_config.max_length})." + min_length_error_suffix,
                    UserWarning,
                )

    def _prepare_generated_length(
        self,
        generation_config,
        has_default_max_length,
        has_default_min_length,
        model_input_name,
        input_ids_length,
        inputs_tensor,
    ):
        """Prepared max and min length in generaion configs to avoid clashes between similar attributes"""

        if generation_config.max_new_tokens is not None:
            if not has_default_max_length and generation_config.max_length is not None:
                logger.warning(
                    f"Both `max_new_tokens` (={generation_config.max_new_tokens}) and `max_length`(="
                    f"{generation_config.max_length}) seem to have been set. `max_new_tokens` will take precedence. "
                    "Please refer to the documentation for more information. "
                    "(https://huggingface.co/docs/transformers/main/en/main_classes/text_generation)"
                )
            generation_config.max_length = generation_config.max_new_tokens + input_ids_length

        # if both `inputs_embeds` and `input_ids` are passed, we do not correct the length
        # otherwise we need total length [inputs-embeds-len + new-tokens-len] to not go beyond indicated `max_length``
        elif (
            model_input_name == "inputs_embeds"
            and input_ids_length != inputs_tensor.shape[1]
            and not self.config.is_encoder_decoder
        ):
            generation_config.max_length -= inputs_tensor.shape[1]

        # same for min length
        if generation_config.min_new_tokens is not None:
            if not has_default_min_length:
                logger.warning(
                    f"Both `min_new_tokens` (={generation_config.min_new_tokens}) and `min_length`(="
                    f"{generation_config.min_length}) seem to have been set. `min_new_tokens` will take precedence. "
                    "Please refer to the documentation for more information. "
                    "(https://huggingface.co/docs/transformers/main/en/main_classes/text_generation)"
                )
            generation_config.min_length = generation_config.min_new_tokens + input_ids_length

        elif (
            model_input_name == "inputs_embeds"
            and input_ids_length != inputs_tensor.shape[1]
            and not self.config.is_encoder_decoder
        ):
            generation_config.min_length = max(generation_config.min_length - inputs_tensor.shape[1], 0)

        return generation_config

    def _prepare_generation_config(
        self, generation_config: Optional[GenerationConfig], **kwargs: Dict
    ) -> Tuple[GenerationConfig, Dict]:
        """
        Prepares the base generation config, then applies any generation configuration options from kwargs.
        """
        # TODO joao: when we can detect `fullgraph=True` in `torch.compile` (https://github.com/pytorch/pytorch/pull/120400)
        # replace `is_torchdynamo_compiling` by the corresponding check. As it is, we are being too restrictive with
        # the parameterization in `fullgraph=False` so as to enable `fullgraph=True`.

        # priority: `generation_config` argument > `model.generation_config` (the default generation config)
        if generation_config is None:
            # legacy: users may modify the model configuration to control generation. To trigger this legacy behavior,
            # three conditions must be met
            # 1) the generation config must have been created from the model config (`_from_model_config` field);
            # 2) the generation config must have seen no modification since its creation (the hash is the same);
            # 3) the user must have set generation parameters in the model config.
            # NOTE: `torch.compile` can't compile `hash`, this legacy support is disabled with compilation.
            if (
                not is_torchdynamo_compiling()
                and self.generation_config._from_model_config
                and self.generation_config._original_object_hash == hash(self.generation_config)
                and self.config._has_non_default_generation_parameters()
            ):
                new_generation_config = GenerationConfig.from_model_config(self.config)
                if new_generation_config != self.generation_config:
                    warnings.warn(
                        "You have modified the pretrained model configuration to control generation. This is a"
                        " deprecated strategy to control generation and will be removed soon, in a future version."
                        " Please use and modify the model generation configuration (see"
                        " https://huggingface.co/docs/transformers/generation_strategies#default-text-generation-configuration )"
                    )
                    self.generation_config = new_generation_config
            generation_config = self.generation_config

        # `torch.compile` can't compile `copy.deepcopy`, arguments in `kwargs` that are part of `generation_config`
        # will mutate the object with `.update`. As such, passing these arguments through `kwargs` is disabled.
        if is_torchdynamo_compiling():
            model_kwargs = kwargs
            generate_attributes_in_kwargs = [
                key for key, value in kwargs.items() if getattr(generation_config, key, None) != value
            ]
            if len(generate_attributes_in_kwargs) > 0:
                raise ValueError(
                    "`torch.compile` exception: all generation configuration attributes must be passed within a "
                    f"`generation_config` instance passed to `generate` (found: {generate_attributes_in_kwargs})."
                )
        else:
            generation_config = copy.deepcopy(generation_config)
            model_kwargs = generation_config.update(**kwargs)

        return generation_config, model_kwargs

    def _get_initial_cache_position(self, input_ids, model_kwargs):
        """Calculates `cache_position` for the pre-fill stage based on `input_ids` and optionally past length"""
        if not model_kwargs.get("use_cache", True):
            model_kwargs["cache_position"] = None
            return model_kwargs

        past_length = 0
        if "past_key_values" in model_kwargs:
            past_key_values = model_kwargs["past_key_values"]
            if isinstance(past_key_values, (Cache, EncoderDecoderCache)):
                past_length = past_key_values.get_seq_length()
            else:
                past_length = past_key_values[0][0].shape[2]
        if "inputs_embeds" in model_kwargs:
            cur_len = model_kwargs["inputs_embeds"].shape[1]
        else:
            cur_len = input_ids.shape[-1]
        model_kwargs["cache_position"] = torch.arange(past_length, cur_len, device=input_ids.device)
        return model_kwargs

    def _get_cache(self, cache_implementation: str, max_batch_size: int, max_cache_len: int, model_kwargs) -> Cache:
        """
        Sets a cache for `generate`, that will persist across calls. A new cache will only be initialized a
        new `generate` call requires a larger cache.

        Returns the resulting cache object.
        """
        cache_cls: Cache = NEED_SETUP_CACHE_CLASSES_MAPPING[cache_implementation]
<<<<<<< HEAD
        if hasattr(self, "_cache"):
            cache_to_check = self._cache.self_attention_cache if self.config.is_encoder_decoder else self._cache
        need_new_cache = (
            not hasattr(self, "_cache")
            or (not isinstance(cache_to_check, cache_cls))
            or cache_to_check.max_batch_size < max_batch_size
        )
        if cache_implementation == "sliding_window":
            need_new_cache = need_new_cache or (
                cache_to_check.sliding_window_size < cache_to_check.model_sliding_window_size
                and max_cache_len > cache_to_check.max_cache_len
            )
        elif cache_implementation == "static":
            need_new_cache = need_new_cache or cache_to_check.max_cache_len < max_cache_len
            if self.config.is_encoder_decoder and hasattr(self, "_cache"):
                need_new_cache = (
                    need_new_cache
                    or self._cache.cross_attention_cache.max_cache_len != model_kwargs["encoder_outputs"][0].shape[1]
                )
=======
        if cache_implementation == "sliding_window":
            max_cache_len = min(self.config.sliding_window, max_cache_len)

        need_new_cache = (
            not hasattr(self, "_cache")
            or (not isinstance(self._cache, cache_cls))
            or self._cache.max_batch_size != max_batch_size
            or self._cache.max_cache_len < max_cache_len
        )
>>>>>>> 0ed3ffcb

        if need_new_cache:
            if hasattr(self.config, "_pre_quantization_dtype"):
                cache_dtype = self.config._pre_quantization_dtype
            else:
                cache_dtype = self.dtype
            cache_kwargs = {
                "config": self.config,
                "max_batch_size": max_batch_size,
                "max_cache_len": max_cache_len,
                "device": self.device,
                "dtype": cache_dtype,
            }
            self._cache = cache_cls(**cache_kwargs)
            if self.config.is_encoder_decoder:
                encoder_kwargs = cache_kwargs.copy()
                encoder_kwargs["max_cache_len"] = model_kwargs["encoder_outputs"][0].shape[1]
                self._cache = EncoderDecoderCache(self._cache, cache_cls(**encoder_kwargs))
        else:
            self._cache.reset()
        return self._cache

    def _supports_default_dynamic_cache(self) -> bool:
        """
        Return `True` if current model can use a `DynamicCache` instance when initializing the `past_key_values`.
        This is mostly the same as `_supports_cache_class` attribute, but add exception for `Jamba` model which
        uses its own `HybridMambaAttentionDynamicCache` and do not need to initialize the Cache in advance in
        order to save memory (because no back and forth `to_legacy_cache` and `from_legacy_cache` will be performed
        for `HybridMambaAttentionDynamicCache`).
        """
        return self._supports_cache_class and "jamba" not in self.__class__.__name__.lower()

    def _prepare_special_tokens(
        self,
        generation_config: GenerationConfig,
        kwargs_has_attention_mask: Optional[bool] = None,
        device: Optional[Union[torch.device, str]] = None,
    ):
        """
        Prepares the special tokens for generation, overwriting the generation config with their processed versions
        converted to tensor.

        Note that `generation_config` is changed in place and stops being serializable after this method is called.
        That is no problem if called within `generate` (`generation_config` is a local copy that doesn't leave the
        function). However, if called outside `generate`, consider creating a copy of `generation_config` first.
        """

        # Convert special tokens to tensors (if they exist either in kwargs or in self.config)
        def _tensor_or_none(token_kwargs, token_self, device=None):
            if device is None:
                device = self.device

            token = token_kwargs if token_kwargs is not None else token_self
            if token is None or isinstance(token, torch.Tensor):
                return token
            return torch.tensor(token, device=device, dtype=torch.long)

        bos_token_id = _tensor_or_none(
            generation_config.bos_token_id, self.generation_config.bos_token_id, device=device
        )
        eos_token_id = _tensor_or_none(
            generation_config.eos_token_id, self.generation_config.eos_token_id, device=device
        )
        pad_token_id = _tensor_or_none(
            generation_config.pad_token_id, self.generation_config.pad_token_id, device=device
        )
        decoder_start_token_id = _tensor_or_none(
            generation_config.decoder_start_token_id, self.generation_config.decoder_start_token_id, device=device
        )

        # for BC we also try to get `decoder_start_token_id` or `bos_token_id` (#30892)
        if self.config.is_encoder_decoder:
            decoder_start_token_id = decoder_start_token_id if decoder_start_token_id is not None else bos_token_id

        # We can have more than one eos token. Always treat it as a 1D tensor (when it exists).
        if eos_token_id is not None and eos_token_id.ndim == 0:
            eos_token_id = eos_token_id.unsqueeze(0)

        # Set pad token if unset (and there are conditions to do so)
        if pad_token_id is None and eos_token_id is not None:
            if kwargs_has_attention_mask is not None and not kwargs_has_attention_mask:
                logger.warning(
                    "The attention mask and the pad token id were not set. As a consequence, you may observe "
                    "unexpected behavior. Please pass your input's `attention_mask` to obtain reliable results."
                )
            pad_token_id = eos_token_id[0]
            logger.warning(f"Setting `pad_token_id` to `eos_token_id`:{pad_token_id} for open-end generation.")

        # we can't infer attn mask if pad token is set to be eos token in model's generation config
        if eos_token_id is not None and torch.isin(elements=eos_token_id, test_elements=pad_token_id).any():
            if kwargs_has_attention_mask is not None and not kwargs_has_attention_mask:
                logger.warning_once(
                    "The attention mask is not set and cannot be inferred from input because pad token is same as eos token."
                    "As a consequence, you may observe unexpected behavior. Please pass your input's `attention_mask` "
                    "to obtain reliable results."
                )

        # Sanity checks/warnings
        if self.config.is_encoder_decoder and decoder_start_token_id is None:
            raise ValueError(
                "`decoder_start_token_id` or `bos_token_id` has to be defined for encoder-decoder generation."
            )
        if eos_token_id is not None and (torch.is_floating_point(eos_token_id) or (eos_token_id < 0).any()):
            logger.warning(
                f"`eos_token_id` should consist of positive integers, but is {eos_token_id}. Your generation will not "
                "stop until the maximum length is reached. Depending on other flags, it may even crash."
            )

        # Update generation config with the updated special tokens tensors
        generation_config.bos_token_id = bos_token_id
        generation_config.eos_token_id = eos_token_id
        generation_config.pad_token_id = pad_token_id
        generation_config.decoder_start_token_id = decoder_start_token_id

    @torch.no_grad()
    def generate(
        self,
        inputs: Optional[torch.Tensor] = None,
        generation_config: Optional[GenerationConfig] = None,
        logits_processor: Optional[LogitsProcessorList] = None,
        stopping_criteria: Optional[StoppingCriteriaList] = None,
        prefix_allowed_tokens_fn: Optional[Callable[[int, torch.Tensor], List[int]]] = None,
        synced_gpus: Optional[bool] = None,
        assistant_model: Optional["PreTrainedModel"] = None,
        streamer: Optional["BaseStreamer"] = None,
        negative_prompt_ids: Optional[torch.Tensor] = None,
        negative_prompt_attention_mask: Optional[torch.Tensor] = None,
        **kwargs,
    ) -> Union[GenerateOutput, torch.LongTensor]:
        r"""

        Generates sequences of token ids for models with a language modeling head.

        <Tip warning={true}>

        Most generation-controlling parameters are set in `generation_config` which, if not passed, will be set to the
        model's default generation configuration. You can override any `generation_config` by passing the corresponding
        parameters to generate(), e.g. `.generate(inputs, num_beams=4, do_sample=True)`.

        For an overview of generation strategies and code examples, check out the [following
        guide](../generation_strategies).

        </Tip>

        Parameters:
            inputs (`torch.Tensor` of varying shape depending on the modality, *optional*):
                The sequence used as a prompt for the generation or as model inputs to the encoder. If `None` the
                method initializes it with `bos_token_id` and a batch size of 1. For decoder-only models `inputs`
                should be in the format of `input_ids`. For encoder-decoder models *inputs* can represent any of
                `input_ids`, `input_values`, `input_features`, or `pixel_values`.
            generation_config ([`~generation.GenerationConfig`], *optional*):
                The generation configuration to be used as base parametrization for the generation call. `**kwargs`
                passed to generate matching the attributes of `generation_config` will override them. If
                `generation_config` is not provided, the default will be used, which has the following loading
                priority: 1) from the `generation_config.json` model file, if it exists; 2) from the model
                configuration. Please note that unspecified parameters will inherit [`~generation.GenerationConfig`]'s
                default values, whose documentation should be checked to parameterize generation.
            logits_processor (`LogitsProcessorList`, *optional*):
                Custom logits processors that complement the default logits processors built from arguments and
                generation config. If a logit processor is passed that is already created with the arguments or a
                generation config an error is thrown. This feature is intended for advanced users.
            stopping_criteria (`StoppingCriteriaList`, *optional*):
                Custom stopping criteria that complements the default stopping criteria built from arguments and a
                generation config. If a stopping criteria is passed that is already created with the arguments or a
                generation config an error is thrown. If your stopping criteria depends on the `scores` input, make
                sure you pass `return_dict_in_generate=True, output_scores=True` to `generate`. This feature is
                intended for advanced users.
            prefix_allowed_tokens_fn (`Callable[[int, torch.Tensor], List[int]]`, *optional*):
                If provided, this function constraints the beam search to allowed tokens only at each step. If not
                provided no constraint is applied. This function takes 2 arguments: the batch ID `batch_id` and
                `input_ids`. It has to return a list with the allowed tokens for the next generation step conditioned
                on the batch ID `batch_id` and the previously generated tokens `inputs_ids`. This argument is useful
                for constrained generation conditioned on the prefix, as described in [Autoregressive Entity
                Retrieval](https://arxiv.org/abs/2010.00904).
            synced_gpus (`bool`, *optional*):
                Whether to continue running the while loop until max_length. Unless overridden this flag will be set to
                `True` under DeepSpeed ZeRO Stage 3 multiple GPUs environment to avoid hanging if one GPU finished
                generating before other GPUs. Otherwise it'll be set to `False`.
            assistant_model (`PreTrainedModel`, *optional*):
                An assistant model that can be used to accelerate generation. The assistant model must have the exact
                same tokenizer. The acceleration is achieved when forecasting candidate tokens with the assistent model
                is much faster than running generation with the model you're calling generate from. As such, the
                assistant model should be much smaller.
            streamer (`BaseStreamer`, *optional*):
                Streamer object that will be used to stream the generated sequences. Generated tokens are passed
                through `streamer.put(token_ids)` and the streamer is responsible for any further processing.
            negative_prompt_ids (`torch.LongTensor` of shape `(batch_size, sequence_length)`, *optional*):
                The negative prompt needed for some processors such as CFG. The batch size must match the input batch
                size. This is an experimental feature, subject to breaking API changes in future versions.
            negative_prompt_attention_mask (`torch.LongTensor` of shape `(batch_size, sequence_length)`, *optional*):
                Attention_mask for `negative_prompt_ids`.
            kwargs (`Dict[str, Any]`, *optional*):
                Ad hoc parametrization of `generation_config` and/or additional model-specific kwargs that will be
                forwarded to the `forward` function of the model. If the model is an encoder-decoder model, encoder
                specific kwargs should not be prefixed and decoder specific kwargs should be prefixed with *decoder_*.

        Return:
            [`~utils.ModelOutput`] or `torch.LongTensor`: A [`~utils.ModelOutput`] (if `return_dict_in_generate=True`
            or when `config.return_dict_in_generate=True`) or a `torch.LongTensor`.

                If the model is *not* an encoder-decoder model (`model.config.is_encoder_decoder=False`), the possible
                [`~utils.ModelOutput`] types are:

                    - [`~generation.GenerateDecoderOnlyOutput`],
                    - [`~generation.GenerateBeamDecoderOnlyOutput`]

                If the model is an encoder-decoder model (`model.config.is_encoder_decoder=True`), the possible
                [`~utils.ModelOutput`] types are:

                    - [`~generation.GenerateEncoderDecoderOutput`],
                    - [`~generation.GenerateBeamEncoderDecoderOutput`]
        """
        # 1. Handle `generation_config` and kwargs that might update it, and validate the `.generate()` call
        self._validate_model_class()
        tokenizer = kwargs.pop("tokenizer", None)  # Pull this out first, we only use it for stopping criteria
        generation_config, model_kwargs = self._prepare_generation_config(generation_config, **kwargs)
        self._validate_model_kwargs(model_kwargs.copy())
        self._validate_assistant(assistant_model)

        # 2. Set generation parameters if not already defined
        if synced_gpus is None:
            if is_deepspeed_zero3_enabled() and dist.get_world_size() > 1:
                synced_gpus = True
            else:
                synced_gpus = False

        logits_processor = logits_processor if logits_processor is not None else LogitsProcessorList()
        stopping_criteria = stopping_criteria if stopping_criteria is not None else StoppingCriteriaList()

        accepts_attention_mask = "attention_mask" in set(inspect.signature(self.forward).parameters.keys())
        requires_attention_mask = "encoder_outputs" not in model_kwargs
        kwargs_has_attention_mask = model_kwargs.get("attention_mask", None) is not None

        # 3. Define model inputs
        inputs_tensor, model_input_name, model_kwargs = self._prepare_model_inputs(
            inputs, generation_config.bos_token_id, model_kwargs
        )
        batch_size = inputs_tensor.shape[0]

        device = inputs_tensor.device
        self._prepare_special_tokens(generation_config, kwargs_has_attention_mask, device=device)

        # decoder-only models must use left-padding for batched generation.
        if not self.config.is_encoder_decoder and not is_torchdynamo_compiling():
            # If `input_ids` was given, check if the last id in any sequence is `pad_token_id`
            # Note: If using, `inputs_embeds` this check does not work, because we want to be more hands-off.
            if (
                generation_config.pad_token_id is not None
                and batch_size > 1
                and len(inputs_tensor.shape) == 2
                and torch.sum(inputs_tensor[:, -1] == generation_config.pad_token_id) > 0
            ):
                logger.warning(
                    "A decoder-only architecture is being used, but right-padding was detected! For correct "
                    "generation results, please set `padding_side='left'` when initializing the tokenizer."
                )

        # 4. Define other model kwargs
        # decoder-only models with inputs_embeds forwarding must use caching (otherwise we can't detect whether we are
        # generating the first new token or not, and we only want to use the embeddings for the first new token)
        if not self.config.is_encoder_decoder and model_input_name == "inputs_embeds":
            model_kwargs["use_cache"] = True
        else:
            model_kwargs["use_cache"] = generation_config.use_cache

        if not kwargs_has_attention_mask and requires_attention_mask and accepts_attention_mask:
            model_kwargs["attention_mask"] = self._prepare_attention_mask_for_generation(
                inputs_tensor, generation_config.pad_token_id, generation_config.eos_token_id
            )

        if self.config.is_encoder_decoder and "encoder_outputs" not in model_kwargs:
            # if model is encoder decoder encoder_outputs are created and added to `model_kwargs`
            model_kwargs = self._prepare_encoder_decoder_kwargs_for_generation(
                inputs_tensor, model_kwargs, model_input_name, generation_config
            )

        # 5. Prepare `input_ids` which will be used for auto-regressive generation
        if self.config.is_encoder_decoder:
            input_ids, model_kwargs = self._prepare_decoder_input_ids_for_generation(
                batch_size=batch_size,
                model_input_name=model_input_name,
                model_kwargs=model_kwargs,
                decoder_start_token_id=generation_config.decoder_start_token_id,
                device=inputs_tensor.device,
            )
        else:
            input_ids = inputs_tensor if model_input_name == "input_ids" else model_kwargs.pop("input_ids")

        if generation_config.token_healing:
            input_ids = self.heal_tokens(input_ids, tokenizer)

        if streamer is not None:
            streamer.put(input_ids.cpu())

        # 6. Prepare `max_length` depending on other stopping criteria.
        input_ids_length = input_ids.shape[-1]
        has_default_max_length = kwargs.get("max_length") is None and generation_config.max_length is not None
        has_default_min_length = kwargs.get("min_length") is None and generation_config.min_length is not None
        generation_config = self._prepare_generated_length(
            generation_config=generation_config,
            has_default_max_length=has_default_max_length,
            has_default_min_length=has_default_min_length,
            model_input_name=model_input_name,
            inputs_tensor=inputs_tensor,
            input_ids_length=input_ids_length,
        )

        use_dynamic_cache_by_default = False
        if generation_config.cache_implementation is not None and model_kwargs.get("past_key_values") is not None:
            raise ValueError(
                "Passing both `cache_implementation` (used to initialize certain caches) and `past_key_values` (a "
                "Cache object) is unsupported. Please use only one of the two."
            )
        elif generation_config.cache_implementation is not None:
            if generation_config.cache_implementation in NEED_SETUP_CACHE_CLASSES_MAPPING:
                if generation_config.cache_implementation == "static" and not self._supports_static_cache:
                    raise ValueError(
                        "This model does not support `cache_implementation='static'`. Please check the following "
                        "issue: https://github.com/huggingface/transformers/issues/28981"
                    )
                model_kwargs["past_key_values"] = self._get_cache(
                    generation_config.cache_implementation, batch_size, generation_config.max_length, model_kwargs
                )
            elif generation_config.cache_implementation == "quantized":
                if not self._supports_quantized_cache:
                    raise ValueError(
                        "This model does not support the quantized cache. If you want your model to support quantized "
                        "cache, please open an issue."
                    )

                cache_config = (
                    generation_config.cache_config
                    if generation_config.cache_config is not None
                    else QuantizedCacheConfig()
                )
                cache_class = QUANT_BACKEND_CLASSES_MAPPING[cache_config.backend]

                if cache_config.backend == "quanto" and not is_quanto_available():
                    raise ImportError(
                        "You need to install `quanto` in order to use KV cache quantization with quanto backend. "
                        "Please install it via  with `pip install quanto`"
                    )
                elif cache_config.backend == "HQQ" and not is_hqq_available():
                    raise ImportError(
                        "You need to install `HQQ` in order to use KV cache quantization with HQQ backend. "
                        "Please install it via  with `pip install hqq`"
                    )

                model_kwargs["past_key_values"] = cache_class(cache_config)
        # Use DynamicCache() instance by default. This will avoid back and forth from legacy format that
        # keeps copying the cache thus using much more memory
        elif generation_config.cache_implementation is None and self._supports_default_dynamic_cache():
            past = model_kwargs.get("past_key_values", None)
            if past is None:
                model_kwargs["past_key_values"] = DynamicCache()
                use_dynamic_cache_by_default = True
            elif isinstance(past, tuple):
                model_kwargs["past_key_values"] = DynamicCache.from_legacy_cache(past)
                use_dynamic_cache_by_default = True

        self._validate_generated_length(generation_config, input_ids_length, has_default_max_length)

        # 7. determine generation mode
        generation_mode = generation_config.get_generation_mode(assistant_model)

        if streamer is not None and (generation_config.num_beams > 1):
            raise ValueError(
                "`streamer` cannot be used with beam search (yet!). Make sure that `num_beams` is set to 1."
            )

        if self.device.type != input_ids.device.type:
            warnings.warn(
                "You are calling .generate() with the `input_ids` being on a device type different"
                f" than your model's device. `input_ids` is on {input_ids.device.type}, whereas the model"
                f" is on {self.device.type}. You may experience unexpected behaviors or slower generation."
                " Please make sure that you have put `input_ids` to the"
                f" correct device by calling for example input_ids = input_ids.to('{self.device.type}') before"
                " running `.generate()`.",
                UserWarning,
            )

        # 8. prepare distribution pre_processing samplers
        prepared_logits_processor = self._get_logits_processor(
            generation_config=generation_config,
            input_ids_seq_length=input_ids_length,
            encoder_input_ids=inputs_tensor,
            prefix_allowed_tokens_fn=prefix_allowed_tokens_fn,
            logits_processor=logits_processor,
            device=inputs_tensor.device,
            model_kwargs=model_kwargs,
            negative_prompt_ids=negative_prompt_ids,
            negative_prompt_attention_mask=negative_prompt_attention_mask,
        )

        # 9. prepare stopping criteria
        prepared_stopping_criteria = self._get_stopping_criteria(
            generation_config=generation_config, stopping_criteria=stopping_criteria, tokenizer=tokenizer, **kwargs
        )

        # 10. go into different generation modes
        if generation_mode == GenerationMode.ASSISTED_GENERATION:
            if generation_config.num_return_sequences > 1:
                raise ValueError(
                    "num_return_sequences has to be 1 when doing assisted generate, "
                    f"but is {generation_config.num_return_sequences}."
                )
            if batch_size > 1:
                raise ValueError("assisted generate is only supported for batch_size = 1")
            if not model_kwargs["use_cache"]:
                raise ValueError("assisted generate requires `use_cache=True`")
            if generation_config.cache_implementation == "static":
                raise ValueError("assisted generate is not supported with `static_cache`")
            if self._is_stateful:
                # In assisted generation we need the ability to confirm whether the model would pick certain tokens,
                # which is not possible with stateful models (they can't reset to a previous subset of generated text)
                raise ValueError(
                    f"assisted generation is not supported with stateful models, such as {self.__class__.__name__}"
                )

            # 11. Get the candidate generator, given the parameterization
            candidate_generator = self._get_candidate_generator(
                generation_config=generation_config,
                input_ids=input_ids,
                inputs_tensor=inputs_tensor,
                assistant_model=assistant_model,
                logits_processor=logits_processor,
                model_kwargs=model_kwargs,
            )

            # 12. prepare logits warper (if `do_sample` is `True`)
            prepared_logits_warper = (
                self._get_logits_warper(
                    generation_config,
                    device=input_ids.device,
                )
                if generation_config.do_sample
                else None
            )

            # 13. run assisted generate
            result = self._assisted_decoding(
                input_ids,
                candidate_generator=candidate_generator,
                logits_processor=prepared_logits_processor,
                logits_warper=prepared_logits_warper,
                stopping_criteria=prepared_stopping_criteria,
                generation_config=generation_config,
                synced_gpus=synced_gpus,
                streamer=streamer,
                **model_kwargs,
            )

        elif generation_mode == GenerationMode.CONTRASTIVE_SEARCH:
            if not model_kwargs["use_cache"]:
                raise ValueError("Contrastive search requires `use_cache=True`")
            if self._is_stateful:
                # Just like assisted generation, we need to be able to rollback to a previous state (see comment above)
                raise ValueError(
                    f"contrastive search is not supported with stateful models, such as {self.__class__.__name__}"
                )

            result = self._contrastive_search(
                input_ids,
                logits_processor=prepared_logits_processor,
                stopping_criteria=prepared_stopping_criteria,
                generation_config=generation_config,
                synced_gpus=synced_gpus,
                streamer=streamer,
                **model_kwargs,
            )

        elif generation_mode in (GenerationMode.SAMPLE, GenerationMode.GREEDY_SEARCH):
            # 11. prepare logits warper
            prepared_logits_warper = (
                self._get_logits_warper(generation_config, device=input_ids.device)
                if generation_config.do_sample
                else None
            )

            # 12. expand input_ids with `num_return_sequences` additional sequences per batch
            input_ids, model_kwargs = self._expand_inputs_for_generation(
                input_ids=input_ids,
                expand_size=generation_config.num_return_sequences,
                is_encoder_decoder=self.config.is_encoder_decoder,
                **model_kwargs,
            )

            # 13. run sample (it degenerates to greedy search when `generation_config.do_sample=False`)
            result = self._sample(
                input_ids,
                logits_processor=prepared_logits_processor,
                logits_warper=prepared_logits_warper,
                stopping_criteria=prepared_stopping_criteria,
                generation_config=generation_config,
                synced_gpus=synced_gpus,
                streamer=streamer,
                **model_kwargs,
            )

        elif generation_mode in (GenerationMode.BEAM_SAMPLE, GenerationMode.BEAM_SEARCH):
            # 11. prepare logits warper
            prepared_logits_warper = (
                self._get_logits_warper(generation_config, device=input_ids.device)
                if generation_config.do_sample
                else None
            )

            # 12. prepare beam search scorer
            beam_scorer = BeamSearchScorer(
                batch_size=batch_size,
                num_beams=generation_config.num_beams,
                device=inputs_tensor.device,
                length_penalty=generation_config.length_penalty,
                do_early_stopping=generation_config.early_stopping,
                num_beam_hyps_to_keep=generation_config.num_return_sequences,
                max_length=generation_config.max_length,
            )

            # 13. interleave input_ids with `num_beams` additional sequences per batch
            input_ids, model_kwargs = self._expand_inputs_for_generation(
                input_ids=input_ids,
                expand_size=generation_config.num_beams,
                is_encoder_decoder=self.config.is_encoder_decoder,
                **model_kwargs,
            )

            # 14. run beam sample
            result = self._beam_search(
                input_ids,
                beam_scorer,
                logits_processor=prepared_logits_processor,
                logits_warper=prepared_logits_warper,
                stopping_criteria=prepared_stopping_criteria,
                generation_config=generation_config,
                synced_gpus=synced_gpus,
                **model_kwargs,
            )

        elif generation_mode == GenerationMode.GROUP_BEAM_SEARCH:
            # 11. prepare beam search scorer
            beam_scorer = BeamSearchScorer(
                batch_size=batch_size,
                num_beams=generation_config.num_beams,
                device=inputs_tensor.device,
                length_penalty=generation_config.length_penalty,
                do_early_stopping=generation_config.early_stopping,
                num_beam_hyps_to_keep=generation_config.num_return_sequences,
                num_beam_groups=generation_config.num_beam_groups,
                max_length=generation_config.max_length,
            )
            # 12. interleave input_ids with `num_beams` additional sequences per batch
            input_ids, model_kwargs = self._expand_inputs_for_generation(
                input_ids=input_ids,
                expand_size=generation_config.num_beams,
                is_encoder_decoder=self.config.is_encoder_decoder,
                **model_kwargs,
            )
            # 13. run beam search
            result = self._group_beam_search(
                input_ids,
                beam_scorer,
                logits_processor=prepared_logits_processor,
                stopping_criteria=prepared_stopping_criteria,
                generation_config=generation_config,
                synced_gpus=synced_gpus,
                **model_kwargs,
            )

        elif generation_mode == GenerationMode.CONSTRAINED_BEAM_SEARCH:
            final_constraints = []
            if generation_config.constraints is not None:
                final_constraints = generation_config.constraints

            if generation_config.force_words_ids is not None:

                def typeerror():
                    raise ValueError(
                        "`force_words_ids` has to either be a `List[List[List[int]]]` or `List[List[int]]` "
                        f"of positive integers, but is {generation_config.force_words_ids}."
                    )

                if (
                    not isinstance(generation_config.force_words_ids, list)
                    or len(generation_config.force_words_ids) == 0
                ):
                    typeerror()

                for word_ids in generation_config.force_words_ids:
                    if isinstance(word_ids[0], list):
                        if not isinstance(word_ids, list) or len(word_ids) == 0:
                            typeerror()
                        if any(not isinstance(token_ids, list) for token_ids in word_ids):
                            typeerror()
                        if any(
                            any((not isinstance(token_id, int) or token_id < 0) for token_id in token_ids)
                            for token_ids in word_ids
                        ):
                            typeerror()

                        constraint = DisjunctiveConstraint(word_ids)
                    else:
                        if not isinstance(word_ids, list) or len(word_ids) == 0:
                            typeerror()
                        if any((not isinstance(token_id, int) or token_id < 0) for token_id in word_ids):
                            typeerror()

                        constraint = PhrasalConstraint(word_ids)
                    final_constraints.append(constraint)

            # 11. prepare beam search scorer
            constrained_beam_scorer = ConstrainedBeamSearchScorer(
                constraints=final_constraints,
                batch_size=batch_size,
                num_beams=generation_config.num_beams,
                device=inputs_tensor.device,
                length_penalty=generation_config.length_penalty,
                do_early_stopping=generation_config.early_stopping,
                num_beam_hyps_to_keep=generation_config.num_return_sequences,
                max_length=generation_config.max_length,
            )
            # 12. interleave input_ids with `num_beams` additional sequences per batch
            input_ids, model_kwargs = self._expand_inputs_for_generation(
                input_ids=input_ids,
                expand_size=generation_config.num_beams,
                is_encoder_decoder=self.config.is_encoder_decoder,
                **model_kwargs,
            )
            # 13. run beam search
            result = self._constrained_beam_search(
                input_ids,
                constrained_beam_scorer=constrained_beam_scorer,
                logits_processor=prepared_logits_processor,
                stopping_criteria=prepared_stopping_criteria,
                generation_config=generation_config,
                synced_gpus=synced_gpus,
                **model_kwargs,
            )

        # Convert to legacy cache if needed
        if use_dynamic_cache_by_default and generation_config.return_legacy_cache:
            if isinstance(result, ModelOutput) and hasattr(result, "past_key_values"):
                if isinstance(result.past_key_values, DynamicCache):
                    result.past_key_values = result.past_key_values.to_legacy_cache()
        return result

    def _has_unfinished_sequences(self, this_peer_finished: bool, synced_gpus: bool, device: torch.device) -> bool:
        """
        Returns whether there are still unfinished sequences in the device. The existence of unfinished sequences is
        fed through `this_peer_finished`. ZeRO stage 3-friendly.
        """
        if synced_gpus:
            # Under synced_gpus the `forward` call must continue until all gpus complete their sequence.
            # The following logic allows an early break if all peers finished generating their sequence
            this_peer_finished_flag = torch.tensor(0.0 if this_peer_finished else 1.0).to(device)
            # send 0.0 if we finished, 1.0 otherwise
            dist.all_reduce(this_peer_finished_flag, op=dist.ReduceOp.SUM)
            # did all peers finish? the reduced sum will be 0.0 then
            if this_peer_finished_flag.item() == 0.0:
                return False
        elif this_peer_finished:
            return False
        return True

    def heal_tokens(
        self, input_ids: torch.LongTensor, tokenizer: Optional["PreTrainedTokenizerBase"] = None
    ) -> torch.LongTensor:
        r"""
        Generates sequences of token ids for models with a language modeling head.
        Parameters:
            input_ids (`torch.LongTensor`): The sequence used as a prompt for the generation.
            tokenizer (`PreTrainedTokenizerBase`, *optional*): The tokenizer used to decode the input ids.
        Return:
            `torch.LongTensor` where each sequence has its tail token replaced with its appropriate extension.
        """
        if tokenizer is None:
            raise ValueError(
                " When generating with token healing, you must pass the model's tokenizer to the `tokenizer` "
                "argument of `generate`."
            )

        bos_token_id, pad_token_id = tokenizer.bos_token_id, tokenizer.pad_token_id
        vocab_trie = ExtensionsTrie(tokenizer.get_vocab())
        generation_config = GenerationConfig(max_new_tokens=1, pad_token_id=pad_token_id)

        # assumption: leading/trailing whitespace is not meaningful, so the prompts are
        # stripped before re-tokenizing to desensitize generation to whitespace artefacts
        prompts = [p.strip() for p in tokenizer.batch_decode(input_ids, skip_special_tokens=True)]
        input_ids = tokenizer(
            prompts,
            return_tensors="pt",
            padding=True,
        ).input_ids.to(input_ids.device)

        # replace bos with pad to not condition healing on it
        input_ids = torch.where(input_ids == bos_token_id, pad_token_id, input_ids)

        tail_ids = input_ids[:, -1].tolist()
        space_tok = tokenizer.convert_ids_to_tokens(tokenizer.convert_tokens_to_ids(" "))[0]
        # tail tokens are used for a prefix search, thus, whitespaces are replaced with
        # their tokenization (e.g. 'Ġ') to enable search for tokens prefixed with a whitespace
        tail_toks = (tokenizer.decode(t).replace(" ", space_tok) for t in tail_ids)

        for batch_idx, (tail_id, tail_tok) in enumerate(zip(tail_ids, tail_toks)):
            batch_ids = input_ids[batch_idx]
            if torch.all(batch_ids == pad_token_id).item():
                continue  # skip empty sequences (all pad ids)

            # apply bias for alternatives (extensions) to the tail token
            seq_bias = {(alt_tok,): 10.0 for alt_tok in vocab_trie.values(prefix=tail_tok)}
            if len(seq_bias) == 1:
                continue  # skip if there are no token alternatives to heal with

            # slightly favor original token to limit aggressive healing e.g. 'http' -> 'https'
            seq_bias[(tail_id,)] += 1.0
            generation_config.update(sequence_bias=seq_bias)

            trimmed_ids = batch_ids[:-1]
            # if the prompt is a single (non-pad) token, regenerate from bos
            if len(batch_ids[batch_ids != pad_token_id]) == 1:
                trimmed_ids[-1] = bos_token_id

            input_ids[batch_idx] = self.generate(trimmed_ids.unsqueeze(0), generation_config=generation_config)

        return input_ids

    def contrastive_search(self, *args, **kwargs):
        logger.warning_once(
            "Calling `contrastive_search` directly is deprecated and will be removed in v4.41. Use `generate` or a "
            "custom generation loop instead.",
        )
        return self._contrastive_search(*args, **kwargs)

    @torch.no_grad()
    def _contrastive_search(
        self,
        input_ids: torch.LongTensor,
        logits_processor: LogitsProcessorList,
        stopping_criteria: StoppingCriteriaList,
        generation_config: GenerationConfig,
        synced_gpus: bool,
        streamer: Optional["BaseStreamer"],
        **model_kwargs,
    ) -> Union[GenerateNonBeamOutput, torch.LongTensor]:
        r"""
        Generates sequences of token ids for models with a language modeling head using **contrastive search** and can
        be used for text-decoder, text-to-text, speech-to-text, and vision-to-text models.

        Parameters:
            input_ids (`torch.LongTensor` of shape `(batch_size, sequence_length)`):
                The sequence used as a prompt for the generation.
            logits_processor (`LogitsProcessorList`):
                An instance of [`LogitsProcessorList`]. List of instances of class derived from [`LogitsProcessor`]
                used to modify the prediction scores of the language modeling head applied at each generation step.
            stopping_criteria (`StoppingCriteriaList`):
                An instance of [`StoppingCriteriaList`]. List of instances of class derived from [`StoppingCriteria`]
                used to tell if the generation loop should stop.
            generation_config ([`~generation.GenerationConfig`]):
                The generation configuration to be used as parametrization of the decoding method.
            synced_gpus (`bool`):
                Whether to continue running the while loop until max_length (needed for ZeRO stage 3)
            streamer (`BaseStreamer`, *optional*):
                Streamer object that will be used to stream the generated sequences. Generated tokens are passed
                through `streamer.put(token_ids)` and the streamer is responsible for any further processing.
            model_kwargs:
                Additional model specific keyword arguments will be forwarded to the `forward` function of the model.
                If model is an encoder-decoder model the kwargs should include `encoder_outputs`.

        Return:
            [`~generation.GenerateDecoderOnlyOutput`], [`~generation.GenerateEncoderDecoderOutput`]
            or `torch.LongTensor`: A `torch.LongTensor` containing the generated tokens (default behaviour) or a
            [`~generation.GenerateDecoderOnlyOutput`] if `model.config.is_encoder_decoder=False` and
            `return_dict_in_generate=True` or a [`~generation.GenerateEncoderDecoderOutput`] if
            `model.config.is_encoder_decoder=True`.
        """
        # init values
        has_eos_stopping_criteria = any(hasattr(criteria, "eos_token_id") for criteria in stopping_criteria)
        top_k = generation_config.top_k
        penalty_alpha = generation_config.penalty_alpha
        pad_token_id = generation_config.pad_token_id
        output_attentions = generation_config.output_attentions
        output_hidden_states = generation_config.output_hidden_states
        output_scores = generation_config.output_scores
        output_logits = generation_config.output_logits
        return_dict_in_generate = generation_config.return_dict_in_generate
        sequential = generation_config.low_memory

        # init attention / hidden states / scores tuples
        raw_logits = () if (return_dict_in_generate and output_logits) else None
        scores = () if (return_dict_in_generate and output_scores) else None
        decoder_attentions = () if (return_dict_in_generate and output_attentions) else None
        cross_attentions = () if (return_dict_in_generate and output_attentions) else None
        decoder_hidden_states = () if (return_dict_in_generate and output_hidden_states) else None

        # if model is an encoder-decoder, retrieve encoder attention weights and hidden states
        if return_dict_in_generate and self.config.is_encoder_decoder:
            encoder_attentions = model_kwargs["encoder_outputs"].get("attentions") if output_attentions else None
            encoder_hidden_states = (
                model_kwargs["encoder_outputs"].get("hidden_states") if output_hidden_states else None
            )

        # keep track of which sequences are already finished
        batch_size = input_ids.shape[0]
        unfinished_sequences = torch.ones(batch_size, dtype=torch.long, device=input_ids.device)
        model_kwargs = self._get_initial_cache_position(input_ids, model_kwargs)

        this_peer_finished = False

        while self._has_unfinished_sequences(this_peer_finished, synced_gpus, device=input_ids.device):
            # if the first step in the loop, encode all the prefix and obtain: (1) past_key_values;
            # (2) last_hidden_states; (3) logit_for_next_step; (4) update model kwargs for the next step
            if model_kwargs.get("past_key_values") is None or (
                isinstance(model_kwargs["past_key_values"], Cache)
                and model_kwargs["past_key_values"].get_seq_length() == 0
            ):
                # prepare inputs
                model_kwargs["use_cache"] = True
                model_inputs = self.prepare_inputs_for_generation(input_ids, **model_kwargs)

                # encode the given prefix and prepare model inputs; encoder-decoder model process the prefix and save
                # the `encoder_outputs`
                outputs = self(
                    **model_inputs, return_dict=True, output_hidden_states=True, output_attentions=output_attentions
                )

                # last decoder hidden states will be used to compute the degeneration penalty (cosine similarity with
                # previous tokens)
                if self.config.is_encoder_decoder:
                    last_hidden_states = outputs.decoder_hidden_states[-1]
                else:
                    last_hidden_states = outputs.hidden_states[-1]

                # next logit for contrastive search to select top-k candidate tokens
                # Clone is needed to avoid keeping a hanging ref to outputs.logits which may be very large for this first iteration
                # (the clone itself is always small)
                logit_for_next_step = outputs.logits[:, -1, :].clone()

                model_kwargs = self._update_model_kwargs_for_generation(
                    outputs,
                    model_kwargs,
                    is_encoder_decoder=self.config.is_encoder_decoder,
                    standardize_cache_format=True,
                )

                if not sequential:
                    # Expands model inputs top_k times, for batched forward passes (akin to beam search).
                    _, model_kwargs = self._expand_inputs_for_generation(
                        expand_size=top_k, is_encoder_decoder=self.config.is_encoder_decoder, **model_kwargs
                    )

                past_key_values = model_kwargs.get("past_key_values")
                if past_key_values is None:
                    raise ValueError(
                        f"{self.__class__.__name__} does not support caching and therefore **can't** be used "
                        "for contrastive search."
                    )
                elif (
                    not isinstance(past_key_values[0], (tuple, torch.Tensor))
                    or past_key_values[0][0].shape[0] != batch_size
                ):
                    raise ValueError(
                        f"{self.__class__.__name__} does not have a standard cache format and therefore **can't** be "
                        "used for contrastive search without further modifications."
                    )

            # contrastive_search main logic start:
            # contrastive search decoding consists of two steps: (1) candidate tokens recall; (2) candidate re-rank by
            # degeneration penalty
            processed_logit_for_next_step = logits_processor(input_ids, logit_for_next_step)
            next_probs = nn.functional.softmax(processed_logit_for_next_step, dim=-1)

            top_k_probs, top_k_ids = torch.topk(next_probs, dim=-1, k=top_k)

            # Store scores, attentions and hidden_states when required
            if return_dict_in_generate:
                if output_logits:
                    raw_logits += (logit_for_next_step,)
                if output_scores:
                    scores += (processed_logit_for_next_step,)
                if output_attentions:
                    decoder_attentions += (
                        (outputs.decoder_attentions,) if self.config.is_encoder_decoder else (outputs.attentions,)
                    )
                    if self.config.is_encoder_decoder:
                        cross_attentions += (outputs.cross_attentions,)

                if output_hidden_states:
                    decoder_hidden_states += (
                        (outputs.decoder_hidden_states,)
                        if self.config.is_encoder_decoder
                        else (outputs.hidden_states,)
                    )

            # This is needed to properly delete outputs.logits which may be very large for this first iteration
            # Otherwise a reference to outputs.logits is kept all along until after the next call to self.forward()
            del outputs

            if not sequential:
                # Replicates the new past_key_values to match the `top_k` candidates
                past = model_kwargs["past_key_values"]
                # If it is a static cache, modify it in-place layer after layer to save memory
                if isinstance(past, DynamicCache):
                    past.batch_repeat_interleave(top_k)
                else:
                    new_key_values = []
                    for layer in past:
                        items = []
                        # item is either the key or the value matrix
                        for item in layer:
                            items.append(item.repeat_interleave(top_k, dim=0))
                        new_key_values.append(tuple(items))

                    past = tuple(new_key_values)

                model_kwargs["past_key_values"] = past

            if sequential:
                all_outputs = []
                for i in range(top_k):
                    # compute the candidate tokens by the language model and collect their hidden_states
                    next_model_inputs = self.prepare_inputs_for_generation(top_k_ids[:, i].view(-1, 1), **model_kwargs)

                    outputs = self(
                        **next_model_inputs,
                        return_dict=True,
                        output_hidden_states=True,
                        output_attentions=output_attentions,
                    )
                    if isinstance(outputs["past_key_values"], DynamicCache):
                        # Remove past K-V from output since we don't need to stack later
                        outputs["past_key_values"] = None
                        # Remove last token from past K-V since we don't want to append it at this point
                        model_kwargs["past_key_values"].crop(-1)

                    all_outputs.append(outputs)
                outputs = stack_model_outputs(all_outputs)

            else:
                # compute the candidate tokens by the language model and collect their hidden_states
                # assembles top_k_ids into batch of size k
                next_model_inputs = self.prepare_inputs_for_generation(top_k_ids.view(-1, 1), **model_kwargs)

                outputs = self(
                    **next_model_inputs,
                    return_dict=True,
                    output_hidden_states=True,
                    output_attentions=output_attentions,
                )

            # This is essential to avoid having a last reference to the big past K-V and double the necesary memory
            # in the next loop
            del next_model_inputs

            # name is different for encoder-decoder and decoder-only models
            if self.config.is_encoder_decoder:
                next_hidden = outputs.decoder_hidden_states[-1]
                full_hidden_states = outputs.decoder_hidden_states
            else:
                next_hidden = outputs.hidden_states[-1]
                full_hidden_states = outputs.hidden_states

            logits = outputs.logits[:, -1, :]
            context_hidden = last_hidden_states.repeat_interleave(top_k, dim=0)

            # compute the degeneration penalty and re-rank the candidates based on the degeneration penalty and the
            # model confidence. Keeping `selected_idx` on CPU enables multi-device contrastive search and doesn't
            # introduce (noticeable) slowdowns on single-device runs.
            selected_idx = _ranking_fast(context_hidden, next_hidden, top_k_probs, penalty_alpha, top_k)
            selected_idx = selected_idx.to("cpu")

            # This will be used instead of the previous inneficient torch.stack(torch.split())
            augmented_idx = torch.tensor([x + i * top_k for i, x in enumerate(selected_idx)])

            # prepare for the next step: (1) next token_id; (2) past_key_values; (3) last_hidden_states for computing
            # the degeneration penalty; (4) logits for selecting next top-k candidates; (5) selected tokens scores
            # (model confidence minus degeneration penalty); (6) decoder hidden_states
            next_tokens = top_k_ids[range(len(top_k_ids)), selected_idx]
            next_hidden = torch.stack(torch.split(next_hidden.squeeze(dim=1), top_k))
            next_hidden = next_hidden[range(batch_size), selected_idx, :]
            last_hidden_states = torch.cat([last_hidden_states, next_hidden.unsqueeze(1)], dim=1)

            next_decoder_hidden_states = ()
            for layer in full_hidden_states:
                layer = torch.stack(torch.split(layer, top_k))[range(batch_size), selected_idx, :]
                next_decoder_hidden_states += (layer,)

            # generate past_key_values cache of only the selected token
            if sequential:
                next_model_input = self.prepare_inputs_for_generation(
                    top_k_ids[:, selected_idx].view(-1, 1), **model_kwargs
                )

                selected_outputs = self(
                    **next_model_input,
                    return_dict=True,
                    output_hidden_states=False,
                    output_attentions=False,
                )
                next_past_key_values = selected_outputs["past_key_values"]

            else:
                _, next_past_key_values = self._extract_past_from_model_output(outputs, standardize_cache_format=True)
                # Do it in-place layer per layer to save memory
                if isinstance(next_past_key_values, DynamicCache):
                    next_past_key_values.batch_select_indices(augmented_idx)
                else:
                    new_key_values = []
                    for layer in next_past_key_values:
                        items = []
                        # item is either the key or the value matrix
                        for item in layer:
                            items.append(item[augmented_idx, ...])
                        new_key_values.append(tuple(items))

                    next_past_key_values = tuple(new_key_values)

            logit_for_next_step = torch.stack(torch.split(logits, top_k))[range(batch_size), selected_idx, :]

            # Rebuilds the relevant parts of the model output for the selected token, for use in the next iteration
            if self.config.is_encoder_decoder:
                next_step_cross_attentions = ()
                next_step_decoder_attentions = ()
                if output_attentions:
                    for layer in outputs.cross_attentions:
                        layer = torch.stack(torch.split(layer, top_k, dim=0))[range(batch_size), selected_idx, ...]
                        next_step_cross_attentions += (layer,)
                    for layer in outputs.decoder_attentions:
                        layer = torch.stack(torch.split(layer, top_k, dim=0))[range(batch_size), selected_idx, ...]
                        next_step_decoder_attentions += (layer,)
                outputs = Seq2SeqLMOutput(
                    past_key_values=next_past_key_values,
                    decoder_hidden_states=next_decoder_hidden_states,
                    decoder_attentions=next_step_decoder_attentions or None,
                    cross_attentions=next_step_cross_attentions or None,
                )
            else:
                next_step_attentions = ()
                if output_attentions:
                    for layer in outputs.attentions:
                        layer = torch.stack(torch.split(layer, top_k, dim=0))[range(batch_size), selected_idx, ...]
                        next_step_attentions += (layer,)
                outputs = CausalLMOutputWithPast(
                    past_key_values=next_past_key_values,
                    hidden_states=next_decoder_hidden_states,
                    attentions=next_step_attentions or None,
                )
            # contrastive_search main logic end

            if synced_gpus and this_peer_finished:
                continue  # don't waste resources running the code we don't need

            # finished sentences should have their next token be a padding token
            if has_eos_stopping_criteria:
                next_tokens = next_tokens * unfinished_sequences + pad_token_id * (1 - unfinished_sequences)

            # update generated ids, model inputs, and length for next step
            input_ids = torch.cat([input_ids, next_tokens[:, None]], dim=-1)
            if streamer is not None:
                streamer.put(next_tokens.cpu())
            model_kwargs = self._update_model_kwargs_for_generation(
                outputs,
                model_kwargs,
                is_encoder_decoder=self.config.is_encoder_decoder,
            )

            # stop when each sentence is finished
            unfinished_sequences = unfinished_sequences & ~stopping_criteria(input_ids, scores)
            this_peer_finished = unfinished_sequences.max() == 0

        if streamer is not None:
            streamer.end()

        if return_dict_in_generate:
            # Contrastive search works by forward looking at the next token, so we need to exclude it from
            # `past_key_values` to be consistent with the other decoding methods
            if model_kwargs.get("past_key_values") is not None:
                if isinstance(model_kwargs["past_key_values"], DynamicCache):
                    model_kwargs["past_key_values"].crop(-1)
                else:
                    past_key_values = []
                    for layer in model_kwargs["past_key_values"]:
                        layer_past_key_values = []
                        for item in layer:
                            layer_past_key_values.append(item[..., :-1, :])
                        past_key_values.append(tuple(layer_past_key_values))
                    model_kwargs["past_key_values"] = tuple(past_key_values)

            if self.config.is_encoder_decoder:
                return GenerateEncoderDecoderOutput(
                    sequences=input_ids,
                    scores=scores,
                    logits=raw_logits,
                    encoder_attentions=encoder_attentions,
                    encoder_hidden_states=encoder_hidden_states,
                    decoder_attentions=decoder_attentions,
                    cross_attentions=cross_attentions,
                    decoder_hidden_states=decoder_hidden_states,
                    past_key_values=model_kwargs.get("past_key_values"),
                )
            else:
                return GenerateDecoderOnlyOutput(
                    sequences=input_ids,
                    scores=scores,
                    logits=raw_logits,
                    attentions=decoder_attentions,
                    hidden_states=decoder_hidden_states,
                    past_key_values=model_kwargs.get("past_key_values"),
                )
        else:
            return input_ids

    def _greedy_search(
        self,
        input_ids: torch.LongTensor,
        logits_processor: LogitsProcessorList,
        stopping_criteria: StoppingCriteriaList,
        generation_config: GenerationConfig,
        synced_gpus: bool,
        streamer: Optional["BaseStreamer"],
        **model_kwargs,
    ) -> Union[GenerateNonBeamOutput, torch.LongTensor]:
        r"""
        Deprecated. Use `._sample()` instead, passing the same arguments.
        """

        logger.warning_once(
            "Calling `._greedy_search()` directly is deprecated and will be removed in v4.42. Use `._sample()` "
            "instead, passing the same arguments."
        )
        return self._sample(
            input_ids=input_ids,
            logits_processor=logits_processor,
            stopping_criteria=stopping_criteria,
            generation_config=generation_config,
            synced_gpus=synced_gpus,
            streamer=streamer,
            **model_kwargs,
        )

    def _sample(
        self,
        input_ids: torch.LongTensor,
        logits_processor: LogitsProcessorList,
        stopping_criteria: StoppingCriteriaList,
        generation_config: GenerationConfig,
        synced_gpus: bool,
        streamer: Optional["BaseStreamer"],
        logits_warper: Optional[LogitsProcessorList] = None,
        **model_kwargs,
    ) -> Union[GenerateNonBeamOutput, torch.LongTensor]:
        r"""
        Generates sequences of token ids for models with a language modeling head using **multinomial sampling** and
        can be used for text-decoder, text-to-text, speech-to-text, and vision-to-text models.

        Parameters:
            input_ids (`torch.LongTensor` of shape `(batch_size, sequence_length)`):
                The sequence used as a prompt for the generation.
            logits_processor (`LogitsProcessorList`):
                An instance of [`LogitsProcessorList`]. List of instances of class derived from [`LogitsProcessor`]
                used to modify the prediction scores of the language modeling head applied at each generation step.
            stopping_criteria (`StoppingCriteriaList`):
                An instance of [`StoppingCriteriaList`]. List of instances of class derived from [`StoppingCriteria`]
                used to tell if the generation loop should stop.
            generation_config ([`~generation.GenerationConfig`]):
                The generation configuration to be used as parametrization of the decoding method.
            synced_gpus (`bool`):
                Whether to continue running the while loop until max_length (needed for ZeRO stage 3)
            streamer (`BaseStreamer`, *optional*):
                Streamer object that will be used to stream the generated sequences. Generated tokens are passed
                through `streamer.put(token_ids)` and the streamer is responsible for any further processing.
            logits_warper (`LogitsProcessorList`, *optional*):
                An instance of [`LogitsProcessorList`]. List of instances of class derived from [`LogitsWarper`] used
                to warp the prediction score distribution of the language modeling head applied before multinomial
                sampling at each generation step. Only required with sampling strategies (i.e. `do_sample` is set in
                `generation_config`)
            model_kwargs:
                Additional model specific kwargs will be forwarded to the `forward` function of the model. If model is
                an encoder-decoder model the kwargs should include `encoder_outputs`.

        Return:
            [`~generation.GenerateDecoderOnlyOutput`], [`~generation.GenerateEncoderDecoderOutput`] or `torch.LongTensor`:
            A `torch.LongTensor` containing the generated tokens (default behaviour) or a
            [`~generation.GenerateDecoderOnlyOutput`] if `model.config.is_encoder_decoder=False` and
            `return_dict_in_generate=True` or a [`~generation.GenerateEncoderDecoderOutput`] if
            `model.config.is_encoder_decoder=True`.
        """
        # init values
        pad_token_id = generation_config.pad_token_id
        output_attentions = generation_config.output_attentions
        output_hidden_states = generation_config.output_hidden_states
        output_scores = generation_config.output_scores
        output_logits = generation_config.output_logits
        return_dict_in_generate = generation_config.return_dict_in_generate
        has_eos_stopping_criteria = any(hasattr(criteria, "eos_token_id") for criteria in stopping_criteria)
        do_sample = generation_config.do_sample
        if do_sample is True and not isinstance(logits_warper, LogitsProcessorList):
            raise ValueError(
                "`do_sample` is set to `True`, `logits_warper` must be a `LogitsProcessorList` instance (it is "
                f"{logits_warper})."
            )

        # init attention / hidden states / scores tuples
        scores = () if (return_dict_in_generate and output_scores) else None
        raw_logits = () if (return_dict_in_generate and output_logits) else None
        decoder_attentions = () if (return_dict_in_generate and output_attentions) else None
        cross_attentions = () if (return_dict_in_generate and output_attentions) else None
        decoder_hidden_states = () if (return_dict_in_generate and output_hidden_states) else None

        # if model is an encoder-decoder, retrieve encoder attention weights and hidden states
        if return_dict_in_generate and self.config.is_encoder_decoder:
            encoder_attentions = model_kwargs["encoder_outputs"].get("attentions") if output_attentions else None
            encoder_hidden_states = (
                model_kwargs["encoder_outputs"].get("hidden_states") if output_hidden_states else None
            )

        # keep track of which sequences are already finished
        batch_size = input_ids.shape[0]
        this_peer_finished = False
        unfinished_sequences = torch.ones(batch_size, dtype=torch.long, device=input_ids.device)
        model_kwargs = self._get_initial_cache_position(input_ids, model_kwargs)

        while self._has_unfinished_sequences(this_peer_finished, synced_gpus, device=input_ids.device):
            # prepare model inputs
            model_inputs = self.prepare_inputs_for_generation(input_ids, **model_kwargs)

            # forward pass to get next token
            outputs = self(
                **model_inputs,
                return_dict=True,
                output_attentions=output_attentions,
                output_hidden_states=output_hidden_states,
            )

            if synced_gpus and this_peer_finished:
                continue  # don't waste resources running the code we don't need

            # Clone is needed to avoid keeping a hanging ref to outputs.logits which may be very large for first iteration
            # (the clone itself is always small)
            next_token_logits = outputs.logits[:, -1, :].clone()

            # pre-process distribution
            next_token_scores = logits_processor(input_ids, next_token_logits)
            if do_sample:
                next_token_scores = logits_warper(input_ids, next_token_scores)

            # Store scores, attentions and hidden_states when required
            if return_dict_in_generate:
                if output_scores:
                    scores += (next_token_scores,)
                if output_logits:
                    raw_logits += (next_token_logits,)
                if output_attentions:
                    decoder_attentions += (
                        (outputs.decoder_attentions,) if self.config.is_encoder_decoder else (outputs.attentions,)
                    )
                    if self.config.is_encoder_decoder:
                        cross_attentions += (outputs.cross_attentions,)

                if output_hidden_states:
                    decoder_hidden_states += (
                        (outputs.decoder_hidden_states,)
                        if self.config.is_encoder_decoder
                        else (outputs.hidden_states,)
                    )

            # token selection
            if do_sample:
                probs = nn.functional.softmax(next_token_scores, dim=-1)
                next_tokens = torch.multinomial(probs, num_samples=1).squeeze(1)
            else:
                next_tokens = torch.argmax(next_token_scores, dim=-1)

            # finished sentences should have their next token be a padding token
            if has_eos_stopping_criteria:
                next_tokens = next_tokens * unfinished_sequences + pad_token_id * (1 - unfinished_sequences)

            # update generated ids, model inputs, and length for next step
            input_ids = torch.cat([input_ids, next_tokens[:, None]], dim=-1)
            if streamer is not None:
                streamer.put(next_tokens.cpu())
            model_kwargs = self._update_model_kwargs_for_generation(
                outputs,
                model_kwargs,
                is_encoder_decoder=self.config.is_encoder_decoder,
            )

            unfinished_sequences = unfinished_sequences & ~stopping_criteria(input_ids, scores)
            this_peer_finished = unfinished_sequences.max() == 0

            # This is needed to properly delete outputs.logits which may be very large for first iteration
            # Otherwise a reference to outputs is kept which keeps the logits alive in the next iteration
            del outputs

        if streamer is not None:
            streamer.end()

        if return_dict_in_generate:
            if self.config.is_encoder_decoder:
                return GenerateEncoderDecoderOutput(
                    sequences=input_ids,
                    scores=scores,
                    logits=raw_logits,
                    encoder_attentions=encoder_attentions,
                    encoder_hidden_states=encoder_hidden_states,
                    decoder_attentions=decoder_attentions,
                    cross_attentions=cross_attentions,
                    decoder_hidden_states=decoder_hidden_states,
                    past_key_values=model_kwargs.get("past_key_values"),
                )
            else:
                return GenerateDecoderOnlyOutput(
                    sequences=input_ids,
                    scores=scores,
                    logits=raw_logits,
                    attentions=decoder_attentions,
                    hidden_states=decoder_hidden_states,
                    past_key_values=model_kwargs.get("past_key_values"),
                )
        else:
            return input_ids

    def _temporary_reorder_cache(self, past_key_values, beam_idx):
        """
        Temporary function to handle the different types of cache reordering processes while we roll out `Cache`.

        TODO: standardize cache formats and make all models compatible with `Cache`. It would remove the need
        for this function, with `Cache.reorder_cache` being the sole remaining code path
        """
        model_class = self.__class__.__name__.lower()
        # Exception 1: code path for models using the legacy cache format
        if isinstance(past_key_values, (tuple, list)):
            past_key_values = self._reorder_cache(past_key_values, beam_idx)
        # Exception 2: models with different cache formats. These are limited to `DynamicCache` until their
        # cache format is standardized, to avoid adding complexity to the codebase.
        elif "bloom" in model_class or "gptbigcode" in model_class:
            if not isinstance(past_key_values, DynamicCache):
                raise ValueError(
                    f"Using an unsupported cache format with {model_class}. Currently, it only supports the "
                    "legacy tuple format or `DynamicCache`"
                )
            past_key_values = self._reorder_cache(past_key_values, beam_idx)
            past_key_values = DynamicCache.from_legacy_cache(past_key_values)
        # Standard code path: use the `Cache.reorder_cache`
        else:
            past_key_values.reorder_cache(beam_idx)
        return past_key_values

    # TODO (joao, v4.42): remove default for `logits_warper`
    def _beam_search(
        self,
        input_ids: torch.LongTensor,
        beam_scorer: BeamScorer,
        logits_processor: LogitsProcessorList,
        stopping_criteria: StoppingCriteriaList,
        generation_config: GenerationConfig,
        synced_gpus: bool,
        logits_warper: Optional[LogitsProcessorList] = None,
        **model_kwargs,
    ) -> Union[GenerateBeamOutput, torch.LongTensor]:
        r"""
        Generates sequences of token ids for models with a language modeling head using **beam search decoding** and
        can be used for text-decoder, text-to-text, speech-to-text, and vision-to-text models.

        Parameters:
            input_ids (`torch.LongTensor` of shape `(batch_size, sequence_length)`):
                The sequence used as a prompt for the generation.
            beam_scorer (`BeamScorer`):
                An derived instance of [`BeamScorer`] that defines how beam hypotheses are constructed, stored and
                sorted during generation. For more information, the documentation of [`BeamScorer`] should be read.
            logits_processor (`LogitsProcessorList`):
                An instance of [`LogitsProcessorList`]. List of instances of class derived from [`LogitsProcessor`]
                used to modify the prediction scores of the language modeling head applied at each generation step.
            stopping_criteria (`StoppingCriteriaList`:
                An instance of [`StoppingCriteriaList`]. List of instances of class derived from [`StoppingCriteria`]
                used to tell if the generation loop should stop.
            generation_config ([`~generation.GenerationConfig`]):
                The generation configuration to be used as parametrization of the decoding method.
            synced_gpus (`bool`):
                Whether to continue running the while loop until max_length (needed for ZeRO stage 3)
            logits_warper (`LogitsProcessorList`, *optional*):
                An instance of [`LogitsProcessorList`]. List of instances of class derived from [`LogitsWarper`] used
                to warp the prediction score distribution of the language modeling head applied before multinomial
                sampling at each generation step. Only required with sampling strategies (i.e. `do_sample` is set in
                `generation_config`)
            model_kwargs:
                Additional model specific kwargs will be forwarded to the `forward` function of the model. If model is
                an encoder-decoder model the kwargs should include `encoder_outputs`.

        Return:
            [`generation.GenerateBeamDecoderOnlyOutput`], [`~generation.GenerateBeamEncoderDecoderOutput`] or
            `torch.LongTensor`: A `torch.LongTensor` containing the generated tokens (default behaviour) or a
            [`~generation.GenerateBeamDecoderOnlyOutput`] if `model.config.is_encoder_decoder=False` and
            `return_dict_in_generate=True` or a [`~generation.GenerateBeamEncoderDecoderOutput`] if
            `model.config.is_encoder_decoder=True`.
        """
        # init values
        pad_token_id = generation_config.pad_token_id
        eos_token_id = generation_config.eos_token_id
        output_attentions = generation_config.output_attentions
        output_hidden_states = generation_config.output_hidden_states
        output_scores = generation_config.output_scores
        output_logits = generation_config.output_logits
        return_dict_in_generate = generation_config.return_dict_in_generate
        sequential = generation_config.low_memory
        do_sample = generation_config.do_sample
        if do_sample is True and not isinstance(logits_warper, LogitsProcessorList):
            raise ValueError(
                "`do_sample` is set to `True`, `logits_warper` must be a `LogitsProcessorList` instance (it is "
                f"{logits_warper})."
            )

        batch_size = len(beam_scorer._beam_hyps)
        num_beams = beam_scorer.num_beams

        batch_beam_size, cur_len = input_ids.shape
        model_kwargs = self._get_initial_cache_position(input_ids, model_kwargs)

        if num_beams * batch_size != batch_beam_size:
            raise ValueError(
                f"Batch dimension of `input_ids` should be {num_beams * batch_size}, but is {batch_beam_size}."
            )

        # init attention / hidden states / scores tuples
        scores = () if (return_dict_in_generate and output_scores) else None
        raw_logits = () if (return_dict_in_generate and output_logits) else None
        beam_indices = (
            tuple(() for _ in range(batch_beam_size)) if (return_dict_in_generate and output_scores) else None
        )
        decoder_attentions = () if (return_dict_in_generate and output_attentions) else None
        cross_attentions = () if (return_dict_in_generate and output_attentions) else None
        decoder_hidden_states = () if (return_dict_in_generate and output_hidden_states) else None

        # if model is an encoder-decoder, retrieve encoder attention weights and hidden states
        if return_dict_in_generate and self.config.is_encoder_decoder:
            encoder_attentions = model_kwargs["encoder_outputs"].get("attentions") if output_attentions else None
            encoder_hidden_states = (
                model_kwargs["encoder_outputs"].get("hidden_states") if output_hidden_states else None
            )

        # initialise score of first beam with 0 and the rest with -1e9. This makes sure that only tokens
        # of the first beam are considered to avoid sampling the exact same tokens across all beams.
        beam_scores = torch.zeros((batch_size, num_beams), dtype=torch.float, device=input_ids.device)
        beam_scores[:, 1:] = -1e9
        beam_scores = beam_scores.view((batch_size * num_beams,))

        this_peer_finished = False

        decoder_prompt_len = input_ids.shape[-1]  # record the prompt length of decoder

        while self._has_unfinished_sequences(this_peer_finished, synced_gpus, device=input_ids.device):
            model_inputs = self.prepare_inputs_for_generation(input_ids, **model_kwargs)

            # if sequential is True, split the input to batches of batch_size and run sequentially
            if sequential:
                if any(
                    model_name in self.__class__.__name__.lower()
                    for model_name in [
                        "fsmt",
                        "reformer",
                        "bloom",
                        "ctrl",
                        "gpt_bigcode",
                        "transo_xl",
                        "xlnet",
                        "cpm",
                        "jamba",
                    ]
                ):
                    raise RuntimeError(
                        f"Currently generation for {self.__class__.__name__} is not supported "
                        f"for `low_memory beam_search`. Please open an issue on GitHub if you need this feature."
                    )

                inputs_per_sub_batches = _split_model_inputs(
                    model_inputs, split_size=batch_size, full_batch_size=batch_beam_size
                )
                outputs_per_sub_batch = [
                    self(
                        **inputs_per_sub_batch,
                        return_dict=True,
                        output_attentions=output_attentions,
                        output_hidden_states=output_hidden_states,
                    )
                    for inputs_per_sub_batch in inputs_per_sub_batches
                ]

                outputs = stack_model_outputs(outputs_per_sub_batch)

            else:  # Unchanged original behavior
                outputs = self(
                    **model_inputs,
                    return_dict=True,
                    output_attentions=output_attentions,
                    output_hidden_states=output_hidden_states,
                )

            if synced_gpus and this_peer_finished:
                cur_len = cur_len + 1
                continue  # don't waste resources running the code we don't need

            # Clone is needed to avoid keeping a hanging ref to outputs.logits which may be very large for first iteration
            # (the clone itself is always small)
            next_token_logits = outputs.logits[:, -1, :].clone()
            next_token_scores = nn.functional.log_softmax(
                next_token_logits, dim=-1
            )  # (batch_size * num_beams, vocab_size)

            next_token_scores_processed = logits_processor(input_ids, next_token_scores)
            if do_sample:
                next_token_scores_processed = logits_warper(input_ids, next_token_scores_processed)
            next_token_scores = next_token_scores_processed + beam_scores[:, None].expand_as(
                next_token_scores_processed
            )

            # Store scores, attentions and hidden_states when required
            if return_dict_in_generate:
                if output_scores:
                    scores += (next_token_scores_processed,)
                if output_logits:
                    raw_logits += (next_token_logits,)
                if output_attentions:
                    decoder_attentions += (
                        (outputs.decoder_attentions,) if self.config.is_encoder_decoder else (outputs.attentions,)
                    )
                    if self.config.is_encoder_decoder:
                        cross_attentions += (outputs.cross_attentions,)
                if output_hidden_states:
                    decoder_hidden_states += (
                        (outputs.decoder_hidden_states,)
                        if self.config.is_encoder_decoder
                        else (outputs.hidden_states,)
                    )

            # reshape for beam search
            vocab_size = next_token_scores.shape[-1]
            next_token_scores = next_token_scores.view(batch_size, num_beams * vocab_size)

            # Beam token selection: pick 1 + eos_token_id.shape[0] next tokens for each beam so we have at least 1
            # non eos token per beam.
            n_eos_tokens = eos_token_id.shape[0] if eos_token_id is not None else 0
            n_tokens_to_keep = max(2, 1 + n_eos_tokens) * num_beams
            if do_sample:
                probs = nn.functional.softmax(next_token_scores, dim=-1)
                next_tokens = torch.multinomial(probs, num_samples=n_tokens_to_keep)
                next_token_scores = torch.gather(next_token_scores, -1, next_tokens)
                next_token_scores, _indices = torch.sort(next_token_scores, descending=True, dim=1)
                next_tokens = torch.gather(next_tokens, -1, _indices)
            else:
                next_token_scores, next_tokens = torch.topk(
                    next_token_scores, n_tokens_to_keep, dim=1, largest=True, sorted=True
                )

            next_indices = torch.div(next_tokens, vocab_size, rounding_mode="floor")
            next_tokens = next_tokens % vocab_size

            # stateless
            beam_outputs = beam_scorer.process(
                input_ids,
                next_token_scores,
                next_tokens,
                next_indices,
                pad_token_id=pad_token_id,
                eos_token_id=eos_token_id,
                beam_indices=beam_indices,
                decoder_prompt_len=decoder_prompt_len,
            )

            beam_scores = beam_outputs["next_beam_scores"]
            beam_next_tokens = beam_outputs["next_beam_tokens"]
            beam_idx = beam_outputs["next_beam_indices"]

            input_ids = torch.cat([input_ids[beam_idx, :], beam_next_tokens.unsqueeze(-1)], dim=-1)

            model_kwargs = self._update_model_kwargs_for_generation(
                outputs,
                model_kwargs,
                is_encoder_decoder=self.config.is_encoder_decoder,
            )

            # This is needed to properly delete outputs.logits which may be very large for first iteration
            # Otherwise a reference to outputs is kept which keeps the logits alive in the next iteration
            # IMPORTANT: Note that this should appear BEFORE the call to _reorder_cache() to save the maximum memory
            # (that way the memory peak does not include outputs.logits)
            del outputs

            if model_kwargs.get("past_key_values", None) is not None:
                model_kwargs["past_key_values"] = self._temporary_reorder_cache(
                    model_kwargs["past_key_values"], beam_idx
                )

            if return_dict_in_generate and output_scores:
                beam_indices = tuple((beam_indices[beam_idx[i]] + (beam_idx[i],) for i in range(len(beam_indices))))

            # increase cur_len
            cur_len = cur_len + 1

            if beam_scorer.is_done or all(stopping_criteria(input_ids, scores)):
                this_peer_finished = True

        sequence_outputs = beam_scorer.finalize(
            input_ids,
            beam_scores,
            next_tokens,
            next_indices,
            pad_token_id=pad_token_id,
            eos_token_id=eos_token_id,
            max_length=stopping_criteria.max_length,
            beam_indices=beam_indices,
            decoder_prompt_len=decoder_prompt_len,
        )

        if return_dict_in_generate:
            if not output_scores:
                sequence_outputs["sequence_scores"] = None

            if self.config.is_encoder_decoder:
                return GenerateBeamEncoderDecoderOutput(
                    sequences=sequence_outputs["sequences"],
                    sequences_scores=sequence_outputs["sequence_scores"],
                    scores=scores,
                    logits=raw_logits,
                    beam_indices=sequence_outputs["beam_indices"],
                    encoder_attentions=encoder_attentions,
                    encoder_hidden_states=encoder_hidden_states,
                    decoder_attentions=decoder_attentions,
                    cross_attentions=cross_attentions,
                    decoder_hidden_states=decoder_hidden_states,
                    past_key_values=model_kwargs.get("past_key_values"),
                )
            else:
                return GenerateBeamDecoderOnlyOutput(
                    sequences=sequence_outputs["sequences"],
                    sequences_scores=sequence_outputs["sequence_scores"],
                    scores=scores,
                    logits=raw_logits,
                    beam_indices=sequence_outputs["beam_indices"],
                    attentions=decoder_attentions,
                    hidden_states=decoder_hidden_states,
                    past_key_values=model_kwargs.get("past_key_values"),
                )
        else:
            return sequence_outputs["sequences"]

    def _beam_sample(
        self,
        input_ids: torch.LongTensor,
        beam_scorer: BeamScorer,
        logits_processor: LogitsProcessorList,
        stopping_criteria: StoppingCriteriaList,
        logits_warper: LogitsProcessorList,
        generation_config: GenerationConfig,
        synced_gpus: bool,
        **model_kwargs,
    ) -> Union[GenerateBeamOutput, torch.LongTensor]:
        r"""
        Deprecated. Use `._beam_search()` instead, passing the same arguments.
        """

        logger.warning_once(
            "Calling `._beam_sample()` directly is deprecated and will be removed in v4.42. Use `._beam_search()` "
            "instead, passing the same arguments."
        )
        return self._beam_search(
            input_ids=input_ids,
            beam_scorer=beam_scorer,
            logits_processor=logits_processor,
            stopping_criteria=stopping_criteria,
            logits_warper=logits_warper,
            generation_config=generation_config,
            synced_gpus=synced_gpus,
            **model_kwargs,
        )

    def _group_beam_search(
        self,
        input_ids: torch.LongTensor,
        beam_scorer: BeamScorer,
        logits_processor: LogitsProcessorList,
        stopping_criteria: StoppingCriteriaList,
        generation_config: GenerationConfig,
        synced_gpus: bool,
        **model_kwargs,
    ):
        r"""
        Generates sequences of token ids for models with a language modeling head using **diverse beam search
        decoding** and can be used for text-decoder, text-to-text, speech-to-text, and vision-to-text models.

        Parameters:
            input_ids (`torch.LongTensor` of shape `(batch_size, sequence_length)`):
                The sequence used as a prompt for the generation.
            beam_scorer (`BeamScorer`):
                An derived instance of [`BeamScorer`] that defines how beam hypotheses are constructed, stored and
                sorted during generation. For more information, the documentation of [`BeamScorer`] should be read.
            logits_processor (`LogitsProcessorList`):
                An instance of [`LogitsProcessorList`]. List of instances of class derived from [`LogitsProcessor`]
                used to modify the prediction scores of the language modeling head applied at each generation step.
            stopping_criteria (`StoppingCriteriaList`):
                An instance of [`StoppingCriteriaList`]. List of instances of class derived from [`StoppingCriteria`]
                used to tell if the generation loop should stop.
            generation_config ([`~generation.GenerationConfig`]):
                The generation configuration to be used as parametrization of the decoding method.
            synced_gpus (`bool`):
                Whether to continue running the while loop until max_length (needed for ZeRO stage 3)
            model_kwargs:
                Additional model specific kwargs that will be forwarded to the `forward` function of the model. If
                model is an encoder-decoder model the kwargs should include `encoder_outputs`.

        Return:
            [`~generation.GenerateBeamDecoderOnlyOutput`], [`~generation.GenerateBeamEncoderDecoderOutput`] or
            `torch.LongTensor`: A `torch.LongTensor` containing the generated tokens (default behaviour) or a
            [`~generation.GenerateBeamDecoderOnlyOutput`] if `model.config.is_encoder_decoder=False` and
            `return_dict_in_generate=True` or a [`~generation.GenerateBeamEncoderDecoderOutput`] if
            `model.config.is_encoder_decoder=True`.
        """
        # init values
        pad_token_id = generation_config.pad_token_id
        eos_token_id = generation_config.eos_token_id
        output_attentions = generation_config.output_attentions
        output_hidden_states = generation_config.output_hidden_states
        output_scores = generation_config.output_scores
        output_logits = generation_config.output_logits
        return_dict_in_generate = generation_config.return_dict_in_generate

        num_beams = beam_scorer.num_beams
        num_beam_groups = beam_scorer.num_beam_groups
        num_sub_beams = num_beams // num_beam_groups
        batch_size = len(beam_scorer._beam_hyps) // num_beam_groups
        device = input_ids.device

        batch_beam_size, cur_len = input_ids.shape
        model_kwargs = self._get_initial_cache_position(input_ids, model_kwargs)

        if return_dict_in_generate and output_scores:
            beam_indices = [tuple(() for _ in range(num_sub_beams * batch_size)) for _ in range(num_beam_groups)]
        else:
            beam_indices = None

        if num_beams * batch_size != batch_beam_size:
            raise ValueError(
                f"Batch dimension of `input_ids` should be {num_beams * batch_size}, but is {batch_beam_size}."
            )

        # init attention / hidden states / scores tuples
        scores = () if (return_dict_in_generate and output_scores) else None
        raw_logits = () if (return_dict_in_generate and output_logits) else None
        decoder_attentions = () if (return_dict_in_generate and output_attentions) else None
        cross_attentions = () if (return_dict_in_generate and output_attentions) else None
        decoder_hidden_states = () if (return_dict_in_generate and output_hidden_states) else None

        # if model is an encoder-decoder, retrieve encoder attention weights and hidden states
        if return_dict_in_generate and self.config.is_encoder_decoder:
            encoder_attentions = model_kwargs["encoder_outputs"].get("attentions") if output_attentions else None
            encoder_hidden_states = (
                model_kwargs["encoder_outputs"].get("hidden_states") if output_hidden_states else None
            )

        # initialise score of first beam of each group with 0 and the rest with -1e9. This ensures that the beams in
        # the same group don't produce same tokens everytime.
        beam_scores = torch.full((batch_size, num_beams), -1e9, dtype=torch.float, device=device)
        beam_scores[:, ::num_sub_beams] = 0
        beam_scores = beam_scores.view((batch_size * num_beams,))

        this_peer_finished = False

        decoder_prompt_len = input_ids.shape[-1]  # record the prompt length of decoder
        while self._has_unfinished_sequences(this_peer_finished, synced_gpus, device=input_ids.device):
            # predicted tokens in cur_len step
            current_tokens = torch.zeros(batch_size * num_beams, dtype=input_ids.dtype, device=device)

            # indices which will form the beams in the next time step
            reordering_indices = torch.zeros(batch_size * num_beams, dtype=torch.long, device=device)

            # do one decoder step on all beams of all sentences in batch
            model_inputs = self.prepare_inputs_for_generation(input_ids, **model_kwargs)
            outputs = self(
                **model_inputs,
                return_dict=True,
                output_attentions=output_attentions,
                output_hidden_states=output_hidden_states,
            )

            if synced_gpus and this_peer_finished:
                cur_len = cur_len + 1
                continue  # don't waste resources running the code we don't need

            if output_scores:
                processed_score = torch.zeros_like(outputs.logits[:, -1, :])
            if output_logits:
                # Clone is needed to avoid keeping a hanging ref to outputs.logits which may be very large for first iteration
                # (the clone itself is always small)
                raw_logit_score = outputs.logits[:, -1, :].clone()

            for beam_group_idx in range(num_beam_groups):
                group_start_idx = beam_group_idx * num_sub_beams
                group_end_idx = min(group_start_idx + num_sub_beams, num_beams)
                group_size = group_end_idx - group_start_idx

                # indices of beams of current group among all sentences in batch
                batch_group_indices = []

                for batch_idx in range(batch_size):
                    batch_group_indices.extend(
                        [batch_idx * num_beams + idx for idx in range(group_start_idx, group_end_idx)]
                    )
                group_input_ids = input_ids[batch_group_indices]

                # select outputs of beams of current group only
                # No need to clone() the logits here as they will not retain outputs.logits at the end of the loop
                next_token_logits = outputs.logits[batch_group_indices, -1, :]

                next_token_scores = nn.functional.log_softmax(
                    next_token_logits, dim=-1
                )  # (batch_size * group_size, vocab_size)
                vocab_size = next_token_scores.shape[-1]

                next_token_scores_processed = logits_processor(
                    group_input_ids, next_token_scores, current_tokens=current_tokens, beam_group_idx=beam_group_idx
                )
                next_token_scores = next_token_scores_processed + beam_scores[batch_group_indices].unsqueeze(-1)
                next_token_scores = next_token_scores.expand_as(next_token_scores_processed)

                if output_scores:
                    processed_score[batch_group_indices] = next_token_scores_processed

                # reshape for beam search
                next_token_scores = next_token_scores.view(batch_size, group_size * vocab_size)

                # Sample 1 + len(eos_token_id) next tokens for each beam so we have at least 1 non eos token per beam.
                n_eos_tokens = eos_token_id.shape[0] if eos_token_id is not None else 0
                next_token_scores, next_tokens = torch.topk(
                    next_token_scores, max(2, 1 + n_eos_tokens) * group_size, dim=1, largest=True, sorted=True
                )

                next_indices = torch.div(next_tokens, vocab_size, rounding_mode="floor")
                next_tokens = next_tokens % vocab_size

                # stateless
                process_beam_indices = sum(beam_indices, ()) if beam_indices is not None else None
                beam_outputs = beam_scorer.process(
                    group_input_ids,
                    next_token_scores,
                    next_tokens,
                    next_indices,
                    pad_token_id=pad_token_id,
                    eos_token_id=eos_token_id,
                    beam_indices=process_beam_indices,
                    group_index=beam_group_idx,
                    decoder_prompt_len=decoder_prompt_len,
                )
                beam_scores[batch_group_indices] = beam_outputs["next_beam_scores"]
                beam_next_tokens = beam_outputs["next_beam_tokens"]
                beam_idx = beam_outputs["next_beam_indices"]

                if return_dict_in_generate and output_scores:
                    beam_indices[beam_group_idx] = tuple(
                        beam_indices[beam_group_idx][beam_idx[i]] + (beam_idx[i],) for i in range(len(beam_indices[0]))
                    )

                input_ids[batch_group_indices] = group_input_ids[beam_idx]
                group_input_ids = torch.cat([group_input_ids[beam_idx, :], beam_next_tokens.unsqueeze(-1)], dim=-1)
                current_tokens[batch_group_indices] = group_input_ids[:, -1]

                # (beam_idx // group_size) -> batch_idx
                # (beam_idx % group_size) -> offset of idx inside the group
                reordering_indices[batch_group_indices] = (
                    num_beams * torch.div(beam_idx, group_size, rounding_mode="floor")
                    + group_start_idx
                    + (beam_idx % group_size)
                )

            # Store scores, attentions and hidden_states when required
            if return_dict_in_generate:
                if output_scores:
                    scores += (processed_score,)
                if output_logits:
                    raw_logits += (raw_logit_score,)
                if output_attentions:
                    decoder_attentions += (
                        (outputs.decoder_attentions,) if self.config.is_encoder_decoder else (outputs.attentions,)
                    )
                    if self.config.is_encoder_decoder:
                        cross_attentions += (outputs.cross_attentions,)

                if output_hidden_states:
                    decoder_hidden_states += (
                        (outputs.decoder_hidden_states,)
                        if self.config.is_encoder_decoder
                        else (outputs.hidden_states,)
                    )

            input_ids = torch.cat([input_ids, current_tokens.unsqueeze(-1)], dim=-1)

            model_kwargs = self._update_model_kwargs_for_generation(
                outputs,
                model_kwargs,
                is_encoder_decoder=self.config.is_encoder_decoder,
            )

            # This is needed to properly delete outputs.logits which may be very large for first iteration
            # Otherwise a reference to outputs is kept which keeps the logits alive in the next iteration
            # IMPORTANT: Note that this should appear BEFORE the call to _reorder_cache() to save the maximum memory
            # (that way the memory peak does not include outputs.logits)
            del outputs

            if model_kwargs.get("past_key_values", None) is not None:
                model_kwargs["past_key_values"] = self._temporary_reorder_cache(
                    model_kwargs["past_key_values"], reordering_indices
                )

            # increase cur_len
            cur_len = cur_len + 1

            if beam_scorer.is_done or all(stopping_criteria(input_ids, scores)):
                this_peer_finished = True

        final_beam_indices = sum(beam_indices, ()) if beam_indices is not None else None
        sequence_outputs = beam_scorer.finalize(
            input_ids,
            beam_scores,
            next_tokens,
            next_indices,
            pad_token_id=pad_token_id,
            eos_token_id=eos_token_id,
            max_length=stopping_criteria.max_length,
            beam_indices=final_beam_indices,
            decoder_prompt_len=decoder_prompt_len,
        )

        if return_dict_in_generate:
            if not output_scores:
                sequence_outputs["sequence_scores"] = None

            if self.config.is_encoder_decoder:
                return GenerateBeamEncoderDecoderOutput(
                    sequences=sequence_outputs["sequences"],
                    sequences_scores=sequence_outputs["sequence_scores"],
                    scores=scores,
                    logits=raw_logits,
                    beam_indices=sequence_outputs["beam_indices"],
                    encoder_attentions=encoder_attentions,
                    encoder_hidden_states=encoder_hidden_states,
                    decoder_attentions=decoder_attentions,
                    cross_attentions=cross_attentions,
                    decoder_hidden_states=decoder_hidden_states,
                    past_key_values=model_kwargs.get("past_key_values"),
                )
            else:
                return GenerateBeamDecoderOnlyOutput(
                    sequences=sequence_outputs["sequences"],
                    sequences_scores=sequence_outputs["sequence_scores"],
                    scores=scores,
                    logits=raw_logits,
                    beam_indices=sequence_outputs["beam_indices"],
                    attentions=decoder_attentions,
                    hidden_states=decoder_hidden_states,
                    past_key_values=model_kwargs.get("past_key_values"),
                )
        else:
            return sequence_outputs["sequences"]

    def _constrained_beam_search(
        self,
        input_ids: torch.LongTensor,
        constrained_beam_scorer: ConstrainedBeamSearchScorer,
        logits_processor: LogitsProcessorList,
        stopping_criteria: StoppingCriteriaList,
        generation_config: GenerationConfig,
        synced_gpus: bool,
        **model_kwargs,
    ) -> Union[GenerateBeamOutput, torch.LongTensor]:
        r"""
        Generates sequences of token ids for models with a language modeling head using **constrained beam search
        decoding** and can be used for text-decoder, text-to-text, speech-to-text, and vision-to-text models.

        Parameters:
            input_ids (`torch.LongTensor` of shape `(batch_size, sequence_length)`):
                The sequence used as a prompt for the generation.
            constrained_beam_scorer (`ConstrainedBeamSearchScorer`):
                A derived instance of [`BeamScorer`] that defines how beam hypotheses are constructed, stored and
                sorted during generation, while satisfying a list of positive constraints. For more information, the
                documentation of [`ConstrainedBeamSearchScorer`] should be read.
            logits_processor (`LogitsProcessorList`):
                An instance of [`LogitsProcessorList`]. List of instances of class derived from [`LogitsProcessor`]
                used to modify the prediction scores of the language modeling head applied at each generation step.
            stopping_criteria (`StoppingCriteriaList`):
                An instance of [`StoppingCriteriaList`]. List of instances of class derived from [`StoppingCriteria`]
                used to tell if the generation loop should stop.
            logits_warper (`LogitsProcessorList`):
                An instance of [`LogitsProcessorList`]. List of instances of class derived from [`LogitsWarper`] used
                to warp the prediction score distribution of the language modeling head applied before multinomial
                sampling at each generation step.
            generation_config ([`~generation.GenerationConfig`]):
                The generation configuration to be used as parametrization of the decoding method.
            synced_gpus (`bool`):
                Whether to continue running the while loop until max_length (needed for ZeRO stage 3)
            model_kwargs:
                Additional model specific kwargs will be forwarded to the `forward` function of the model. If model is
                an encoder-decoder model the kwargs should include `encoder_outputs`.

        Return:
            [`~generation.GenerateBeamDecoderOnlyOutput`], [`~generation.GenerateBeamEncoderDecoderOutput`] or
            `torch.LongTensor`: A `torch.LongTensor` containing the generated tokens (default behaviour) or a
            [`~generation.GenerateBeamDecoderOnlyOutput`] if `model.config.is_encoder_decoder=False` and
            `return_dict_in_generate=True` or a [`~generation.GenerateBeamEncoderDecoderOutput`] if
            `model.config.is_encoder_decoder=True`.
        """
        # init values
        pad_token_id = generation_config.pad_token_id
        eos_token_id = generation_config.eos_token_id
        output_attentions = generation_config.output_attentions
        output_hidden_states = generation_config.output_hidden_states
        output_scores = generation_config.output_scores
        output_logits = generation_config.output_logits
        return_dict_in_generate = generation_config.return_dict_in_generate

        batch_size = len(constrained_beam_scorer._beam_hyps)
        num_beams = constrained_beam_scorer.num_beams

        batch_beam_size, cur_len = input_ids.shape
        model_kwargs = self._get_initial_cache_position(input_ids, model_kwargs)

        if num_beams * batch_size != batch_beam_size:
            raise ValueError(
                f"Batch dimension of `input_ids` should be {num_beams * batch_size}, but is {batch_beam_size}."
            )

        # init attention / hidden states / scores tuples
        scores = () if (return_dict_in_generate and output_scores) else None
        raw_logits = () if (return_dict_in_generate and output_logits) else None
        beam_indices = (
            tuple(() for _ in range(batch_beam_size)) if (return_dict_in_generate and output_scores) else None
        )
        decoder_attentions = () if (return_dict_in_generate and output_attentions) else None
        cross_attentions = () if (return_dict_in_generate and output_attentions) else None
        decoder_hidden_states = () if (return_dict_in_generate and output_hidden_states) else None

        # if model is an encoder-decoder, retrieve encoder attention weights and hidden states
        if return_dict_in_generate and self.config.is_encoder_decoder:
            encoder_attentions = model_kwargs["encoder_outputs"].get("attentions") if output_attentions else None
            encoder_hidden_states = (
                model_kwargs["encoder_outputs"].get("hidden_states") if output_hidden_states else None
            )

        # initialise score of first beam with 0 and the rest with -1e9. This makes sure that only tokens
        # of the first beam are considered to avoid sampling the exact same tokens across all beams.
        beam_scores = torch.zeros((batch_size, num_beams), dtype=torch.float, device=input_ids.device)
        beam_scores[:, 1:] = -1e9
        beam_scores = beam_scores.view((batch_size * num_beams,))

        this_peer_finished = False

        decoder_prompt_len = input_ids.shape[-1]  # record the prompt length of decoder
        while self._has_unfinished_sequences(this_peer_finished, synced_gpus, device=input_ids.device):
            model_inputs = self.prepare_inputs_for_generation(input_ids, **model_kwargs)

            outputs = self(
                **model_inputs,
                return_dict=True,
                output_attentions=output_attentions,
                output_hidden_states=output_hidden_states,
            )

            if synced_gpus and this_peer_finished:
                cur_len = cur_len + 1
                continue  # don't waste resources running the code we don't need

            # Clone is needed to avoid keeping a hanging ref to outputs.logits which may be very large for first iteration
            # (the clone itself is always small)
            next_token_logits = outputs.logits[:, -1, :].clone()
            next_token_scores = nn.functional.log_softmax(
                next_token_logits, dim=-1
            )  # (batch_size * num_beams, vocab_size)

            next_token_scores_processed = logits_processor(input_ids, next_token_scores)

            next_token_scores = next_token_scores_processed + beam_scores[:, None].expand_as(
                next_token_scores_processed
            )

            scores_for_all_vocab = next_token_scores.clone()

            # Store scores, attentions and hidden_states when required
            if return_dict_in_generate:
                if output_scores:
                    scores += (next_token_scores,)
                if output_logits:
                    raw_logits += (next_token_logits,)
                if output_attentions:
                    decoder_attentions += (
                        (outputs.decoder_attentions,) if self.config.is_encoder_decoder else (outputs.attentions,)
                    )
                    if self.config.is_encoder_decoder:
                        cross_attentions += (outputs.cross_attentions,)

                if output_hidden_states:
                    decoder_hidden_states += (
                        (outputs.decoder_hidden_states,)
                        if self.config.is_encoder_decoder
                        else (outputs.hidden_states,)
                    )

            # reshape for beam search
            vocab_size = next_token_scores.shape[-1]
            next_token_scores = next_token_scores.view(batch_size, num_beams * vocab_size)

            # Sample 1 + len(eos_token_id) next tokens for each beam so we have at least 1 non eos token per beam.
            n_eos_tokens = eos_token_id.shape[0] if eos_token_id is not None else 0
            next_token_scores, next_tokens = torch.topk(
                next_token_scores, max(2, 1 + n_eos_tokens) * num_beams, dim=1, largest=True, sorted=True
            )

            next_indices = (next_tokens / vocab_size).long()
            next_tokens = next_tokens % vocab_size

            # stateless
            beam_outputs = constrained_beam_scorer.process(
                input_ids,
                next_token_scores,
                next_tokens,
                next_indices,
                scores_for_all_vocab,
                pad_token_id=pad_token_id,
                eos_token_id=eos_token_id,
                beam_indices=beam_indices,
                decoder_prompt_len=decoder_prompt_len,
            )
            beam_scores = beam_outputs["next_beam_scores"]
            beam_next_tokens = beam_outputs["next_beam_tokens"]
            beam_idx = beam_outputs["next_beam_indices"]

            input_ids = torch.cat([input_ids[beam_idx, :], beam_next_tokens.unsqueeze(-1)], dim=-1)
            model_kwargs = self._update_model_kwargs_for_generation(
                outputs,
                model_kwargs,
                is_encoder_decoder=self.config.is_encoder_decoder,
            )

            # This is needed to properly delete outputs.logits which may be very large for first iteration
            # Otherwise a reference to outputs is kept which keeps the logits alive in the next iteration
            # IMPORTANT: Note that this should appear BEFORE the call to _reorder_cache() to save the maximum memory
            # (that way the memory peak does not include outputs.logits)
            del outputs

            if model_kwargs.get("past_key_values", None) is not None:
                model_kwargs["past_key_values"] = self._temporary_reorder_cache(
                    model_kwargs["past_key_values"], beam_idx
                )

            if return_dict_in_generate and output_scores:
                beam_indices = tuple((beam_indices[beam_idx[i]] + (beam_idx[i],) for i in range(len(beam_indices))))

            # increase cur_len
            cur_len = cur_len + 1

            if constrained_beam_scorer.is_done or all(stopping_criteria(input_ids, scores)):
                this_peer_finished = True

        sequence_outputs = constrained_beam_scorer.finalize(
            input_ids,
            beam_scores,
            next_tokens,
            next_indices,
            pad_token_id=pad_token_id,
            eos_token_id=eos_token_id,
            max_length=stopping_criteria.max_length,
            beam_indices=beam_indices,
            decoder_prompt_len=decoder_prompt_len,
        )

        if return_dict_in_generate:
            if not output_scores:
                sequence_outputs["sequence_scores"] = None
            if self.config.is_encoder_decoder:
                return GenerateBeamEncoderDecoderOutput(
                    sequences=sequence_outputs["sequences"],
                    sequences_scores=sequence_outputs["sequence_scores"],
                    scores=scores,
                    logits=raw_logits,
                    beam_indices=sequence_outputs["beam_indices"],
                    encoder_attentions=encoder_attentions,
                    encoder_hidden_states=encoder_hidden_states,
                    decoder_attentions=decoder_attentions,
                    cross_attentions=cross_attentions,
                    decoder_hidden_states=decoder_hidden_states,
                    past_key_values=model_kwargs.get("past_key_values"),
                )
            else:
                return GenerateBeamDecoderOnlyOutput(
                    sequences=sequence_outputs["sequences"],
                    sequences_scores=sequence_outputs["sequence_scores"],
                    scores=scores,
                    logits=raw_logits,
                    beam_indices=sequence_outputs["beam_indices"],
                    attentions=decoder_attentions,
                    hidden_states=decoder_hidden_states,
                    past_key_values=model_kwargs.get("past_key_values"),
                )
        else:
            return sequence_outputs["sequences"]

    def _assisted_decoding(
        self,
        input_ids: torch.LongTensor,
        candidate_generator: CandidateGenerator,
        logits_processor: LogitsProcessorList,
        logits_warper: LogitsProcessorList,
        stopping_criteria: StoppingCriteriaList,
        generation_config: GenerationConfig,
        synced_gpus: bool,
        streamer: Optional["BaseStreamer"],
        **model_kwargs,
    ) -> Union[GenerateNonBeamOutput, torch.LongTensor]:
        r"""
        Generates sequences of token ids for models with a language modeling head using **greedy decoding** or
        **sample** (depending on `do_sample`), assisted by candidate sequences. Assisted generation is an example of a
        candidate decoding strategy. Can be used for text-decoder, text-to-text, speech-to-text, and vision-to-text
        models.

        Parameters:
            input_ids (`torch.LongTensor` of shape `(batch_size, sequence_length)`):
                The sequence used as a prompt for the generation.
            candidate_generator (`CandidateGenerator`):
                A derived instance of [`CandidateGenerator`] that defines how candidate sequences are generated. For
                more information, the documentation of [`CandidateGenerator`] should be read.
            logits_processor (`LogitsProcessorList`):
                An instance of [`LogitsProcessorList`]. List of instances of class derived from [`LogitsProcessor`]
                used to modify the prediction scores of the language modeling head applied at each generation step.
            logits_warper (`LogitsProcessorList`):
                An instance of [`LogitsProcessorList`]. List of instances of class derived from [`LogitsWarper`] used
                to warp the prediction score distribution of the language modeling head applied before multinomial
                sampling at each generation step. Only used if sampling is active.
            stopping_criteria (`StoppingCriteriaList`):
                An instance of [`StoppingCriteriaList`]. List of instances of class derived from [`StoppingCriteria`]
                used to tell if the generation loop should stop.
            generation_config ([`~generation.GenerationConfig`]):
                The generation configuration to be used as parametrization of the decoding method.
            synced_gpus (`bool`):
                Whether to continue running the while loop until max_length (needed for ZeRO stage 3)
            streamer (`BaseStreamer`, *optional*):
                Streamer object that will be used to stream the generated sequences. Generated tokens are passed
                through `streamer.put(token_ids)` and the streamer is responsible for any further processing.
            model_kwargs:
                Additional model specific keyword arguments will be forwarded to the `forward` function of the model.
                If model is an encoder-decoder model the kwargs should include `encoder_outputs`.

        Return:
            [`~generation.GenerateDecoderOnlyOutput`], [`~generation.GenerateEncoderDecoderOutput`] or
            `torch.LongTensor`: A `torch.LongTensor` containing the generated tokens (default behaviour) or a
            [`~generation.GenerateDecoderOnlyOutput`] if `model.config.is_encoder_decoder=False` and
            `return_dict_in_generate=True` or a [`~generation.GenerateEncoderDecoderOutput`] if
            `model.config.is_encoder_decoder=True`.
        """
        # init values
        do_sample = logits_warper is not None
        output_attentions = generation_config.output_attentions
        output_hidden_states = generation_config.output_hidden_states
        output_scores = generation_config.output_scores
        output_logits = generation_config.output_logits
        return_dict_in_generate = generation_config.return_dict_in_generate

        # init attention / hidden states / scores tuples
        scores = () if (return_dict_in_generate and output_scores) else None
        raw_logits = () if (return_dict_in_generate and output_logits) else None
        decoder_attentions = () if (return_dict_in_generate and output_attentions) else None
        cross_attentions = () if (return_dict_in_generate and output_attentions) else None
        decoder_hidden_states = () if (return_dict_in_generate and output_hidden_states) else None

        # if model is an encoder-decoder, retrieve encoder attention weights and hidden states
        if return_dict_in_generate and self.config.is_encoder_decoder:
            encoder_attentions = model_kwargs["encoder_outputs"].get("attentions") if output_attentions else None
            encoder_hidden_states = (
                model_kwargs["encoder_outputs"].get("hidden_states") if output_hidden_states else None
            )

        # keep track of which sequences are already finished
        batch_size = input_ids.shape[0]
        unfinished_sequences = torch.ones(batch_size, dtype=torch.long, device=input_ids.device)
        model_kwargs = self._get_initial_cache_position(input_ids, model_kwargs)

        # This is needed if return_dict_in_generate is True
        if isinstance(model_kwargs.get("past_key_values", None), DynamicCache):
            if len(model_kwargs["past_key_values"]) == 0:
                start_from_empty_dynamic_cache = True
        else:
            start_from_empty_dynamic_cache = False

        this_peer_finished = False
        while self._has_unfinished_sequences(this_peer_finished, synced_gpus, device=input_ids.device):
            cur_len = input_ids.shape[-1]

            #  1. Fetch candidate sequences from a `CandidateGenerator`
            candidate_input_ids, candidate_logits = candidate_generator.get_candidates(input_ids)
            candidate_input_ids = candidate_input_ids.to(self.device)
            if candidate_logits is not None:
                candidate_logits = candidate_logits.to(self.device)

            candidate_length = candidate_input_ids.shape[1] - input_ids.shape[1]
            is_done_candidate = stopping_criteria(candidate_input_ids, None)

            # 2. Use the original model to obtain the next token logits given the candidate sequence. We obtain
            # `candidate_length + 1` relevant logits from this process: in the event that all candidates are correct,
            # we use this forward pass to also pick the subsequent logits in the original model.

            # 2.1. Prepare the model inputs
            candidate_kwargs = copy.copy(model_kwargs)
            candidate_kwargs = _prepare_attention_mask(
                candidate_kwargs, candidate_input_ids.shape[1], self.config.is_encoder_decoder
            )
            candidate_kwargs = _prepare_token_type_ids(candidate_kwargs, candidate_input_ids.shape[1])
            if "cache_position" in candidate_kwargs:
                candidate_kwargs["cache_position"] = torch.cat(
                    (
                        candidate_kwargs["cache_position"],
                        torch.arange(cur_len, cur_len + candidate_length, device=input_ids.device, dtype=torch.long),
                    ),
                    dim=0,
                )

            model_inputs = self.prepare_inputs_for_generation(candidate_input_ids, **candidate_kwargs)
            if "num_logits_to_keep" in model_inputs:
                model_inputs["num_logits_to_keep"] = candidate_length + 1

            # 2.2. Run a forward pass on the candidate sequence
            outputs = self(
                **model_inputs,
                output_attentions=output_attentions,
                output_hidden_states=output_hidden_states,
            )

            # 2.3. Process the new logits
            new_logits = outputs.logits[:, -candidate_length - 1 :]  # excludes the input prompt if present
            next_token_logits = new_logits.clone()
            if len(logits_processor) > 0:
                for i in range(candidate_length + 1):
                    new_logits[:, i, :] = logits_processor(candidate_input_ids[:, : cur_len + i], new_logits[:, i, :])
            if do_sample and len(logits_warper) > 0:
                for i in range(candidate_length + 1):
                    new_logits[:, i, :] = logits_warper(candidate_input_ids[:, : cur_len + i], new_logits[:, i, :])

            # 3. Select the accepted tokens. There are two possible cases:
            # Case 1: `do_sample=True` and we have logits for the candidates (originally from speculative decoding)
            # 👉 Apply algorithm 1 from the speculative decoding paper (https://arxiv.org/pdf/2211.17192.pdf).
            if do_sample and candidate_logits is not None:
                valid_tokens, n_matches = _speculative_sampling(
                    candidate_input_ids,
                    candidate_logits,
                    candidate_length,
                    new_logits,
                    is_done_candidate,
                )

            # Case 2: all other cases (originally from assisted generation) 👉 Compare the tokens selected from the
            # original model logits with the candidate tokens. We can keep the candidate tokens until the first
            # mismatch, or until the max length is reached.
            else:
                if do_sample:
                    probs = new_logits.softmax(dim=-1)
                    selected_tokens = torch.multinomial(probs[0, :, :], num_samples=1).squeeze(1)[None, :]
                else:
                    selected_tokens = new_logits.argmax(dim=-1)

                candidate_new_tokens = candidate_input_ids[:, cur_len:]
                n_matches = ((~(candidate_new_tokens == selected_tokens[:, :-1])).cumsum(dim=-1) < 1).sum()

                # Ensure we don't generate beyond max_len or an EOS token
                if is_done_candidate and n_matches == candidate_length:
                    n_matches -= 1
                valid_tokens = selected_tokens[:, : n_matches + 1]

            # 4. Update variables according to the number of matching assistant tokens. Remember: the token generated
            # by the model after the last candidate match is also valid, as it is generated from a correct sequence.
            # Because of this last token, assisted generation search reduces to a normal greedy search/sample if there
            # is no match.

            # 4.1. Get the valid continuation, after the matching tokens
            input_ids = torch.cat((input_ids, valid_tokens), dim=-1)
            if streamer is not None:
                streamer.put(valid_tokens.cpu())
            new_cur_len = input_ids.shape[-1]

            # 4.2. Discard past key values relative to unused assistant tokens
            new_cache_size = new_cur_len - 1
            outputs.past_key_values = _crop_past_key_values(self, outputs.past_key_values, new_cache_size)

            # 5. Update the candidate generation strategy if needed
            candidate_generator.update_candidate_strategy(input_ids, new_logits, n_matches)

            if synced_gpus and this_peer_finished:
                continue  # don't waste resources running the code we don't need

            # Store scores, attentions and hidden_states when required
            # Assistant: modified to append one tuple element per token, as in the other generation methods.
            if return_dict_in_generate:
                if output_scores:
                    scores += tuple(new_logits[:, i, :] for i in range(n_matches + 1))
                if output_logits:
                    raw_logits += (next_token_logits,)

                if "past_key_values" not in model_kwargs or start_from_empty_dynamic_cache:
                    added_len = new_cur_len
                    # set it to false for other iterations
                    start_from_empty_dynamic_cache = False
                else:
                    added_len = n_matches + 1

                if output_attentions:
                    if self.config.is_encoder_decoder:
                        cross_attentions = _split_model_outputs(
                            cross_attentions, outputs.cross_attentions, cur_len, added_len
                        )
                        decoder_attentions = _split_model_outputs(
                            decoder_attentions,
                            outputs.decoder_attentions,
                            cur_len,
                            added_len,
                            is_decoder_attention=True,
                        )
                    else:
                        decoder_attentions = _split_model_outputs(
                            decoder_attentions,
                            outputs.attentions,
                            cur_len,
                            added_len,
                            is_decoder_attention=True,
                        )
                if output_hidden_states:
                    if self.config.is_encoder_decoder:
                        decoder_hidden_states = _split_model_outputs(
                            decoder_hidden_states, outputs.decoder_hidden_states, cur_len, added_len
                        )
                    else:
                        decoder_hidden_states = _split_model_outputs(
                            decoder_hidden_states, outputs.hidden_states, cur_len, added_len
                        )

            model_kwargs = self._update_model_kwargs_for_generation(
                outputs,
                model_kwargs,
                is_encoder_decoder=self.config.is_encoder_decoder,
                num_new_tokens=n_matches + 1,
            )

            unfinished_sequences = unfinished_sequences & ~stopping_criteria(input_ids, scores)
            this_peer_finished = unfinished_sequences.max() == 0

        if streamer is not None:
            streamer.end()

        if (
            hasattr(candidate_generator, "assistant_model")
            and candidate_generator.assistant_model.generation_config.num_assistant_tokens_schedule == "heuristic"
        ):
            candidate_generator.assistant_model.generation_config.num_assistant_tokens = (
                candidate_generator.num_assistant_tokens
            )
        if return_dict_in_generate:
            if self.config.is_encoder_decoder:
                return GenerateEncoderDecoderOutput(
                    sequences=input_ids,
                    scores=scores,
                    logits=raw_logits,
                    encoder_attentions=encoder_attentions,
                    encoder_hidden_states=encoder_hidden_states,
                    decoder_attentions=decoder_attentions,
                    cross_attentions=cross_attentions,
                    decoder_hidden_states=decoder_hidden_states,
                    past_key_values=model_kwargs.get("past_key_values"),
                )
            else:
                return GenerateDecoderOnlyOutput(
                    sequences=input_ids,
                    scores=scores,
                    logits=raw_logits,
                    attentions=decoder_attentions,
                    hidden_states=decoder_hidden_states,
                    past_key_values=model_kwargs.get("past_key_values"),
                )
        else:
            return input_ids


def _speculative_sampling(
    candidate_input_ids,
    candidate_logits,
    candidate_length,
    new_logits,
    is_done_candidate,
):
    """
    Applies sampling as in the speculative decoding paper (https://arxiv.org/pdf/2211.17192.pdf, algorithm 1). Returns
    the selected tokens, as well as the number of candidate matches.

    NOTE: Unless otherwise stated, the variable names match those in the paper.
    """
    new_candidate_input_ids = candidate_input_ids[:, -candidate_length:]
    # Gets the probabilities from the logits. q_i and p_i denote the assistant and model probabilities of the tokens
    # selected by the assistant, respectively.
    q = candidate_logits.softmax(dim=-1)
    q_i = q[:, torch.arange(candidate_length), new_candidate_input_ids].squeeze(0, 1)
    p = new_logits.softmax(dim=-1)
    p_i = p[:, torch.arange(candidate_length), new_candidate_input_ids].squeeze(0, 1)
    probability_ratio = p_i / q_i

    # When probability_ratio > 1 (i.e. q_i(x) < p_i(x), or "assistant probability of the candidate token is smaller
    # than the model probability for the same token"), keep the token. Otherwise reject with p = 1 - probability_ratio
    # (= keep with p = probability_ratio). Keep all the tokens until the first rejection
    r_i = torch.rand_like(probability_ratio)
    is_accepted = r_i <= probability_ratio
    n_matches = ((~is_accepted).cumsum(dim=-1) < 1).sum()  # this is `n` in algorithm 1

    # Ensure we don't generate beyond max_len or an EOS token (not in algorithm 1, but needed for correct behavior)
    if is_done_candidate and n_matches == candidate_length:
        # Output length is assumed to be `n_matches + 1`. Since we won't generate another token with the target model
        # due to acceptance on EOS we fix `n_matches`
        n_matches -= 1
        valid_tokens = new_candidate_input_ids[:, : n_matches + 1]
    else:
        # Next token selection: if there is a rejection, adjust the distribution from the main model before sampling.
        gamma = candidate_logits.shape[1]
        p_n_plus_1 = p[:, n_matches, :]
        if n_matches < gamma:
            q_n_plus_1 = q[:, n_matches, :]
            p_prime = torch.clamp((p_n_plus_1 - q_n_plus_1), min=0)
            p_prime.div_(p_prime.sum())
        else:
            p_prime = p_n_plus_1
        t = torch.multinomial(p_prime, num_samples=1).squeeze(1)[None, :]

        # The selected tokens include the matches (if any) plus the next sampled tokens
        if n_matches > 0:
            valid_tokens = torch.cat((new_candidate_input_ids[:, :n_matches], t), dim=-1)
        else:
            valid_tokens = t

    return valid_tokens, n_matches


def _split_model_outputs(outputs, new_outputs, cur_len, added_len, is_decoder_attention=False):
    """
    Given the (decoder/cross attentions)/(decoder hidden states) for multiple generated tokens, splits it into a tuple
    where each member corresponds to a single generated token.
    """
    # Retrocompatibility: in our generation functions, the first iteration includes the attention/hidden states for the
    # prompt.
    if len(outputs) == 0:
        new_tuple = ()
        for layer in new_outputs:
            last_dim_size = cur_len if is_decoder_attention else layer.shape[-1]
            new_tuple += (layer[..., :cur_len, :last_dim_size],)
        outputs += (new_tuple,)
        # The first iteration contains the prompt + 1 generated token, let's update the length variables accordingly
        cur_len += 1
        added_len -= cur_len

    for i in range(added_len):
        new_tuple = ()
        for layer in new_outputs:
            last_dim_size = cur_len + i if is_decoder_attention else layer.shape[-1]
            new_tuple += (layer[..., i : i + 1, :last_dim_size],)
        outputs += (new_tuple,)
    return outputs


def _ranking_fast(
    context_hidden: torch.FloatTensor,
    next_hidden: torch.FloatTensor,
    next_top_k_probs: torch.FloatTensor,
    alpha: float,
    beam_width: int,
) -> torch.FloatTensor:
    """
    Reranks the top_k candidates based on a degeneration penalty (cosine similarity with previous tokens), as described
    in the paper "A Contrastive Framework for Neural Text Generation". Returns the index of the best candidate for each
    row in the batch.
    """
    norm_context_hidden = context_hidden / context_hidden.norm(dim=2, keepdim=True)
    norm_next_hidden = next_hidden / next_hidden.norm(dim=2, keepdim=True)
    cosine_matrix = torch.matmul(norm_context_hidden, norm_next_hidden.transpose(1, 2)).squeeze(-1)  # [B*K, S]
    degeneration_penalty, _ = torch.max(cosine_matrix, dim=-1)  # [B*K]
    next_top_k_probs = next_top_k_probs.view(-1)  # [B*K]
    contrastive_score = (1.0 - alpha) * next_top_k_probs - alpha * degeneration_penalty
    contrastive_score = torch.stack(torch.split(contrastive_score, beam_width))  # [B, K]
    _, selected_idx = contrastive_score.max(dim=-1)  # [B]
    return selected_idx


def _split(data, full_batch_size: int, split_size: int = None):
    """
    Takes care of three cases:
    1. data is a tensor: e.g. last_hidden_state, pooler_output etc. split them on the batch_size dim
    2. data is a tuple: e.g. hidden_states, attentions etc. Keep the tuple as it is and split each tensor in it and
       return a list of tuples
    3. data is a tuple of tuples, e.g. past_key_values. Keep the tuple as it is and split each tuple in it and
       return a list of tuples of tuples
    (see documentation of ModelOutput)
    """
    if data is None:
        return [None] * (full_batch_size // split_size)
    if isinstance(data, torch.Tensor):
        return [data[i : i + split_size] for i in range(0, full_batch_size, split_size)]
    # New cache format
    elif isinstance(data, DynamicCache):
        return data.batch_split(full_batch_size, split_size)
    elif isinstance(data, tuple):
        # If the elements of the tuple are also tuples (e.g., past_key_values in our earlier example)
        if isinstance(data[0], tuple):
            return [
                tuple(tuple(tensor[i : i + split_size] for tensor in inner_tuple) for inner_tuple in data)
                for i in range(0, full_batch_size, split_size)
            ]

        else:
            return [
                tuple(sub_tensor[i : i + split_size] for sub_tensor in data)
                for i in range(0, full_batch_size, split_size)
            ]
    else:
        raise ValueError(f"Unexpected attribute type: {type(data)}")


def _split_model_inputs(
    model_input: Union[ModelOutput, Dict], split_size: int, full_batch_size: int
) -> List[Union[ModelOutput, Dict]]:
    """
    Split a ModelOutput object (or its subclasses) or Dict into a list of same-class objects based on a specified split
    size. The input object is dict when it was prepared for forward pass and ModelOutput when it was returned from
    previous forward pass.
    """
    # Edge case: if model_input is None, return a list of Nones
    # this happens with Whisper where encoder_outputs is None
    if model_input is None:
        return [model_input] * (full_batch_size // split_size)
    # Infer the class from the object
    model_output_cls = type(model_input)
    if (full_batch_size % split_size) != 0:
        raise ValueError("`full_batch_size` must be divisible by `split_size`")

    if split_size > full_batch_size:
        raise ValueError("`split_size` must be smaller or equal to `full_batch_size`")

    # Helper function to split tensors or tuples of tensors

    # Find all the dataclass fields (e.g., last_hidden_state, pooler_output etc.) and split them
    keys = (
        model_input.__dataclass_fields__.keys() if hasattr(model_input, "__dataclass_fields__") else model_input.keys()
    )
    # We only keep keys that are in the model_input
    keys = [k for k in keys if k in model_input]
    # Here we can have four types of values: tensors, tuples of tensors and booleans, and encoder_outputs which is a
    # ModelOutput object.
    # bool should not be split but replicated for each split
    bool_keys = [k for k in keys if isinstance(model_input[k], bool) or k == "cache_position"]
    keys_to_ignore = ["cache_position", "encoder_outputs", "num_logits_to_keep"]
    non_bool_keys = [k for k in keys if not isinstance(model_input[k], bool) and k not in keys_to_ignore]

    # we split the tensors and tuples of tensors
    data_split_list = [
        {k: _split(model_input[k], full_batch_size, split_size)[i] for k in non_bool_keys}
        for i in range(full_batch_size // split_size)
    ]
    # bool values are the same and replicated for each split
    bool_data = {k: model_input[k] for k in bool_keys}
    # encoder_outputs is a ModelOutput object and should be split by its own
    if "encoder_outputs" in model_input:
        encoder_outputs_split = _split_model_inputs(model_input["encoder_outputs"], split_size, full_batch_size)
        data_split_list = [
            {**data_split, "encoder_outputs": encoder_outputs_split[i]} for i, data_split in enumerate(data_split_list)
        ]
    # num_logits_to_keep should be replicated for each split, similar to bool values
    if "num_logits_to_keep" in model_input:
        data_split_list = [
            {**data_split, "num_logits_to_keep": model_input["num_logits_to_keep"]} for data_split in data_split_list
        ]

    # Convert each dictionary in the list to an object of the inferred class
    split_model_inputs: List[Union[ModelOutput, Dict]] = [
        model_output_cls(**data_split, **bool_data) for data_split in data_split_list
    ]

    return split_model_inputs


def stack_model_outputs(model_outputs: List[ModelOutput]) -> ModelOutput:
    """
    Stack a list of ModelOutput objects (or its subclasses) along the batch_size dimension. The function infers the
    specific ModelOutput subclass from the list provided.
    """
    if not model_outputs:
        raise ValueError("Input list is empty.")

    # Infer the class from the first object in the list
    model_output_cls = type(model_outputs[0])

    # Ensure all objects are of the same type
    if not all(isinstance(obj, model_output_cls) for obj in model_outputs):
        raise ValueError("All elements in the list should be of the same type.")

    # Helper function to concat tensors or tuples of tensors
    def _concat(data):
        """
        Reverse of `_split` function above.
        """
        if any(data is None for data in data):
            return None
        if isinstance(data[0], torch.Tensor):
            return torch.cat(data, dim=0)
        # New cache format
        elif isinstance(data[0], DynamicCache):
            return DynamicCache.from_batch_splits(data)
        elif isinstance(data[0], tuple):
            # If the elements of the tuple are also tuples (e.g., past_key_values in our earlier example)
            if isinstance(data[0][0], tuple):
                return tuple(
                    tuple(torch.cat([attr[i][j] for attr in data], dim=0) for j in range(len(data[0][0])))
                    for i in range(len(data[0]))
                )
            else:
                return tuple(torch.cat([attr[i] for attr in data], dim=0) for i in range(len(data[0])))
        elif isinstance(data[0], (int, float)):
            # If the elements are integers or floats, return a tensor
            return torch.tensor(data)
        else:
            raise ValueError(f"Unexpected attribute type: {type(data[0])}")

    # Use a dictionary comprehension to gather attributes from all objects and concatenate them
    concatenated_data = {
        k: _concat([getattr(model_output, k) for model_output in model_outputs])
        for k in model_output_cls.__dataclass_fields__.keys()
    }

    # Return a new object of the inferred class with the concatenated attributes
    return model_output_cls(**concatenated_data)<|MERGE_RESOLUTION|>--- conflicted
+++ resolved
@@ -1416,37 +1416,22 @@
         Returns the resulting cache object.
         """
         cache_cls: Cache = NEED_SETUP_CACHE_CLASSES_MAPPING[cache_implementation]
-<<<<<<< HEAD
+
         if hasattr(self, "_cache"):
             cache_to_check = self._cache.self_attention_cache if self.config.is_encoder_decoder else self._cache
-        need_new_cache = (
-            not hasattr(self, "_cache")
-            or (not isinstance(cache_to_check, cache_cls))
-            or cache_to_check.max_batch_size < max_batch_size
-        )
-        if cache_implementation == "sliding_window":
-            need_new_cache = need_new_cache or (
-                cache_to_check.sliding_window_size < cache_to_check.model_sliding_window_size
-                and max_cache_len > cache_to_check.max_cache_len
-            )
-        elif cache_implementation == "static":
-            need_new_cache = need_new_cache or cache_to_check.max_cache_len < max_cache_len
-            if self.config.is_encoder_decoder and hasattr(self, "_cache"):
-                need_new_cache = (
-                    need_new_cache
-                    or self._cache.cross_attention_cache.max_cache_len != model_kwargs["encoder_outputs"][0].shape[1]
-                )
-=======
+
         if cache_implementation == "sliding_window":
             max_cache_len = min(self.config.sliding_window, max_cache_len)
 
         need_new_cache = (
             not hasattr(self, "_cache")
             or (not isinstance(self._cache, cache_cls))
-            or self._cache.max_batch_size != max_batch_size
-            or self._cache.max_cache_len < max_cache_len
+            or cache_to_check.max_batch_size != max_batch_size
+            or cache_to_check.max_cache_len < max_cache_len
         )
->>>>>>> 0ed3ffcb
+        
+        if self.config.is_encoder_decoder and hasattr(self, "_cache"):
+            need_new_cache = need_new_cache or self._cache.cross_attention_cache.max_cache_len != model_kwargs["encoder_outputs"][0].shape[1]
 
         if need_new_cache:
             if hasattr(self.config, "_pre_quantization_dtype"):
