--- conflicted
+++ resolved
@@ -2422,39 +2422,13 @@
         unfinished_sequences = torch.ones(batch_size, dtype=torch.long, device=input_ids.device)
         model_kwargs["cache_position"] = torch.arange(cur_len, device=input_ids.device)
 
-<<<<<<< HEAD
         max_length = None
         for criteria in stopping_criteria:
             if isinstance(criteria, MaxLengthCriteria):
                 max_length = criteria.max_length
                 break
-
-        this_peer_finished = False
-
-        def has_unfinished_sequences(this_peer_finished: bool, cur_len: int) -> bool:
-            # torch.compile does not support data-dependent control flow. This is a workaround to allow torch.compile,
-            # although we lose the ability to stop when all sequences return an EOS token (and other stopping criteria)
-            if is_torchdynamo_compiling():
-                return cur_len < max_length
-            else:
-                if synced_gpus:
-                    # Under synced_gpus the `forward` call must continue until all gpus complete their sequence.
-                    # The following logic allows an early break if all peers finished generating their sequence
-                    this_peer_finished_flag = torch.tensor(0.0 if this_peer_finished else 1.0).to(input_ids.device)
-                    # send 0.0 if we finished, 1.0 otherwise
-                    dist.all_reduce(this_peer_finished_flag, op=dist.ReduceOp.SUM)
-                    # did all peers finish? the reduced sum will be 0.0 then
-                    if this_peer_finished_flag.item() == 0.0:
-                        return False
-                else:
-                    if this_peer_finished:
-                        return False
-                return True
-
-        while has_unfinished_sequences(this_peer_finished, cur_len):
-=======
-        while self._has_unfinished_sequences(this_peer_finished, synced_gpus, device=input_ids.device):
->>>>>>> fadb0533
+                
+        while self.has_unfinished_sequences(this_peer_finished, cur_len, synced_gpus, device=input_ids.device):
             # prepare model inputs
             model_inputs = self.prepare_inputs_for_generation(input_ids, **model_kwargs)
 
@@ -2521,10 +2495,7 @@
 
             unfinished_sequences = unfinished_sequences & ~stopping_criteria(input_ids, scores)
             this_peer_finished = unfinished_sequences.max() == 0
-<<<<<<< HEAD
             cur_len += 1
-=======
->>>>>>> fadb0533
 
         if streamer is not None:
             streamer.end()
