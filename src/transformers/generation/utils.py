# coding=utf-8
# Copyright 2020 The Google AI Language Team Authors, Facebook AI Research authors and The HuggingFace Inc. team.
# Copyright (c) 2020, NVIDIA CORPORATION.  All rights reserved.
#
# Licensed under the Apache License, Version 2.0 (the "License");
# you may not use this file except in compliance with the License.
# You may obtain a copy of the License at
#
#     http://www.apache.org/licenses/LICENSE-2.0
#
# Unless required by applicable law or agreed to in writing, software
# distributed under the License is distributed on an "AS IS" BASIS,
# WITHOUT WARRANTIES OR CONDITIONS OF ANY KIND, either express or implied.
# See the License for the specific language governing permissions and
# limitations under the License.
import copy
import inspect
import warnings
from dataclasses import dataclass
from typing import TYPE_CHECKING, Any, Callable, Dict, List, Optional, Tuple, Union

import numpy as np
import torch
import torch.distributed as dist
from torch import nn
from torch.nn import functional as F

from ..cache_utils import (
    Cache,
    DynamicCache,
    EncoderDecoderCache,
    OffloadedCache,
    QuantizedCacheConfig,
    StaticCache,
)
from ..configuration_utils import PretrainedConfig
from ..integrations.deepspeed import is_deepspeed_zero3_enabled
from ..modeling_outputs import CausalLMOutputWithPast, Seq2SeqLMOutput
from ..pytorch_utils import isin_mps_friendly
from ..tokenization_utils import ExtensionsTrie
from ..utils import (
    ModelOutput,
    is_accelerate_available,
    is_hqq_available,
    is_optimum_quanto_available,
    is_quanto_available,
    is_torchdynamo_compiling,
    logging,
)
from .beam_constraints import DisjunctiveConstraint, PhrasalConstraint
from .beam_search import BeamScorer, BeamSearchScorer, ConstrainedBeamSearchScorer
from .candidate_generator import (
    AssistedCandidateGenerator,
    AssistedCandidateGeneratorDifferentTokenizers,
    CandidateGenerator,
    PromptLookupCandidateGenerator,
    _crop_past_key_values,
    _prepare_attention_mask,
    _prepare_token_type_ids,
)
from .configuration_utils import (
    NEED_SETUP_CACHE_CLASSES_MAPPING,
    QUANT_BACKEND_CLASSES_MAPPING,
    GenerationConfig,
    GenerationMode,
)
from .logits_process import (
    EncoderNoRepeatNGramLogitsProcessor,
    EncoderRepetitionPenaltyLogitsProcessor,
    EpsilonLogitsWarper,
    EtaLogitsWarper,
    ExponentialDecayLengthPenalty,
    ForcedBOSTokenLogitsProcessor,
    ForcedEOSTokenLogitsProcessor,
    HammingDiversityLogitsProcessor,
    InfNanRemoveLogitsProcessor,
    LogitNormalization,
    LogitsProcessorList,
    MinLengthLogitsProcessor,
    MinNewTokensLengthLogitsProcessor,
    MinPLogitsWarper,
    NoBadWordsLogitsProcessor,
    NoRepeatNGramLogitsProcessor,
    PrefixConstrainedLogitsProcessor,
    RepetitionPenaltyLogitsProcessor,
    SequenceBiasLogitsProcessor,
    SuppressTokensAtBeginLogitsProcessor,
    SuppressTokensLogitsProcessor,
    TemperatureLogitsWarper,
    TopKLogitsWarper,
    TopPLogitsWarper,
    TypicalLogitsWarper,
    UnbatchedClassifierFreeGuidanceLogitsProcessor,
    WatermarkLogitsProcessor,
)
from .stopping_criteria import (
    ConfidenceCriteria,
    EosTokenCriteria,
    MaxLengthCriteria,
    MaxTimeCriteria,
    StoppingCriteria,
    StoppingCriteriaList,
    StopStringCriteria,
)


if TYPE_CHECKING:
    from ..modeling_utils import PreTrainedModel
    from ..tokenization_utils_base import PreTrainedTokenizerBase
    from .streamers import BaseStreamer

logger = logging.get_logger(__name__)

if is_accelerate_available():
    from accelerate.hooks import AlignDevicesHook, add_hook_to_module


@dataclass
class GenerateDecoderOnlyOutput(ModelOutput):
    """
    Outputs of decoder-only generation models, when using non-beam methods.

    Args:
        sequences (`torch.LongTensor` of shape `(batch_size, sequence_length)`):
            The generated sequences. The second dimension (sequence_length) is either equal to `max_length` or shorter
            if all batches finished early due to the `eos_token_id`.
        scores (`tuple(torch.FloatTensor)` *optional*, returned when `output_scores=True`):
            Processed prediction scores of the language modeling head (scores for each vocabulary token before SoftMax)
            at each generation step. Tuple of `torch.FloatTensor` with up to `max_new_tokens` elements (one element for
            each generated token), with each tensor of shape `(batch_size, config.vocab_size)`.
        logits (`tuple(torch.FloatTensor)` *optional*, returned when `output_logits=True`):
            Unprocessed prediction scores of the language modeling head (scores for each vocabulary token before SoftMax)
            at each generation step. Tuple of `torch.FloatTensor` with up to `max_new_tokens` elements (one element for
            each generated token), with each tensor of shape `(batch_size, config.vocab_size)`.
        attentions (`tuple(tuple(torch.FloatTensor))`, *optional*, returned when `output_attentions=True`):
            Tuple (one element for each generated token) of tuples (one element for each layer of the decoder) of
            `torch.FloatTensor` of shape `(batch_size, num_heads, generated_length, sequence_length)`.
        hidden_states (`tuple(tuple(torch.FloatTensor))`, *optional*, returned when `output_hidden_states=True`):
            Tuple (one element for each generated token) of tuples (one element for each layer of the decoder) of
            `torch.FloatTensor` of shape `(batch_size, generated_length, hidden_size)`.
        past_key_values (`tuple(tuple(torch.FloatTensor)))`, *optional*, returned when `use_cache=True`):
            Returns the model cache, used to speed up decoding. Different models have a different cache format, check
            the model's documentation. Usually, a [`~cache_utils.Cache`] instance.
    """

    sequences: torch.LongTensor = None
    scores: Optional[Tuple[torch.FloatTensor]] = None
    logits: Optional[Tuple[torch.FloatTensor]] = None
    attentions: Optional[Tuple[Tuple[torch.FloatTensor]]] = None
    hidden_states: Optional[Tuple[Tuple[torch.FloatTensor]]] = None
    past_key_values: Optional[Tuple[Tuple[Tuple[torch.FloatTensor]]]] = None


@dataclass
class GenerateEncoderDecoderOutput(ModelOutput):
    """
    Outputs of encoder-decoder generation models, when using non-beam methods.

    Args:
        sequences (`torch.LongTensor` of shape `(batch_size*num_return_sequences, sequence_length)`):
            The generated sequences. The second dimension (sequence_length) is either equal to `max_length` or shorter
            if all batches finished early due to the `eos_token_id`.
        scores (`tuple(torch.FloatTensor)` *optional*, returned when `output_scores=True`):
            Processed prediction scores of the language modeling head (scores for each vocabulary token before SoftMax)
            at each generation step. Tuple of `torch.FloatTensor` with up to `max_new_tokens` elements (one element for
            each generated token), with each tensor of shape `(batch_size, config.vocab_size)`.
        logits (`tuple(torch.FloatTensor)` *optional*, returned when `output_logits=True`):
            Unprocessed prediction scores of the language modeling head (scores for each vocabulary token before SoftMax)
            at each generation step. Tuple of `torch.FloatTensor` with up to `max_new_tokens` elements (one element for
            each generated token), with each tensor of shape `(batch_size, config.vocab_size)`.
        encoder_attentions (`tuple(torch.FloatTensor)`, *optional*, returned when `output_attentions=True`):
            Tuple of `torch.FloatTensor` (one for each layer of the decoder) of shape `(batch_size, num_heads,
            sequence_length, sequence_length)`.
        encoder_hidden_states (`tuple(torch.FloatTensor)`, *optional*, returned when `output_hidden_states=True`):
            Tuple of `torch.FloatTensor` (one for the output of the embeddings + one for the output of each layer) of
            shape `(batch_size, sequence_length, hidden_size)`.
        decoder_attentions (`tuple(tuple(torch.FloatTensor))`, *optional*, returned when `output_attentions=True`):
            Tuple (one element for each generated token) of tuples (one element for each layer of the decoder) of
            `torch.FloatTensor` of shape `(batch_size, num_heads, generated_length, sequence_length)`.
        cross_attentions (`tuple(tuple(torch.FloatTensor))`, *optional*, returned when `output_attentions=True`):
            Tuple (one element for each generated token) of tuples (one element for each layer of the decoder) of
            `torch.FloatTensor` of shape `(batch_size, num_heads, generated_length, sequence_length)`.
        decoder_hidden_states (`tuple(tuple(torch.FloatTensor))`, *optional*, returned when `output_hidden_states=True`):
            Tuple (one element for each generated token) of tuples (one element for each layer of the decoder) of
            `torch.FloatTensor` of shape `(batch_size, generated_length, hidden_size)`.
        past_key_values (`tuple(tuple(torch.FloatTensor)))`, *optional*, returned when `use_cache=True` is passed or when `config.use_cache=True`):
            Returns the model cache, used to speed up decoding. Different models have a different cache format, check
            the model's documentation. Usually, a [`~cache_utils.Cache`] instance.
    """

    sequences: torch.LongTensor = None
    scores: Optional[Tuple[torch.FloatTensor]] = None
    logits: Optional[Tuple[torch.FloatTensor]] = None
    encoder_attentions: Optional[Tuple[torch.FloatTensor]] = None
    encoder_hidden_states: Optional[Tuple[torch.FloatTensor]] = None
    decoder_attentions: Optional[Tuple[Tuple[torch.FloatTensor]]] = None
    cross_attentions: Optional[Tuple[Tuple[torch.FloatTensor]]] = None
    decoder_hidden_states: Optional[Tuple[Tuple[torch.FloatTensor]]] = None
    past_key_values: Optional[Tuple[Tuple[Tuple[torch.FloatTensor]]]] = None


@dataclass
class GenerateBeamDecoderOnlyOutput(ModelOutput):
    """
    Outputs of decoder-only generation models, when using beam methods.

    Args:
        sequences (`torch.LongTensor` of shape `(batch_size*num_return_sequences, sequence_length)`):
            The generated sequences. The second dimension (sequence_length) is either equal to `max_length` or shorter
            if all batches finished early due to the `eos_token_id`.
        sequences_scores (`torch.FloatTensor` of shape `(batch_size*num_return_sequences)`, *optional*, returned when `output_scores=True`):
            Final beam scores of the generated `sequences`.
        scores (`tuple(torch.FloatTensor)` *optional*, returned when `output_scores=True`):
            Beam transition scores for each vocabulary token at each generation step. Beam transition scores consisting
            of log probabilities of tokens conditioned on log softmax of previously generated tokens in this beam.
            Tuple of `torch.FloatTensor` with up to `max_new_tokens` elements (one element for each generated token),
            with each tensor of shape `(batch_size*num_beams, config.vocab_size)`.
        logits (`tuple(torch.FloatTensor)` *optional*, returned when `output_logits=True`):
            Unprocessed prediction scores of the language modeling head (scores for each vocabulary token before SoftMax)
            at each generation step. Tuple of `torch.FloatTensor` with up to `max_new_tokens` elements (one element for
            each generated token), with each tensor of shape `(batch_size, config.vocab_size)`.
        beam_indices (`torch.LongTensor`, *optional*, returned when `output_scores=True`):
            Beam indices of generated token id at each generation step. `torch.LongTensor` of shape
            `(batch_size*num_return_sequences, sequence_length)`.
        attentions (`tuple(tuple(torch.FloatTensor))`, *optional*, returned when `output_attentions=True`):
            Tuple (one element for each generated token) of tuples (one element for each layer of the decoder) of
            `torch.FloatTensor` of shape `(batch_size*num_beams, num_heads, generated_length, sequence_length)`.
        hidden_states (`tuple(tuple(torch.FloatTensor))`, *optional*, returned when `output_hidden_states=True`):
            Tuple (one element for each generated token) of tuples (one element for each layer of the decoder) of
            `torch.FloatTensor` of shape `(batch_size*num_beams*num_return_sequences, generated_length, hidden_size)`.
        past_key_values (`tuple(tuple(torch.FloatTensor)))`, *optional*, returned when `use_cache=True`):
            Returns the model cache, used to speed up decoding. Different models have a different cache format, check
            the model's documentation. Usually, a [`~cache_utils.Cache`] instance.
    """

    sequences: torch.LongTensor = None
    sequences_scores: Optional[torch.FloatTensor] = None
    scores: Optional[Tuple[torch.FloatTensor]] = None
    logits: Optional[Tuple[torch.FloatTensor]] = None
    beam_indices: Optional[torch.LongTensor] = None
    attentions: Optional[Tuple[Tuple[torch.FloatTensor]]] = None
    hidden_states: Optional[Tuple[Tuple[torch.FloatTensor]]] = None
    past_key_values: Optional[Tuple[Tuple[Tuple[torch.FloatTensor]]]] = None


@dataclass
class GenerateBeamEncoderDecoderOutput(ModelOutput):
    """
    Outputs of encoder-decoder generation models, when using beam methods.

    Args:
        sequences (`torch.LongTensor` of shape `(batch_size*num_return_sequences, sequence_length)`):
            The generated sequences. The second dimension (sequence_length) is either equal to `max_length` or shorter
            if all batches finished early due to the `eos_token_id`.
        sequences_scores (`torch.FloatTensor` of shape `(batch_size*num_return_sequences)`, *optional*, returned when `output_scores=True`):
            Final beam scores of the generated `sequences`.
        scores (`tuple(torch.FloatTensor)` *optional*, returned when `output_scores=True`):
            Beam transition scores for each vocabulary token at each generation step. Beam transition scores consisting
            of log probabilities of tokens conditioned on log softmax of previously generated tokens in this beam.
            Tuple of `torch.FloatTensor` with up to `max_new_tokens` elements (one element for each generated token),
            with each tensor of shape `(batch_size*num_beams, config.vocab_size)`.
        logits (`tuple(torch.FloatTensor)` *optional*, returned when `output_logits=True`):
            Unprocessed prediction scores of the language modeling head (scores for each vocabulary token before SoftMax)
            at each generation step. Tuple of `torch.FloatTensor` with up to `max_new_tokens` elements (one element for
            each generated token), with each tensor of shape `(batch_size, config.vocab_size)`.
        beam_indices (`torch.LongTensor`, *optional*, returned when `output_scores=True`):
            Beam indices of generated token id at each generation step. `torch.LongTensor` of shape
            `(batch_size*num_return_sequences, sequence_length)`.
        encoder_attentions (`tuple(torch.FloatTensor)`, *optional*, returned when `output_attentions=True`):
            Tuple of `torch.FloatTensor` (one for each layer of the decoder) of shape `(batch_size, num_heads,
            sequence_length, sequence_length)`.
        encoder_hidden_states (`tuple(torch.FloatTensor)`, *optional*, returned when `output_hidden_states=True`):
            Tuple of `torch.FloatTensor` (one for the output of the embeddings + one for the output of each layer) of
            shape `(batch_size*num_beams*num_return_sequences, sequence_length, hidden_size)`.
        decoder_attentions (`tuple(tuple(torch.FloatTensor))`, *optional*, returned when `output_attentions=True`):
            Tuple (one element for each generated token) of tuples (one element for each layer of the decoder) of
            `torch.FloatTensor` of shape `(batch_size*num_beams*num_return_sequences, num_heads, generated_length,
            sequence_length)`.
        cross_attentions (`tuple(tuple(torch.FloatTensor))`, *optional*, returned when `output_attentions=True`):
            Tuple (one element for each generated token) of tuples (one element for each layer of the decoder) of
            `torch.FloatTensor` of shape `(batch_size, num_heads, generated_length, sequence_length)`.
        decoder_hidden_states (`tuple(tuple(torch.FloatTensor))`, *optional*, returned when `output_hidden_states=True`):
            Tuple (one element for each generated token) of tuples (one element for each layer of the decoder) of
            `torch.FloatTensor` of shape `(batch_size*num_beams*num_return_sequences, generated_length, hidden_size)`.
        past_key_values (`tuple(tuple(torch.FloatTensor)))`, *optional*, returned when `use_cache=True`):
            Returns the model cache, used to speed up decoding. Different models have a different cache format, check
            the model's documentation. Usually, a [`~cache_utils.Cache`] instance.
    """

    sequences: torch.LongTensor = None
    sequences_scores: Optional[torch.FloatTensor] = None
    scores: Optional[Tuple[torch.FloatTensor]] = None
    logits: Optional[Tuple[torch.FloatTensor]] = None
    beam_indices: Optional[torch.LongTensor] = None
    encoder_attentions: Optional[Tuple[torch.FloatTensor]] = None
    encoder_hidden_states: Optional[Tuple[torch.FloatTensor]] = None
    decoder_attentions: Optional[Tuple[Tuple[torch.FloatTensor]]] = None
    cross_attentions: Optional[Tuple[Tuple[torch.FloatTensor]]] = None
    decoder_hidden_states: Optional[Tuple[Tuple[torch.FloatTensor]]] = None
    past_key_values: Optional[Tuple[Tuple[Tuple[torch.FloatTensor]]]] = None


# TODO (joao): remove the equivalent classes and typing shortcuts below in v5
# Equivalent classes (kept for retrocompatibility purposes)
GreedySearchDecoderOnlyOutput = GenerateDecoderOnlyOutput
ContrastiveSearchDecoderOnlyOutput = GenerateDecoderOnlyOutput
SampleDecoderOnlyOutput = GenerateDecoderOnlyOutput

ContrastiveSearchEncoderDecoderOutput = GenerateEncoderDecoderOutput
GreedySearchEncoderDecoderOutput = GenerateEncoderDecoderOutput
SampleEncoderDecoderOutput = GenerateEncoderDecoderOutput

BeamSearchDecoderOnlyOutput = GenerateBeamDecoderOnlyOutput
BeamSampleDecoderOnlyOutput = GenerateBeamDecoderOnlyOutput

BeamSearchEncoderDecoderOutput = GenerateBeamEncoderDecoderOutput
BeamSampleEncoderDecoderOutput = GenerateBeamEncoderDecoderOutput

GreedySearchOutput = Union[GreedySearchEncoderDecoderOutput, GreedySearchDecoderOnlyOutput]
SampleOutput = Union[SampleEncoderDecoderOutput, SampleDecoderOnlyOutput]
BeamSearchOutput = Union[BeamSearchEncoderDecoderOutput, BeamSearchDecoderOnlyOutput]
BeamSampleOutput = Union[BeamSampleEncoderDecoderOutput, BeamSampleDecoderOnlyOutput]
ContrastiveSearchOutput = Union[ContrastiveSearchEncoderDecoderOutput, ContrastiveSearchDecoderOnlyOutput]

# Typing shortcuts
GenerateNonBeamOutput = Union[GenerateDecoderOnlyOutput, GenerateEncoderDecoderOutput]
GenerateBeamOutput = Union[GenerateBeamDecoderOnlyOutput, GenerateBeamEncoderDecoderOutput]
GenerateOutput = Union[GenerateNonBeamOutput, GenerateBeamOutput]


class GenerationMixin:
    """
    A class containing all functions for auto-regressive text generation, to be used as a mixin in [`PreTrainedModel`].

    The class exposes [`~generation.GenerationMixin.generate`], which can be used for:
        - *greedy decoding* if `num_beams=1` and `do_sample=False`
        - *contrastive search* if `penalty_alpha>0` and `top_k>1`
        - *multinomial sampling* if `num_beams=1` and `do_sample=True`
        - *beam-search decoding* if `num_beams>1` and `do_sample=False`
        - *beam-search multinomial sampling* if `num_beams>1` and `do_sample=True`
        - *diverse beam-search decoding* if `num_beams>1` and `num_beam_groups>1`
        - *constrained beam-search decoding* if `constraints!=None` or `force_words_ids!=None`
        - *assisted decoding* if `assistant_model` or `prompt_lookup_num_tokens` is passed to `.generate()`

    To learn more about decoding strategies refer to the [text generation strategies guide](../generation_strategies).
    """

    def prepare_inputs_for_generation(
        self,
        input_ids: torch.LongTensor,
        past_key_values: Optional[Cache] = None,
        attention_mask: Optional[torch.LongTensor] = None,
        inputs_embeds: Optional[torch.FloatTensor] = None,
        cache_position: Optional[torch.LongTensor] = None,
        position_ids: Optional[torch.LongTensor] = None,
        use_cache: bool = True,
        num_logits_to_keep: Optional[int] = None,
        **kwargs,
    ):
        """
        Prepare the model inputs for generation. In includes operations like computing the 4D attention mask or
        slicing inputs given the existing cache.

        See the documentation in the used model for the arguments (different models might have different requirements
        for e.g. `past_key_values`). Should work as is for most LLMs.
        """
        # If we have cache: let's slice `input_ids` through `cache_position`, to keep only the unprocessed tokens
        # Exception 1: when passing input_embeds, input_ids may be missing entries
        # Exception 2: some generation methods do special slicing of input_ids, so we don't need to do it here
        if past_key_values is not None:
            if inputs_embeds is not None:  # Exception 1
                input_ids = input_ids[:, -cache_position.shape[0] :]
            elif input_ids.shape[1] != cache_position.shape[0]:  # Default case (the "else", a no op, is Exception 2)
                input_ids = input_ids[:, cache_position]

        if attention_mask is not None and position_ids is None:
            # create position_ids on the fly for batch generation
            position_ids = attention_mask.long().cumsum(-1) - 1
            position_ids.masked_fill_(attention_mask == 0, 1)
            if past_key_values:
                position_ids = position_ids[:, -input_ids.shape[1] :]

                # This `clone` call is needed to avoid recapturing cuda graphs with `torch.compile`'s
                # `mode="reduce-overhead`, as otherwise the input `position_ids` would have various stride during the
                # decoding. Here, simply using `.contiguous()` is not sufficient as in the batch size = 1 case,
                # `position_ids` is already contiguous but with varying stride which retriggers a capture.
                position_ids = position_ids.clone(memory_format=torch.contiguous_format)

        # if `inputs_embeds` are passed, we only want to use them in the 1st generation step
        if inputs_embeds is not None and cache_position[0] == 0:
            model_inputs = {"inputs_embeds": inputs_embeds, "input_ids": None}
        else:
            # The clone here is for the same reason as for `position_ids`.
            model_inputs = {"input_ids": input_ids.clone(memory_format=torch.contiguous_format), "inputs_embeds": None}

        if isinstance(past_key_values, StaticCache) and attention_mask.ndim == 2:
            if model_inputs["inputs_embeds"] is not None:
                batch_size, sequence_length, _ = model_inputs["inputs_embeds"].shape
                device = model_inputs["inputs_embeds"].device
            else:
                batch_size, sequence_length = model_inputs["input_ids"].shape
                device = model_inputs["input_ids"].device

            # Create the causal mask with fixed shape in advance, to reduce recompilations. If the function to create
            # the 4D causal mask exists, it should be present in the base model (XXXModel class).
            base_model = getattr(self, self.base_model_prefix)
            causal_mask_creation_function = getattr(
                base_model, "_prepare_4d_causal_attention_mask_with_cache_position", None
            )
            if causal_mask_creation_function is None:
                logger.warning_once(
                    f"{self.__class__.__name__} has no `_prepare_4d_causal_attention_mask_with_cache_position` method "
                    "defined in its base modeling class. Compiled forward passes will be sub-optimal. If you're "
                    "writing code, see Llama for an example implementation. If you're a user, please report this "
                    "issue on GitHub."
                )
            else:
                attention_mask = causal_mask_creation_function(
                    attention_mask,
                    sequence_length=sequence_length,
                    target_length=past_key_values.get_max_length(),
                    dtype=self.get_output_embeddings().weight.dtype,
                    device=device,
                    cache_position=cache_position,
                    batch_size=batch_size,
                )

        if num_logits_to_keep is not None:
            model_inputs["num_logits_to_keep"] = num_logits_to_keep

        model_inputs.update(
            {
                "position_ids": position_ids,
                "cache_position": cache_position,
                "past_key_values": past_key_values,
                "use_cache": use_cache,
                "attention_mask": attention_mask,
            }
        )
        return model_inputs

    def _prepare_model_inputs(
        self,
        inputs: Optional[torch.Tensor] = None,
        bos_token_id: Optional[torch.Tensor] = None,
        model_kwargs: Optional[Dict[str, torch.Tensor]] = None,
    ) -> Tuple[torch.Tensor, Optional[str], Dict[str, torch.Tensor]]:
        """
        This function extracts the model-specific `inputs` for generation.
        """
        # 1. retrieve all kwargs that are non-None or non-model input related.
        # some encoder-decoder models have different names for model and encoder
        if (
            self.config.is_encoder_decoder
            and hasattr(self, "encoder")
            and self.encoder.main_input_name != self.main_input_name
        ):
            input_name = self.encoder.main_input_name
        else:
            input_name = self.main_input_name

        model_kwargs = {k: v for k, v in model_kwargs.items() if v is not None or k != input_name}

        # 2. check whether model_input_name is passed as kwarg
        # if yes and `inputs` is None use kwarg inputs
        inputs_kwarg = model_kwargs.pop(input_name, None)
        if inputs_kwarg is not None and inputs is not None:
            raise ValueError(
                f"`inputs`: {inputs}` were passed alongside {input_name} which is not allowed. "
                f"Make sure to either pass {inputs} or {input_name}=..."
            )
        elif inputs_kwarg is not None:
            inputs = inputs_kwarg

        # 3. In the presence of `inputs_embeds` for text models:
        # - decoder-only models should complain if the user attempts to pass `inputs_embeds`, but the model
        # doesn't have its forwarding implemented. `inputs_embeds` is kept in `model_kwargs` and can coexist with
        # input_ids (`inputs_embeds` will be used in the 1st generation step, as opposed to `input_ids`)
        # - encoder-decoder models should complain if the user attempts to pass `inputs_embeds` and `input_ids`, and
        # pull the former to inputs. It will be used in place of `input_ids` to get the encoder hidden states.
        if input_name == "input_ids" and "inputs_embeds" in model_kwargs:
            if not self.config.is_encoder_decoder:
                has_inputs_embeds_forwarding = "inputs_embeds" in set(
                    inspect.signature(self.prepare_inputs_for_generation).parameters.keys()
                )
                if not has_inputs_embeds_forwarding:
                    raise ValueError(
                        f"You passed `inputs_embeds` to `.generate()`, but the model class {self.__class__.__name__} "
                        "doesn't have its forwarding implemented. See the GPT2 implementation for an example "
                        "(https://github.com/huggingface/transformers/pull/21405), and feel free to open a PR with it!"
                    )
                # In this case, `input_ids` is moved to the `model_kwargs`, so a few automations (like the creation of
                # the attention mask) can rely on the actual model input.
                model_kwargs["input_ids"] = self._maybe_initialize_input_ids_for_generation(
                    inputs, bos_token_id, model_kwargs=model_kwargs
                )
            else:
                if inputs is not None:
                    raise ValueError("You passed `inputs_embeds` and `input_ids` to `.generate()`. Please pick one.")
            inputs, input_name = model_kwargs["inputs_embeds"], "inputs_embeds"

        # 4. if `inputs` is still None, try to create `input_ids` from BOS token
        inputs = self._maybe_initialize_input_ids_for_generation(inputs, bos_token_id, model_kwargs)
        return inputs, input_name, model_kwargs

    def _maybe_initialize_input_ids_for_generation(
        self,
        inputs: Optional[torch.Tensor] = None,
        bos_token_id: Optional[torch.Tensor] = None,
        model_kwargs: Optional[Dict[str, torch.Tensor]] = None,
    ) -> torch.LongTensor:
        """Initializes input ids for generation, if necessary."""
        if inputs is not None:
            return inputs

        encoder_outputs = model_kwargs.get("encoder_outputs")
        if self.config.is_encoder_decoder and encoder_outputs is not None:
            # make dummy input_ids with value -100, as a sanity check ensuring that they won't be used for encoding
            shape = encoder_outputs.last_hidden_state.size()[:-1]
            return torch.ones(shape, dtype=torch.long, device=self.device) * -100

        # If there is some tensor in `model_kwargs`, we can infer the batch size from it. This is helpful with
        # soft-prompting or in multimodal implementations built on top of decoder-only language models.
        batch_size = 1
        for value in model_kwargs.values():
            if isinstance(value, torch.Tensor):
                batch_size = value.shape[0]
                break

        if "inputs_embeds" in model_kwargs:
            return torch.ones((batch_size, 0), dtype=torch.long, device=self.device)

        if bos_token_id is None:
            raise ValueError("`bos_token_id` has to be defined when no `input_ids` are provided.")

        return torch.ones((batch_size, 1), dtype=torch.long, device=self.device) * bos_token_id

    def _prepare_attention_mask_for_generation(
        self,
        inputs: torch.Tensor,
        pad_token_id: Optional[torch.Tensor],
        eos_token_id: Optional[torch.Tensor],
    ) -> torch.LongTensor:
        # No information for attention mask inference -> return default attention mask
        default_attention_mask = torch.ones(inputs.shape[:2], dtype=torch.long, device=inputs.device)
        if pad_token_id is None:
            return default_attention_mask

        is_input_ids = len(inputs.shape) == 2 and inputs.dtype in [torch.int, torch.long]
        if not is_input_ids:
            return default_attention_mask

        is_pad_token_in_inputs = (pad_token_id is not None) and (
            isin_mps_friendly(elements=inputs, test_elements=pad_token_id).any()
        )
        is_pad_token_not_equal_to_eos_token_id = (eos_token_id is None) or ~(
            isin_mps_friendly(elements=eos_token_id, test_elements=pad_token_id).any()
        )
        can_infer_attention_mask = is_pad_token_in_inputs * is_pad_token_not_equal_to_eos_token_id
        attention_mask_from_padding = inputs.ne(pad_token_id).long()

        attention_mask = (
            attention_mask_from_padding * can_infer_attention_mask + default_attention_mask * ~can_infer_attention_mask
        )
        return attention_mask

    def _prepare_encoder_decoder_kwargs_for_generation(
        self,
        inputs_tensor: torch.Tensor,
        model_kwargs,
        model_input_name: Optional[str],
        generation_config: GenerationConfig,
    ) -> Dict[str, Any]:
        # 1. get encoder
        encoder = self.get_encoder()
        # Compatibility with Accelerate big model inference: we need the encoder to outputs stuff on the same device
        # as the inputs.
        if hasattr(self, "hf_device_map"):
            if hasattr(encoder, "_hf_hook"):
                encoder._hf_hook.io_same_device = True
            else:
                add_hook_to_module(encoder, AlignDevicesHook(io_same_device=True))

        # 2. Prepare encoder args and encoder kwargs from model kwargs and generation config.
        irrelevant_prefix = ["decoder_", "cross_attn", "use_cache"]
        encoder_kwargs = {
            argument: value
            for argument, value in model_kwargs.items()
            if not any(argument.startswith(p) for p in irrelevant_prefix)
        }
        encoder_signature = set(inspect.signature(encoder.forward).parameters)
        encoder_accepts_wildcard = "kwargs" in encoder_signature or "model_kwargs" in encoder_signature
        if not encoder_accepts_wildcard:
            encoder_kwargs = {
                argument: value for argument, value in encoder_kwargs.items() if argument in encoder_signature
            }
        encoder_kwargs["output_attentions"] = generation_config.output_attentions
        encoder_kwargs["output_hidden_states"] = generation_config.output_hidden_states

        # 3. make sure that encoder returns `ModelOutput`
        model_input_name = model_input_name if model_input_name is not None else self.main_input_name
        encoder_kwargs["return_dict"] = True
        encoder_kwargs[model_input_name] = inputs_tensor
        model_kwargs["encoder_outputs"]: ModelOutput = encoder(**encoder_kwargs)  # type: ignore

        return model_kwargs

    def _prepare_decoder_input_ids_for_generation(
        self,
        batch_size: int,
        model_input_name: str,
        model_kwargs: Dict[str, torch.Tensor],
        decoder_start_token_id: torch.Tensor,
        device: torch.device = None,
    ) -> Tuple[torch.LongTensor, Dict[str, torch.Tensor]]:
        """Prepares `decoder_input_ids` for generation with encoder-decoder models"""
        # 1. Check whether the user has defined `decoder_input_ids` manually. To facilitate in terms of input naming,
        # we also allow the user to pass it under `input_ids`, if the encoder does not use it as the main input.
        if model_kwargs is not None and "decoder_input_ids" in model_kwargs:
            decoder_input_ids = model_kwargs.pop("decoder_input_ids")
        elif "input_ids" in model_kwargs and model_input_name != "input_ids":
            decoder_input_ids = model_kwargs.pop("input_ids")
        else:
            decoder_input_ids = None

        # 2. `decoder_start_token_id` must have shape (batch_size, 1)
        if device is None:
            device = self.device
        if decoder_start_token_id.ndim == 1:
            if decoder_start_token_id.shape[0] != batch_size:
                raise ValueError(
                    f"`decoder_start_token_id` expected to have length {batch_size} but got {decoder_start_token_id.shape[0]}"
                )
            decoder_start_token_id = decoder_start_token_id.view(-1, 1)
        else:
            decoder_start_token_id = (
                torch.ones((batch_size, 1), dtype=torch.long, device=device) * decoder_start_token_id
            )

        # 3. Encoder-decoder models expect the `decoder_input_ids` to start with a special token. Let's ensure that.
        # no user input -> use decoder_start_token_id as decoder_input_ids
        if decoder_input_ids is None:
            decoder_input_ids = decoder_start_token_id
        # exception: Donut checkpoints have task-specific decoder starts and don't expect a BOS token. Note that the
        # original checkpoints can't be detected through `self.__class__.__name__.lower()`, needing custom logic.
        # See: https://github.com/huggingface/transformers/pull/31470
        elif "donut" in self.__class__.__name__.lower() or (
            self.config.model_type == "vision-encoder-decoder" and "donut" in self.config.encoder.model_type.lower()
        ):
            pass
        elif self.config.model_type in ["whisper"]:
            pass
        # user input but doesn't start with decoder_start_token_id -> prepend decoder_start_token_id (and adjust
        # decoder_attention_mask if provided)
        elif (decoder_input_ids[:, 0] != decoder_start_token_id[:, 0]).all().item():
            decoder_input_ids = torch.cat([decoder_start_token_id, decoder_input_ids], dim=-1)
            if "decoder_attention_mask" in model_kwargs:
                decoder_attention_mask = model_kwargs["decoder_attention_mask"]
                decoder_attention_mask = torch.cat(
                    (torch.ones_like(decoder_attention_mask)[:, :1], decoder_attention_mask),
                    dim=-1,
                )
                model_kwargs["decoder_attention_mask"] = decoder_attention_mask

        return decoder_input_ids, model_kwargs

    @staticmethod
    def _expand_inputs_for_generation(
        expand_size: int = 1,
        is_encoder_decoder: bool = False,
        input_ids: Optional[torch.LongTensor] = None,
        **model_kwargs,
    ) -> Tuple[torch.LongTensor, Dict[str, Any]]:
        """Expands tensors from [batch_size, ...] to [batch_size * expand_size, ...]"""
        # Do not call torch.repeat_interleave if expand_size is 1 because it clones
        # the input tensor and thus requires more memory although no change is applied
        if expand_size == 1:
            return input_ids, model_kwargs

        def _expand_dict_for_generation(dict_to_expand):
            for key in dict_to_expand:
                if (
                    key != "cache_position"
                    and dict_to_expand[key] is not None
                    and isinstance(dict_to_expand[key], torch.Tensor)
                ):
                    dict_to_expand[key] = dict_to_expand[key].repeat_interleave(expand_size, dim=0)
            return dict_to_expand

        if input_ids is not None:
            input_ids = input_ids.repeat_interleave(expand_size, dim=0)

        model_kwargs = _expand_dict_for_generation(model_kwargs)

        if is_encoder_decoder:
            if model_kwargs.get("encoder_outputs") is None:
                raise ValueError("If `is_encoder_decoder` is True, make sure that `encoder_outputs` is defined.")
            model_kwargs["encoder_outputs"] = _expand_dict_for_generation(model_kwargs["encoder_outputs"])

        return input_ids, model_kwargs

    def _extract_past_from_model_output(self, outputs: ModelOutput):
        past_key_values = None
        cache_name = "past_key_values"
        if "past_key_values" in outputs:
            past_key_values = outputs.past_key_values
        elif "mems" in outputs:
            past_key_values = outputs.mems
        elif "past_buckets_states" in outputs:
            past_key_values = outputs.past_buckets_states
        elif "cache_params" in outputs:
            past_key_values = outputs.cache_params
            cache_name = "cache_params"

        return cache_name, past_key_values

    def _update_model_kwargs_for_generation(
        self,
        outputs: ModelOutput,
        model_kwargs: Dict[str, Any],
        is_encoder_decoder: bool = False,
        num_new_tokens: int = 1,
    ) -> Dict[str, Any]:
        # update past_key_values keeping its naming used in model code
        cache_name, cache = self._extract_past_from_model_output(outputs)
        model_kwargs[cache_name] = cache
        if getattr(outputs, "state", None) is not None:
            model_kwargs["state"] = outputs.state

        # update token_type_ids with last value
        if "token_type_ids" in model_kwargs:
            token_type_ids = model_kwargs["token_type_ids"]
            model_kwargs["token_type_ids"] = torch.cat([token_type_ids, token_type_ids[:, -1].unsqueeze(-1)], dim=-1)

        if not is_encoder_decoder:
            # update attention mask
            if "attention_mask" in model_kwargs:
                attention_mask = model_kwargs["attention_mask"]
                model_kwargs["attention_mask"] = torch.cat(
                    [attention_mask, attention_mask.new_ones((attention_mask.shape[0], 1))], dim=-1
                )
        else:
            # update decoder attention mask
            if "decoder_attention_mask" in model_kwargs:
                decoder_attention_mask = model_kwargs["decoder_attention_mask"]
                model_kwargs["decoder_attention_mask"] = torch.cat(
                    [decoder_attention_mask, decoder_attention_mask.new_ones((decoder_attention_mask.shape[0], 1))],
                    dim=-1,
                )

        if model_kwargs.get("use_cache", True):
            model_kwargs["cache_position"] = model_kwargs["cache_position"][-1:] + num_new_tokens
        else:
            past_positions = model_kwargs.pop("cache_position")
            new_positions = torch.arange(
                past_positions[-1] + 1, past_positions[-1] + num_new_tokens + 1, dtype=past_positions.dtype
            ).to(past_positions.device)
            model_kwargs["cache_position"] = torch.cat((past_positions, new_positions))
        return model_kwargs

    def _reorder_cache(self, past_key_values, beam_idx):
        raise NotImplementedError(
            f"Make sure that a `_reorder_cache` function is correctly implemented in {self.__class__.__module__} to"
            f" enable beam search for {self.__class__}"
        )

    def _get_candidate_generator(
        self,
        generation_config: GenerationConfig,
        input_ids: torch.LongTensor,
        inputs_tensor: torch.Tensor,
        assistant_model: "PreTrainedModel",
        logits_processor: LogitsProcessorList,
        target_tokenizer: "PreTrainedTokenizerBase",
        assistant_tokenizer: "PreTrainedTokenizerBase",
        model_kwargs: Dict,
    ) -> CandidateGenerator:
        """
        Returns the candidate generator to be used in `assisted_generation`
        """
        different_tokenizers = all(v is not None for v in (assistant_model, target_tokenizer, assistant_tokenizer))

        if generation_config.prompt_lookup_num_tokens is not None:
            candidate_generator = PromptLookupCandidateGenerator(
                eos_token_id=generation_config._eos_token_tensor,
                num_output_tokens=generation_config.prompt_lookup_num_tokens,
                max_matching_ngram_size=generation_config.max_matching_ngram_size,
                max_length=generation_config.max_length,
            )
        elif different_tokenizers:
            candidate_generator = AssistedCandidateGeneratorDifferentTokenizers(
                input_ids=input_ids,
                assistant_model=assistant_model,
                generation_config=generation_config,
                model_kwargs=model_kwargs,
                inputs_tensor=inputs_tensor,
                logits_processor=logits_processor,
                target_tokenizer=target_tokenizer,
                assistant_tokenizer=assistant_tokenizer,
            )
        else:
            candidate_generator = AssistedCandidateGenerator(
                input_ids=input_ids,
                assistant_model=assistant_model,
                generation_config=generation_config,
                model_kwargs=model_kwargs,
                inputs_tensor=inputs_tensor,
                logits_processor=logits_processor,
            )
        return candidate_generator

    def _get_logits_processor(
        self,
        generation_config: GenerationConfig,
        input_ids_seq_length: int,
        encoder_input_ids: torch.LongTensor,
        prefix_allowed_tokens_fn: Callable[[int, torch.Tensor], List[int]],
        logits_processor: Optional[LogitsProcessorList],
        device: str = None,
        model_kwargs: Optional[Dict[str, Any]] = None,
        negative_prompt_ids: Optional[torch.Tensor] = None,
        negative_prompt_attention_mask: Optional[torch.Tensor] = None,
    ) -> LogitsProcessorList:
        """
        This class returns a [`LogitsProcessorList`] list object that contains all relevant [`LogitsProcessor`]
        instances used to modify the scores of the language model head.
        """
        # instantiate processors list
        processors = LogitsProcessorList()

        if generation_config.guidance_scale is not None and generation_config.guidance_scale != 1:
            processors.append(
                UnbatchedClassifierFreeGuidanceLogitsProcessor(
                    generation_config.guidance_scale,
                    self,
                    unconditional_ids=negative_prompt_ids,
                    unconditional_attention_mask=negative_prompt_attention_mask,
                    use_cache=model_kwargs["use_cache"],
                )
            )
        if generation_config.sequence_bias is not None:
            processors.append(SequenceBiasLogitsProcessor(sequence_bias=generation_config.sequence_bias))

        if generation_config.diversity_penalty is not None and generation_config.diversity_penalty > 0.0:
            processors.append(
                HammingDiversityLogitsProcessor(
                    diversity_penalty=generation_config.diversity_penalty,
                    num_beams=generation_config.num_beams,
                    num_beam_groups=generation_config.num_beam_groups,
                )
            )
        if (
            generation_config.encoder_repetition_penalty is not None
            and generation_config.encoder_repetition_penalty != 1.0
        ):
            processors.append(
                EncoderRepetitionPenaltyLogitsProcessor(
                    penalty=generation_config.encoder_repetition_penalty,
                    encoder_input_ids=encoder_input_ids,
                )
            )
        if generation_config.repetition_penalty is not None and generation_config.repetition_penalty != 1.0:
            processors.append(RepetitionPenaltyLogitsProcessor(penalty=generation_config.repetition_penalty))
        if generation_config.no_repeat_ngram_size is not None and generation_config.no_repeat_ngram_size > 0:
            processors.append(NoRepeatNGramLogitsProcessor(generation_config.no_repeat_ngram_size))
        if (
            generation_config.encoder_no_repeat_ngram_size is not None
            and generation_config.encoder_no_repeat_ngram_size > 0
        ):
            processors.append(
                EncoderNoRepeatNGramLogitsProcessor(
                    generation_config.encoder_no_repeat_ngram_size,
                    encoder_input_ids,
                )
            )
        if generation_config.bad_words_ids is not None:
            processors.append(
                NoBadWordsLogitsProcessor(
                    generation_config.bad_words_ids,
                    generation_config._eos_token_tensor,
                )
            )
        if (
            generation_config.min_length is not None
            and generation_config._eos_token_tensor is not None
            and generation_config.min_length > 0
        ):
            processors.append(
                MinLengthLogitsProcessor(
                    generation_config.min_length,
                    generation_config._eos_token_tensor,
                    device=device,
                )
            )
        if (
            generation_config.min_new_tokens is not None
            and generation_config._eos_token_tensor is not None
            and generation_config.min_new_tokens > 0
        ):
            processors.append(
                MinNewTokensLengthLogitsProcessor(
                    input_ids_seq_length,
                    generation_config.min_new_tokens,
                    generation_config._eos_token_tensor,
                    device=device,
                )
            )
        if prefix_allowed_tokens_fn is not None:
            processors.append(
                PrefixConstrainedLogitsProcessor(
                    prefix_allowed_tokens_fn,
                    generation_config.num_beams // generation_config.num_beam_groups,
                )
            )
        if generation_config.forced_bos_token_id is not None:
            processors.append(
                ForcedBOSTokenLogitsProcessor(
                    generation_config.forced_bos_token_id,
                )
            )
        if generation_config.forced_eos_token_id is not None:
            processors.append(
                ForcedEOSTokenLogitsProcessor(
                    generation_config.max_length,
                    generation_config.forced_eos_token_id,
                    device=device,
                )
            )
        if generation_config.remove_invalid_values is True:
            processors.append(InfNanRemoveLogitsProcessor())
        if generation_config.exponential_decay_length_penalty is not None:
            processors.append(
                ExponentialDecayLengthPenalty(
                    generation_config.exponential_decay_length_penalty,
                    generation_config._eos_token_tensor,
                    input_ids_seq_length,
                )
            )
        if generation_config.suppress_tokens is not None:
            processors.append(
                SuppressTokensLogitsProcessor(
                    generation_config.suppress_tokens,
                    device=device,
                )
            )
        if generation_config.begin_suppress_tokens is not None:
            begin_index = input_ids_seq_length
            begin_index = (
                begin_index
                if (input_ids_seq_length > 1 or generation_config.forced_bos_token_id is None)
                else begin_index + 1
            )
            processors.append(
                SuppressTokensAtBeginLogitsProcessor(
                    generation_config.begin_suppress_tokens,
                    begin_index,
                    device=device,
                )
            )
        if generation_config.forced_decoder_ids is not None:
            # TODO (sanchit): move this exception to GenerationConfig.validate() when TF & FLAX are aligned with PT
            raise ValueError(
                "You have explicitly specified `forced_decoder_ids`. Please remove the `forced_decoder_ids` argument "
                "in favour of `input_ids` or `decoder_input_ids` respectively.",
            )
        if generation_config.watermarking_config is not None:
            processors.append(
                WatermarkLogitsProcessor(
                    vocab_size=self.config.vocab_size,
                    device=device,
                    greenlist_ratio=generation_config.watermarking_config.greenlist_ratio,
                    bias=generation_config.watermarking_config.bias,
                    hashing_key=generation_config.watermarking_config.hashing_key,
                    seeding_scheme=generation_config.watermarking_config.seeding_scheme,
                    context_width=generation_config.watermarking_config.context_width,
                )
            )

        # TODO (joao): find a strategy to specify the order of the processors
        processors = self._merge_criteria_processor_list(processors, logits_processor)

        # Processors previously known as `LogitsWarpers`, only applied with sampling strategies
        if generation_config.do_sample:
            # In beam methods, we need to keep at least one non-eos token to explore continuations that might have a
            # better score (i.e. keep len(list(generation_config._eos_token_tensor)) + 1)
            if generation_config.num_beams > 1:
                if isinstance(generation_config._eos_token_tensor, list):
                    min_tokens_to_keep = len(generation_config._eos_token_tensor) + 1
                elif isinstance(generation_config._eos_token_tensor, torch.Tensor):
                    min_tokens_to_keep = generation_config._eos_token_tensor.shape[0] + 1
                else:
                    min_tokens_to_keep = 2
            else:
                min_tokens_to_keep = 1

            # the following idea is largely copied from this PR: https://github.com/huggingface/transformers/pull/5420/files
            # all samplers can be found in `generation_utils_samplers.py`
            if generation_config.temperature is not None and generation_config.temperature != 1.0:
                processors.append(TemperatureLogitsWarper(generation_config.temperature))
            if generation_config.top_k is not None and generation_config.top_k != 0:
                processors.append(
                    TopKLogitsWarper(top_k=generation_config.top_k, min_tokens_to_keep=min_tokens_to_keep)
                )
            if generation_config.top_p is not None and generation_config.top_p < 1.0:
                processors.append(
                    TopPLogitsWarper(top_p=generation_config.top_p, min_tokens_to_keep=min_tokens_to_keep)
                )
            if generation_config.min_p is not None:
                # Applied after temperature scaling (see https://github.com/ggerganov/llama.cpp/pull/3841#issuecomment-2073826084)
                processors.append(
                    MinPLogitsWarper(min_p=generation_config.min_p, min_tokens_to_keep=min_tokens_to_keep)
                )
            if generation_config.typical_p is not None and generation_config.typical_p < 1.0:
                processors.append(
                    TypicalLogitsWarper(mass=generation_config.typical_p, min_tokens_to_keep=min_tokens_to_keep)
                )
            if generation_config.epsilon_cutoff is not None and 0.0 < generation_config.epsilon_cutoff < 1.0:
                processors.append(
                    EpsilonLogitsWarper(
                        epsilon=generation_config.epsilon_cutoff, min_tokens_to_keep=min_tokens_to_keep
                    )
                )
            if generation_config.eta_cutoff is not None and 0.0 < generation_config.eta_cutoff < 1.0:
                processors.append(
                    EtaLogitsWarper(
                        epsilon=generation_config.eta_cutoff, min_tokens_to_keep=min_tokens_to_keep, device=device
                    )
                )

        # `LogitNormalization` should always be the last logit processor, when present
        if generation_config.renormalize_logits is True:
            processors.append(LogitNormalization())
        return processors

    def _get_stopping_criteria(
        self,
        generation_config: GenerationConfig,
        stopping_criteria: Optional[StoppingCriteriaList],
        tokenizer: Optional["PreTrainedTokenizerBase"] = None,
        **kwargs,
    ) -> StoppingCriteriaList:
        criteria = StoppingCriteriaList()
        if generation_config.max_length is not None:
            max_position_embeddings = getattr(self.config, "max_position_embeddings", None)
            criteria.append(
                MaxLengthCriteria(
                    max_length=generation_config.max_length,
                    max_position_embeddings=max_position_embeddings,
                )
            )
        if generation_config.max_time is not None:
            criteria.append(MaxTimeCriteria(max_time=generation_config.max_time))
        if generation_config.stop_strings is not None:
            if tokenizer is None:
                raise ValueError(
                    "There are one or more stop strings, either in the arguments to `generate` or in the "
                    "model's generation config, but we could not locate a tokenizer. When generating with "
                    "stop strings, you must pass the model's tokenizer to the `tokenizer` argument of `generate`."
                )
            criteria.append(StopStringCriteria(stop_strings=generation_config.stop_strings, tokenizer=tokenizer))
        if generation_config._eos_token_tensor is not None:
            criteria.append(EosTokenCriteria(eos_token_id=generation_config._eos_token_tensor))
        if (
            generation_config.is_assistant
            and generation_config.assistant_confidence_threshold is not None
            and generation_config.assistant_confidence_threshold > 0
        ):
            criteria.append(
                ConfidenceCriteria(assistant_confidence_threshold=generation_config.assistant_confidence_threshold)
            )
        criteria = self._merge_criteria_processor_list(criteria, stopping_criteria)
        return criteria

    def _merge_criteria_processor_list(
        self,
        default_list: Union[LogitsProcessorList, StoppingCriteriaList],
        custom_list: Union[LogitsProcessorList, StoppingCriteriaList],
    ) -> Union[LogitsProcessorList, StoppingCriteriaList]:
        if len(custom_list) == 0:
            return default_list
        for default in default_list:
            for custom in custom_list:
                if type(custom) is type(default):
                    object_type = "stopping criteria" if isinstance(custom, StoppingCriteria) else "logits processor"
                    raise ValueError(
                        f"A custom {object_type} of type {type(custom)} with values {custom} has been passed to"
                        f" `.generate()`, but it has already been created with the values {default}. {default} has been"
                        " created by passing the corresponding arguments to generate or by the model's config default"
                        f" values. If you just want to change the default values of {object_type} consider passing"
                        f" them as arguments to `.generate()` instead of using a custom {object_type}."
                    )
        default_list.extend(custom_list)
        return default_list

    def compute_transition_scores(
        self,
        sequences: torch.Tensor,
        scores: Tuple[torch.Tensor],
        beam_indices: Optional[torch.Tensor] = None,
        normalize_logits: bool = False,
    ) -> torch.Tensor:
        """
        Computes the transition scores of sequences given the generation scores (and beam indices, if beam search was
        used). This is a convenient method to quicky obtain the scores of the selected tokens at generation time.

        Parameters:
            sequences (`torch.LongTensor`):
                The generated sequences. The second dimension (sequence_length) is either equal to `max_length` or
                shorter if all batches finished early due to the `eos_token_id`.
            scores (`tuple(torch.FloatTensor)`):
                Transition scores for each vocabulary token at each generation step. Beam transition scores consisting
                of log probabilities of tokens conditioned on log softmax of previously generated tokens in this beam.
                Tuple of `torch.FloatTensor` with up to `max_new_tokens` elements (one element for each generated token),
                with each tensor of shape `(batch_size*num_beams, config.vocab_size)`.
            beam_indices (`torch.LongTensor`, *optional*):
                Beam indices of generated token id at each generation step. `torch.LongTensor` of shape
                `(batch_size*num_return_sequences, sequence_length)`. Only required if a `num_beams>1` at
                generate-time.
            normalize_logits (`bool`, *optional*, defaults to `False`):
                Whether to normalize the logits (which, for legacy reasons, may be unnormalized).

        Return:
            `torch.Tensor`: A `torch.Tensor` of shape `(batch_size*num_return_sequences, sequence_length)` containing
                the transition scores (logits)

        Examples:

        ```python
        >>> from transformers import GPT2Tokenizer, AutoModelForCausalLM
        >>> import numpy as np

        >>> tokenizer = GPT2Tokenizer.from_pretrained("gpt2")
        >>> model = AutoModelForCausalLM.from_pretrained("openai-community/gpt2")
        >>> tokenizer.pad_token_id = tokenizer.eos_token_id
        >>> inputs = tokenizer(["Today is"], return_tensors="pt")

        >>> # Example 1: Print the scores for each token generated with Greedy Search
        >>> outputs = model.generate(**inputs, max_new_tokens=5, return_dict_in_generate=True, output_scores=True)
        >>> transition_scores = model.compute_transition_scores(
        ...     outputs.sequences, outputs.scores, normalize_logits=True
        ... )
        >>> # input_length is the length of the input prompt for decoder-only models, like the GPT family, and 1 for
        >>> # encoder-decoder models, like BART or T5.
        >>> input_length = 1 if model.config.is_encoder_decoder else inputs.input_ids.shape[1]
        >>> generated_tokens = outputs.sequences[:, input_length:]
        >>> for tok, score in zip(generated_tokens[0], transition_scores[0]):
        ...     # | token | token string | log probability | probability
        ...     print(f"| {tok:5d} | {tokenizer.decode(tok):8s} | {score.numpy():.3f} | {np.exp(score.numpy()):.2%}")
        |   262 |  the     | -1.414 | 24.33%
        |  1110 |  day     | -2.609 | 7.36%
        |   618 |  when    | -2.010 | 13.40%
        |   356 |  we      | -1.859 | 15.58%
        |   460 |  can     | -2.508 | 8.14%

        >>> # Example 2: Reconstruct the sequence scores from Beam Search
        >>> outputs = model.generate(
        ...     **inputs,
        ...     max_new_tokens=5,
        ...     num_beams=4,
        ...     num_return_sequences=4,
        ...     return_dict_in_generate=True,
        ...     output_scores=True,
        ... )
        >>> transition_scores = model.compute_transition_scores(
        ...     outputs.sequences, outputs.scores, outputs.beam_indices, normalize_logits=False
        ... )
        >>> # If you sum the generated tokens' scores and apply the length penalty, you'll get the sequence scores.
        >>> # Tip 1: recomputing the scores is only guaranteed to match with `normalize_logits=False`. Depending on the
        >>> # use case, you might want to recompute it with `normalize_logits=True`.
        >>> # Tip 2: the output length does NOT include the input length
        >>> output_length = np.sum(transition_scores.numpy() < 0, axis=1)
        >>> length_penalty = model.generation_config.length_penalty
        >>> reconstructed_scores = transition_scores.sum(axis=1) / (output_length**length_penalty)
        >>> print(np.allclose(outputs.sequences_scores, reconstructed_scores))
        True
        ```"""
        # 1. In absence of `beam_indices`, we can assume that we come from e.g. greedy search, which is equivalent
        # to a beam search approach were the first (and only) beam is always selected
        if beam_indices is None:
            beam_indices = torch.arange(scores[0].shape[0]).view(-1, 1).to(sequences.device)
            beam_indices = beam_indices.expand(-1, len(scores))

        # 2. reshape scores as [batch_size*vocab_size, # generation steps] with # generation steps being
        # seq_len - input_length
        scores = torch.stack(scores).reshape(len(scores), -1).transpose(0, 1)

        # 3. Optionally normalize the logits (across the vocab dimension)
        if normalize_logits:
            scores = scores.reshape(-1, self.config.vocab_size, scores.shape[-1])
            scores = torch.nn.functional.log_softmax(scores, dim=1)
            scores = scores.reshape(-1, scores.shape[-1])

        # 4. cut beam_indices to longest beam length
        beam_indices_mask = beam_indices < 0
        max_beam_length = (1 - beam_indices_mask.long()).sum(-1).max()
        beam_indices = beam_indices.clone()[:, :max_beam_length]
        beam_indices_mask = beam_indices_mask[:, :max_beam_length]

        # 5. Set indices of beams that finished early to 0; such indices will be masked correctly afterwards
        beam_indices[beam_indices_mask] = 0

        # 6. multiply beam_indices with vocab size to gather correctly from scores
        beam_sequence_indices = beam_indices * self.config.vocab_size

        # 7. Define which indices contributed to scores
        cut_idx = sequences.shape[-1] - max_beam_length
        indices = sequences[:, cut_idx:] + beam_sequence_indices

        # 8. Compute scores
        transition_scores = scores.gather(0, indices)

        # 9. Mask out transition_scores of beams that stopped early
        transition_scores[beam_indices_mask] = 0

        return transition_scores

    def _validate_model_class(self):
        """
        Confirms that the model class is compatible with generation. If not, raises an exception that points to the
        right class to use.
        """
        # TODO(joao): remove this function in v4.50, i.e. when we remove the inheritance of `GenerationMixin` from
        # `PreTrainedModel`. With that inheritance removed, all model classes inheriting from `GenerationMixin` can
        # safely call `GenerationMixin.generate`
        if not is_torchdynamo_compiling() and not self.can_generate():
            terminations_with_generation_support = [
                "ForCausalLM",
                "ForConditionalGeneration",
                "ForSpeechSeq2Seq",
                "ForVision2Seq",
            ]
            raise TypeError(
                f"The current model class ({self.__class__.__name__}) is not compatible with `.generate()`, as "
                "it doesn't have a language model head. Classes that support generation often end in one of these "
                f"names: {terminations_with_generation_support}."
            )

    def _validate_assistant(self, assistant_model, assistant_tokenizer):
        if assistant_model is None:
            return

        if self.config.is_encoder_decoder and not assistant_model.config.is_encoder_decoder:
            attributes_to_check = ["encoder_attention_heads", "encoder_ffn_dim", "encoder_layers"]
            attributes_to_check = [attr for attr in dir(assistant_model.config) if attr in attributes_to_check]
            are_equal = all(
                getattr(self.config, attr) == getattr(assistant_model.config, attr) for attr in attributes_to_check
            )
            if not are_equal:
                raise ValueError(
                    "The main model and the assistant don't have compatible encoder-dependent input shapes. "
                    "Ensure you load the assistant with the correct encoder-decoder class, e.g. `AutoModelForSpeechSeq2Seq` for Whisper."
                )

<<<<<<< HEAD
        if assistant_tokenizer is None and self.config.vocab_size != assistant_model.config.vocab_size:
            raise ValueError(
                "The main model and the assistant have different vocab sizes. Please provide the `assistant_tokenizer` to `generate()`."
            )
=======
        if not self.config.get_text_config().vocab_size == assistant_model.config.get_text_config().vocab_size:
            raise ValueError("Make sure the main and assistant model use the same tokenizer")
>>>>>>> 1bd604d1

    def _validate_model_kwargs(self, model_kwargs: Dict[str, Any]):
        """Validates model kwargs for generation. Generate argument typos will also be caught here."""
        # If a `Cache` instance is passed, checks whether the model is compatible with it
        if isinstance(model_kwargs.get("past_key_values", None), Cache) and not self._supports_cache_class:
            raise ValueError(
                f"{self.__class__.__name__} does not support an instance of `Cache` as `past_key_values`. Please "
                "check the model documentation for supported cache formats."
            )

        # Excludes arguments that are handled before calling any model function
        if self.config.is_encoder_decoder:
            for key in ["decoder_input_ids"]:
                model_kwargs.pop(key, None)

        unused_model_args = []
        model_args = set(inspect.signature(self.prepare_inputs_for_generation).parameters)
        # `kwargs`/`model_kwargs` is often used to handle optional forward pass inputs like `attention_mask`. If
        # `prepare_inputs_for_generation` doesn't accept them, then a stricter check can be made ;)
        if "kwargs" in model_args or "model_kwargs" in model_args:
            model_args |= set(inspect.signature(self.forward).parameters)

        # Encoder-Decoder models may also need Encoder arguments from `model_kwargs`
        if self.config.is_encoder_decoder:
            base_model = getattr(self, self.base_model_prefix, None)

            # allow encoder kwargs
            encoder = getattr(self, "encoder", None)
            # `MusicgenForConditionalGeneration` has `text_encoder` and `audio_encoder`.
            # Also, it has `base_model_prefix = "encoder_decoder"` but there is no `self.encoder_decoder`
            # TODO: A better way to handle this.
            if encoder is None and base_model is not None:
                encoder = getattr(base_model, "encoder", None)

            if encoder is not None:
                encoder_model_args = set(inspect.signature(encoder.forward).parameters)
                model_args |= encoder_model_args

            # allow decoder kwargs
            decoder = getattr(self, "decoder", None)
            if decoder is None and base_model is not None:
                decoder = getattr(base_model, "decoder", None)

            if decoder is not None:
                decoder_model_args = set(inspect.signature(decoder.forward).parameters)
                model_args |= {f"decoder_{x}" for x in decoder_model_args}

            # allow assistant_encoder_outputs to be passed if we're doing assisted generating
            if "assistant_encoder_outputs" in model_kwargs:
                model_args |= {"assistant_encoder_outputs"}

        for key, value in model_kwargs.items():
            if value is not None and key not in model_args:
                unused_model_args.append(key)

        if unused_model_args:
            raise ValueError(
                f"The following `model_kwargs` are not used by the model: {unused_model_args} (note: typos in the"
                " generate arguments will also show up in this list)"
            )

    def _validate_generated_length(self, generation_config, input_ids_length, has_default_max_length):
        """Performs validation related to the resulting generated length"""

        # Can't throw warnings/exceptions during compilation
        if is_torchdynamo_compiling():
            return

        # 1. Max length warnings related to poor parameterization
        if has_default_max_length and generation_config.max_new_tokens is None and generation_config.max_length == 20:
            # 20 is the default max_length of the generation config
            warnings.warn(
                f"Using the model-agnostic default `max_length` (={generation_config.max_length}) to control the "
                "generation length. We recommend setting `max_new_tokens` to control the maximum length of the "
                "generation.",
                UserWarning,
            )
        if input_ids_length >= generation_config.max_length:
            input_ids_string = "decoder_input_ids" if self.config.is_encoder_decoder else "input_ids"
            raise ValueError(
                f"Input length of {input_ids_string} is {input_ids_length}, but `max_length` is set to"
                f" {generation_config.max_length}. This can lead to unexpected behavior. You should consider"
                " increasing `max_length` or, better yet, setting `max_new_tokens`."
            )

        # 2. Min length warnings due to unfeasible parameter combinations
        min_length_error_suffix = (
            " Generation will stop at the defined maximum length. You should decrease the minimum length and/or "
            "increase the maximum length."
        )
        if has_default_max_length:
            min_length_error_suffix += (
                f" Note that `max_length` is set to {generation_config.max_length}, its default value."
            )
        if generation_config.min_length is not None and generation_config.min_length > generation_config.max_length:
            warnings.warn(
                f"Unfeasible length constraints: `min_length` ({generation_config.min_length}) is larger than"
                f" the maximum possible length ({generation_config.max_length})." + min_length_error_suffix,
                UserWarning,
            )
        if generation_config.min_new_tokens is not None:
            min_length = generation_config.min_new_tokens + input_ids_length
            if min_length > generation_config.max_length:
                warnings.warn(
                    f"Unfeasible length constraints: `min_new_tokens` ({generation_config.min_new_tokens}), when "
                    f"added to the prompt length ({input_ids_length}), is larger than"
                    f" the maximum possible length ({generation_config.max_length})." + min_length_error_suffix,
                    UserWarning,
                )

    def _prepare_generated_length(
        self,
        generation_config,
        has_default_max_length,
        has_default_min_length,
        model_input_name,
        input_ids_length,
        inputs_tensor,
    ):
        """Prepared max and min length in generaion configs to avoid clashes between similar attributes"""

        if generation_config.max_new_tokens is not None:
            if not has_default_max_length and generation_config.max_length is not None:
                logger.warning(
                    f"Both `max_new_tokens` (={generation_config.max_new_tokens}) and `max_length`(="
                    f"{generation_config.max_length}) seem to have been set. `max_new_tokens` will take precedence. "
                    "Please refer to the documentation for more information. "
                    "(https://huggingface.co/docs/transformers/main/en/main_classes/text_generation)"
                )
            generation_config.max_length = generation_config.max_new_tokens + input_ids_length

        # if both `inputs_embeds` and `input_ids` are passed, we do not correct the length
        # otherwise we need total length [inputs-embeds-len + new-tokens-len] to not go beyond indicated `max_length``
        elif (
            model_input_name == "inputs_embeds"
            and input_ids_length != inputs_tensor.shape[1]
            and not self.config.is_encoder_decoder
        ):
            generation_config.max_length -= inputs_tensor.shape[1]

        # same for min length
        if generation_config.min_new_tokens is not None:
            if not has_default_min_length:
                logger.warning(
                    f"Both `min_new_tokens` (={generation_config.min_new_tokens}) and `min_length`(="
                    f"{generation_config.min_length}) seem to have been set. `min_new_tokens` will take precedence. "
                    "Please refer to the documentation for more information. "
                    "(https://huggingface.co/docs/transformers/main/en/main_classes/text_generation)"
                )
            generation_config.min_length = generation_config.min_new_tokens + input_ids_length

        elif (
            model_input_name == "inputs_embeds"
            and input_ids_length != inputs_tensor.shape[1]
            and not self.config.is_encoder_decoder
        ):
            generation_config.min_length = max(generation_config.min_length - inputs_tensor.shape[1], 0)

        return generation_config

    def _prepare_generation_config(
        self, generation_config: Optional[GenerationConfig], **kwargs: Dict
    ) -> Tuple[GenerationConfig, Dict]:
        """
        Prepares the base generation config, then applies any generation configuration options from kwargs. This
        function handles retrocompatibility with respect to configuration files.
        """
        # TODO joao: when we can detect `fullgraph=True` in `torch.compile` (https://github.com/pytorch/pytorch/pull/120400)
        # replace `is_torchdynamo_compiling` by the corresponding check. As it is, we are being too restrictive with
        # the parameterization in `fullgraph=False` so as to enable `fullgraph=True`.

        # priority: `generation_config` argument > `model.generation_config` (the default generation config)
        using_model_generation_config = False
        if generation_config is None:
            # legacy: users may modify the model configuration to control generation. To trigger this legacy behavior,
            # the following conditions must be met
            # 1) the generation config must have been created from the model config (`_from_model_config` field);
            # 2) the generation config must have seen no modification since its creation (the hash is the same);
            # 3) there are non-default generation parameters in the model config.
            # 4) the user must have set new generation parameters in the model config.
            # NOTE: `torch.compile` can't compile `hash`, this legacy support is disabled with compilation.
            if (
                not is_torchdynamo_compiling()
                and self.generation_config._from_model_config  # 1)
                and self.generation_config._original_object_hash == hash(self.generation_config)  # 2)
                and len(self.config._get_non_default_generation_parameters()) > 0  # 3)
            ):
                new_generation_config = GenerationConfig.from_model_config(self.config)
                if new_generation_config != self.generation_config:  # 4)
                    warnings.warn(
                        "You have modified the pretrained model configuration to control generation. This is a"
                        " deprecated strategy to control generation and will be removed in v5."
                        " Please use and modify the model generation configuration (see"
                        " https://huggingface.co/docs/transformers/generation_strategies#default-text-generation-configuration )",
                        UserWarning,
                    )
                    self.generation_config = new_generation_config

            generation_config = self.generation_config
            using_model_generation_config = True

        # `torch.compile` can't compile `copy.deepcopy`, arguments in `kwargs` that are part of `generation_config`
        # will mutate the object with `.update`. As such, passing these arguments through `kwargs` is disabled -- an
        # exception will be raised in `_validate_model_kwargs`
        if not is_torchdynamo_compiling():
            generation_config = copy.deepcopy(generation_config)
            model_kwargs = generation_config.update(**kwargs)
            # If `generation_config` is provided, let's fallback ALL special tokens to the default values for the model
            if not using_model_generation_config:
                if generation_config.bos_token_id is None:
                    generation_config.bos_token_id = self.generation_config.bos_token_id
                if generation_config.eos_token_id is None:
                    generation_config.eos_token_id = self.generation_config.eos_token_id
                if generation_config.pad_token_id is None:
                    generation_config.pad_token_id = self.generation_config.pad_token_id
                if generation_config.decoder_start_token_id is None:
                    generation_config.decoder_start_token_id = self.generation_config.decoder_start_token_id
        else:
            model_kwargs = kwargs

        return generation_config, model_kwargs

    def _get_initial_cache_position(self, input_ids, model_kwargs):
        """Calculates `cache_position` for the pre-fill stage based on `input_ids` and optionally past length"""
        # `torch.compile`-friendly `torch.arange` from a shape -- the lines below are equivalent to `torch.arange`
        if "inputs_embeds" in model_kwargs:
            cache_position = torch.ones_like(model_kwargs["inputs_embeds"][0, :, 0], dtype=torch.int64).cumsum(0) - 1
        else:
            cache_position = torch.ones_like(input_ids[0, :], dtype=torch.int64).cumsum(0) - 1

        past_length = 0
        if model_kwargs.get("past_key_values") is not None:
            cache = model_kwargs["past_key_values"]
            past_length = 0
            if not isinstance(cache, Cache):
                past_length = cache[0][0].shape[2]
            elif hasattr(cache, "get_seq_length") and cache.get_seq_length() is not None:
                past_length = cache.get_seq_length()

            # TODO(joao): this is not torch.compile-friendly, find a work-around. If the cache is not empty,
            # end-to-end compilation will yield bad results because `cache_position` will be incorrect.
            if not is_torchdynamo_compiling():
                cache_position = cache_position[past_length:]

        model_kwargs["cache_position"] = cache_position
        return model_kwargs

    def _get_cache(
        self, cache_implementation: str, batch_size: int, max_cache_len: int, device: torch.device, model_kwargs
    ) -> Cache:
        """
        Sets a cache for `generate`, that will persist across calls. A new cache will only be initialized a
        new `generate` call requires a larger cache or uses a different batch size.

        Returns the resulting cache object.
        """
        cache_cls: Cache = NEED_SETUP_CACHE_CLASSES_MAPPING[cache_implementation]
        requires_cross_attention_cache = (
            self.config.is_encoder_decoder or model_kwargs.get("encoder_outputs") is not None
        )

        if hasattr(self, "_cache"):
            cache_to_check = self._cache.self_attention_cache if requires_cross_attention_cache else self._cache

        if cache_implementation == "sliding_window":
            max_cache_len = min(self.config.sliding_window, max_cache_len)

        need_new_cache = (
            not hasattr(self, "_cache")
            or (not isinstance(cache_to_check, cache_cls))
            or cache_to_check.batch_size != batch_size
        )
        if cache_implementation != "mamba":
            need_new_cache = need_new_cache or cache_to_check.max_cache_len < max_cache_len

        if requires_cross_attention_cache and hasattr(self, "_cache"):
            need_new_cache = (
                need_new_cache
                or self._cache.cross_attention_cache.max_cache_len != model_kwargs["encoder_outputs"][0].shape[1]
            )

        if need_new_cache:
            if hasattr(self.config, "_pre_quantization_dtype"):
                cache_dtype = self.config._pre_quantization_dtype
            else:
                if not is_torchdynamo_compiling():
                    cache_dtype = self.dtype
                else:
                    # NOTE: self.dtype is not compatible with torch.compile, as it calls `self.parameters()`.
                    # Workaround: trust the lm_head, whose attribute name is somewhat consistent across generative
                    # models. May cause trobles with non-text modalities.
                    cache_dtype = self.get_output_embeddings().weight.dtype

            def get_layer_device_map(execution_device_map: Optional[dict] = None):
                if execution_device_map is None or len(execution_device_map) <= 1:
                    return None
                layer_device_map = {}
                for layer in execution_device_map:
                    for idx in range(self.config.num_hidden_layers):
                        if f".{idx}." in f"{layer}.":
                            layer_device_map[idx] = execution_device_map[layer]
                            break
                for idx in range(self.config.num_hidden_layers):
                    if idx not in layer_device_map:
                        raise RuntimeError(f"layer {idx} has not been mapped to a device.")
                return layer_device_map

            execution_device_map = None
            # Taken from dispatch_model from accelerate.
            # This is needed here if we don't want to make changes in accelerate in order to save execution_device
            # For offloaded case, we need to get the execution device, not just the device where it is offloaded
            if hasattr(self, "hf_device_map"):
                main_device = [d for d in self.hf_device_map.values() if d not in ["cpu", "disk"]][0]
                execution_device_map = {
                    name: main_device if device in ["cpu", "disk"] else device
                    for name, device in self.hf_device_map.items()
                }
            layer_device_map = get_layer_device_map(execution_device_map)

            cache_kwargs = {
                "config": self.config.get_text_config(),
                "max_batch_size": batch_size,
                "max_cache_len": max_cache_len,
                "device": device,
                "dtype": cache_dtype,
                "layer_device_map": layer_device_map,
            }
            self._cache = cache_cls(**cache_kwargs)
            if requires_cross_attention_cache:
                encoder_kwargs = cache_kwargs.copy()
                encoder_kwargs["max_cache_len"] = model_kwargs["encoder_outputs"][0].shape[1]
                self._cache = EncoderDecoderCache(self._cache, cache_cls(**encoder_kwargs))
        else:
            self._cache.reset()
        return self._cache

    def _supports_default_dynamic_cache(self) -> bool:
        """
        Return `True` if current model can use a `DynamicCache` instance when initializing the `past_key_values`.
        This is mostly the same as `_supports_cache_class` attribute, but add exception for `Jamba` model which
        uses its own `HybridMambaAttentionDynamicCache` and do not need to initialize the Cache in advance in
        order to save memory (because no back and forth `to_legacy_cache` and `from_legacy_cache` will be performed
        for `HybridMambaAttentionDynamicCache`).
        """
        return (
            self._supports_cache_class
            and "jamba" not in self.__class__.__name__.lower()
            and "zamba" not in self.__class__.__name__.lower()
        )

    def _prepare_cache_for_generation(
        self,
        generation_config: GenerationConfig,
        model_kwargs: Dict,
        assistant_model: "PreTrainedModel",
        batch_size: int,
        max_cache_length: int,
        device: torch.device,
    ) -> bool:
        """
        Prepares the cache for generation (if applicable), given `generate`'s paramaterization. If a cache is
        instantiated, writes it to `model_kwargs`, under the name expected by the model.
        """

        cache_name = "past_key_values" if "mamba" not in self.__class__.__name__.lower() else "cache_params"
        requires_cross_attention_cache = (
            self.config.is_encoder_decoder or model_kwargs.get("encoder_outputs") is not None
        )

        # Quick escape route 1: if the user specifies a cache, we only need to:
        # a) check for conflicting `generate` arguments
        # b) convert to the new cache format (if the user passes a legacy cache and model supports it)
        user_defined_cache = model_kwargs.get(cache_name)
        if user_defined_cache is not None:
            if generation_config.cache_implementation is not None:
                raise ValueError(
                    f"Passing both `cache_implementation` (used to initialize certain caches) and `{cache_name}` (a "
                    "Cache object) is unsupported. Please use only one of the two."
                )
            if isinstance(user_defined_cache, tuple) and self._supports_default_dynamic_cache():
                model_kwargs[cache_name] = (
                    DynamicCache.from_legacy_cache(user_defined_cache)
                    if not requires_cross_attention_cache
                    else EncoderDecoderCache.from_legacy_cache(user_defined_cache)
                )
            return

        # Quick escape route 2: if the user specifies no cache is to be used. (conflicting arguments are handled in
        # `generation_config.validate()`)
        if generation_config.use_cache is False:
            return

        # Quick escape route 3: model that only supports legacy caches = nothing to prepare
        if not self._supports_default_dynamic_cache():
            if generation_config.cache_implementation is not None:
                warnings.warn(
                    "This model does not support `Cache` instances, it only supports the legacy cache format (tuple "
                    f"of tuples). `cache_implementation` (set to {generation_config.cache_implementation}) will be "
                    "ignored.",
                    UserWarning,
                )
            return

        # Otherwise we NEED to prepare a cache, based on `generation_config.cache_implementation`

        # TODO(joao): support static caches in assisted generation. assisted generation needs to roll back caches,
        # which is only supported in dynamic caches atm
        if assistant_model is not None and generation_config.cache_implementation is not None:
            logger.warning_once(
                "An assistant model is provided, using a dynamic cache instead of a cache of type="
                f"'{generation_config.cache_implementation}'."
            )
            generation_config.cache_implementation = None

        if generation_config.cache_implementation is not None:
            if generation_config.cache_implementation in NEED_SETUP_CACHE_CLASSES_MAPPING:
                if generation_config.cache_implementation == "static" and not self._supports_static_cache:
                    raise ValueError(
                        "This model does not support `cache_implementation='static'`. Please check the following "
                        "issue: https://github.com/huggingface/transformers/issues/28981"
                    )
                model_kwargs[cache_name] = self._get_cache(
                    cache_implementation=generation_config.cache_implementation,
                    batch_size=max(generation_config.num_beams, generation_config.num_return_sequences) * batch_size,
                    max_cache_len=max_cache_length,
                    device=device,
                    model_kwargs=model_kwargs,
                )
            elif generation_config.cache_implementation == "quantized":
                if not self._supports_quantized_cache:
                    raise ValueError(
                        "This model does not support the quantized cache. If you want your model to support quantized "
                        "cache, please open an issue and tag @zucchini-nlp."
                    )

                cache_config = (
                    generation_config.cache_config
                    if generation_config.cache_config is not None
                    else QuantizedCacheConfig()
                )
                cache_class = QUANT_BACKEND_CLASSES_MAPPING[cache_config.backend]

                if cache_config.backend == "quanto" and not (is_optimum_quanto_available() or is_quanto_available()):
                    raise ImportError(
                        "You need to install optimum-quanto in order to use KV cache quantization with optimum-quanto backend. "
                        "Please install it via  with `pip install optimum-quanto`"
                    )
                elif cache_config.backend == "HQQ" and not is_hqq_available():
                    raise ImportError(
                        "You need to install `HQQ` in order to use KV cache quantization with HQQ backend. "
                        "Please install it via  with `pip install hqq`"
                    )

                model_kwargs[cache_name] = cache_class(cache_config)
            elif generation_config.cache_implementation == "offloaded":
                model_kwargs[cache_name] = OffloadedCache()

        # Use DynamicCache() instance by default. This will avoid back and forth from legacy format that
        # keeps copying the cache thus using much more memory
        else:
            model_kwargs[cache_name] = (
                DynamicCache()
                if not requires_cross_attention_cache
                else EncoderDecoderCache(DynamicCache(), DynamicCache())
            )

    def _supports_num_logits_to_keep(self) -> bool:
        """
        Return True if the current model supports the keyword argument `num_logits_to_keep` in forward()
        to save memory. Checking it in this way allows to avoid using a new model attribute.
        """
        return "num_logits_to_keep" in set(inspect.signature(self.forward).parameters.keys())

    def _prepare_special_tokens(
        self,
        generation_config: GenerationConfig,
        kwargs_has_attention_mask: Optional[bool] = None,
        device: Optional[Union[torch.device, str]] = None,
    ):
        """
        Prepares the special tokens for generation, overwriting the generation config with their processed versions
        converted to tensor.

        Note that `generation_config` is changed in place and stops being serializable after this method is called.
        That is no problem if called within `generate` (`generation_config` is a local copy that doesn't leave the
        function). However, if called outside `generate`, consider creating a copy of `generation_config` first.
        """

        # Convert special tokens to tensors
        def _tensor_or_none(token, device=None):
            if token is None:
                return token

            device = device if device is not None else self.device
            if isinstance(token, torch.Tensor):
                return token.to(device)
            return torch.tensor(token, device=device, dtype=torch.long)

        bos_token_tensor = _tensor_or_none(generation_config.bos_token_id, device=device)
        eos_token_tensor = _tensor_or_none(generation_config.eos_token_id, device=device)
        pad_token_tensor = _tensor_or_none(generation_config.pad_token_id, device=device)
        decoder_start_token_tensor = _tensor_or_none(generation_config.decoder_start_token_id, device=device)

        # for BC we also try to get `decoder_start_token_id` or `bos_token_id` (#30892)
        if self.config.is_encoder_decoder:
            decoder_start_token_tensor = (
                decoder_start_token_tensor if decoder_start_token_tensor is not None else bos_token_tensor
            )

        # We can have more than one eos token. Always treat it as a 1D tensor (when it exists).
        if eos_token_tensor is not None and eos_token_tensor.ndim == 0:
            eos_token_tensor = eos_token_tensor.unsqueeze(0)

        # Set pad token if unset (and there are conditions to do so)
        if pad_token_tensor is None and eos_token_tensor is not None:
            if not is_torchdynamo_compiling():
                if kwargs_has_attention_mask is not None and not kwargs_has_attention_mask:
                    logger.warning(
                        "The attention mask and the pad token id were not set. As a consequence, you may observe "
                        "unexpected behavior. Please pass your input's `attention_mask` to obtain reliable results."
                    )
                logger.warning(f"Setting `pad_token_id` to `eos_token_id`:{pad_token_tensor} for open-end generation.")
            pad_token_tensor = eos_token_tensor[0]

        # Sanity checks/warnings
        if self.config.is_encoder_decoder and decoder_start_token_tensor is None:
            raise ValueError(
                "`decoder_start_token_id` or `bos_token_id` has to be defined for encoder-decoder generation."
            )
        if not is_torchdynamo_compiling():  # Checks that depend on tensor-dependent control flow
            if (
                eos_token_tensor is not None
                and isin_mps_friendly(elements=eos_token_tensor, test_elements=pad_token_tensor).any()
            ):
                if kwargs_has_attention_mask is not None and not kwargs_has_attention_mask:
                    logger.warning_once(
                        "The attention mask is not set and cannot be inferred from input because pad token is same as "
                        "eos token. As a consequence, you may observe unexpected behavior. Please pass your input's "
                        "`attention_mask` to obtain reliable results."
                    )
            if eos_token_tensor is not None and (
                torch.is_floating_point(eos_token_tensor) or (eos_token_tensor < 0).any()
            ):
                logger.warning(
                    f"`eos_token_id` should consist of positive integers, but is {eos_token_tensor}. Your generation "
                    "will not stop until the maximum length is reached. Depending on other flags, it may even crash."
                )

        # Update generation config with the updated special tokens tensors
        # NOTE: this must be written into a different attribute name than the one holding the original special tokens
        # (in their non-tensor form), in order to enable end-to-end compilation. See
        # https://pytorch.org/docs/stable/torch.compiler_cudagraph_trees.html#limitations
        generation_config._bos_token_tensor = bos_token_tensor
        generation_config._eos_token_tensor = eos_token_tensor
        generation_config._pad_token_tensor = pad_token_tensor
        generation_config._decoder_start_token_tensor = decoder_start_token_tensor

    @torch.no_grad()
    def generate(
        self,
        inputs: Optional[torch.Tensor] = None,
        generation_config: Optional[GenerationConfig] = None,
        logits_processor: Optional[LogitsProcessorList] = None,
        stopping_criteria: Optional[StoppingCriteriaList] = None,
        prefix_allowed_tokens_fn: Optional[Callable[[int, torch.Tensor], List[int]]] = None,
        synced_gpus: Optional[bool] = None,
        assistant_model: Optional["PreTrainedModel"] = None,
        streamer: Optional["BaseStreamer"] = None,
        negative_prompt_ids: Optional[torch.Tensor] = None,
        negative_prompt_attention_mask: Optional[torch.Tensor] = None,
        **kwargs,
    ) -> Union[GenerateOutput, torch.LongTensor]:
        r"""

        Generates sequences of token ids for models with a language modeling head.

        <Tip warning={true}>

        Most generation-controlling parameters are set in `generation_config` which, if not passed, will be set to the
        model's default generation configuration. You can override any `generation_config` by passing the corresponding
        parameters to generate(), e.g. `.generate(inputs, num_beams=4, do_sample=True)`.

        For an overview of generation strategies and code examples, check out the [following
        guide](../generation_strategies).

        </Tip>

        Parameters:
            inputs (`torch.Tensor` of varying shape depending on the modality, *optional*):
                The sequence used as a prompt for the generation or as model inputs to the encoder. If `None` the
                method initializes it with `bos_token_id` and a batch size of 1. For decoder-only models `inputs`
                should be in the format of `input_ids`. For encoder-decoder models *inputs* can represent any of
                `input_ids`, `input_values`, `input_features`, or `pixel_values`.
            generation_config ([`~generation.GenerationConfig`], *optional*):
                The generation configuration to be used as base parametrization for the generation call. `**kwargs`
                passed to generate matching the attributes of `generation_config` will override them. If
                `generation_config` is not provided, the default will be used, which has the following loading
                priority: 1) from the `generation_config.json` model file, if it exists; 2) from the model
                configuration. Please note that unspecified parameters will inherit [`~generation.GenerationConfig`]'s
                default values, whose documentation should be checked to parameterize generation.
            logits_processor (`LogitsProcessorList`, *optional*):
                Custom logits processors that complement the default logits processors built from arguments and
                generation config. If a logit processor is passed that is already created with the arguments or a
                generation config an error is thrown. This feature is intended for advanced users.
            stopping_criteria (`StoppingCriteriaList`, *optional*):
                Custom stopping criteria that complements the default stopping criteria built from arguments and a
                generation config. If a stopping criteria is passed that is already created with the arguments or a
                generation config an error is thrown. If your stopping criteria depends on the `scores` input, make
                sure you pass `return_dict_in_generate=True, output_scores=True` to `generate`. This feature is
                intended for advanced users.
            prefix_allowed_tokens_fn (`Callable[[int, torch.Tensor], List[int]]`, *optional*):
                If provided, this function constraints the beam search to allowed tokens only at each step. If not
                provided no constraint is applied. This function takes 2 arguments: the batch ID `batch_id` and
                `input_ids`. It has to return a list with the allowed tokens for the next generation step conditioned
                on the batch ID `batch_id` and the previously generated tokens `inputs_ids`. This argument is useful
                for constrained generation conditioned on the prefix, as described in [Autoregressive Entity
                Retrieval](https://arxiv.org/abs/2010.00904).
            synced_gpus (`bool`, *optional*):
                Whether to continue running the while loop until max_length. Unless overridden this flag will be set to
                `True` under DeepSpeed ZeRO Stage 3 multiple GPUs environment to avoid hanging if one GPU finished
                generating before other GPUs. Otherwise it'll be set to `False`.
            assistant_model (`PreTrainedModel`, *optional*):
                An assistant model that can be used to accelerate generation. The assistant model must have the exact
                same tokenizer. The acceleration is achieved when forecasting candidate tokens with the assistent model
                is much faster than running generation with the model you're calling generate from. As such, the
                assistant model should be much smaller.
            streamer (`BaseStreamer`, *optional*):
                Streamer object that will be used to stream the generated sequences. Generated tokens are passed
                through `streamer.put(token_ids)` and the streamer is responsible for any further processing.
            negative_prompt_ids (`torch.LongTensor` of shape `(batch_size, sequence_length)`, *optional*):
                The negative prompt needed for some processors such as CFG. The batch size must match the input batch
                size. This is an experimental feature, subject to breaking API changes in future versions.
            negative_prompt_attention_mask (`torch.LongTensor` of shape `(batch_size, sequence_length)`, *optional*):
                Attention_mask for `negative_prompt_ids`.
            kwargs (`Dict[str, Any]`, *optional*):
                Ad hoc parametrization of `generation_config` and/or additional model-specific kwargs that will be
                forwarded to the `forward` function of the model. If the model is an encoder-decoder model, encoder
                specific kwargs should not be prefixed and decoder specific kwargs should be prefixed with *decoder_*.

        Return:
            [`~utils.ModelOutput`] or `torch.LongTensor`: A [`~utils.ModelOutput`] (if `return_dict_in_generate=True`
            or when `config.return_dict_in_generate=True`) or a `torch.LongTensor`.

                If the model is *not* an encoder-decoder model (`model.config.is_encoder_decoder=False`), the possible
                [`~utils.ModelOutput`] types are:

                    - [`~generation.GenerateDecoderOnlyOutput`],
                    - [`~generation.GenerateBeamDecoderOnlyOutput`]

                If the model is an encoder-decoder model (`model.config.is_encoder_decoder=True`), the possible
                [`~utils.ModelOutput`] types are:

                    - [`~generation.GenerateEncoderDecoderOutput`],
                    - [`~generation.GenerateBeamEncoderDecoderOutput`]
        """

        # 1. Handle `generation_config` and kwargs that might update it, and validate the `.generate()` call
        self._validate_model_class()
        tokenizer = kwargs.pop("tokenizer", None)  # Pull this out first, we only use it for stopping criteria
        assistant_tokenizer = kwargs.pop("assistant_tokenizer", None)  # only used for assisted generation

        generation_config, model_kwargs = self._prepare_generation_config(generation_config, **kwargs)
        self._validate_model_kwargs(model_kwargs.copy())
        self._validate_assistant(assistant_model, assistant_tokenizer)

        # 2. Set generation parameters if not already defined
        if synced_gpus is None:
            if is_deepspeed_zero3_enabled() and dist.get_world_size() > 1:
                synced_gpus = True
            else:
                synced_gpus = False

        logits_processor = logits_processor if logits_processor is not None else LogitsProcessorList()
        stopping_criteria = stopping_criteria if stopping_criteria is not None else StoppingCriteriaList()

        accepts_attention_mask = "attention_mask" in set(inspect.signature(self.forward).parameters.keys())
        requires_attention_mask = "encoder_outputs" not in model_kwargs
        kwargs_has_attention_mask = model_kwargs.get("attention_mask", None) is not None

        # 3. Define model inputs
        inputs_tensor, model_input_name, model_kwargs = self._prepare_model_inputs(
            inputs, generation_config.bos_token_id, model_kwargs
        )
        batch_size = inputs_tensor.shape[0]

        device = inputs_tensor.device
        self._prepare_special_tokens(generation_config, kwargs_has_attention_mask, device=device)

        # decoder-only models must use left-padding for batched generation.
        if not self.config.is_encoder_decoder and not is_torchdynamo_compiling():
            # If `input_ids` was given, check if the last id in any sequence is `pad_token_id`
            # Note: If using, `inputs_embeds` this check does not work, because we want to be more hands-off.
            if (
                generation_config._pad_token_tensor is not None
                and batch_size > 1
                and len(inputs_tensor.shape) == 2
                and torch.sum(inputs_tensor[:, -1] == generation_config._pad_token_tensor) > 0
            ):
                logger.warning(
                    "A decoder-only architecture is being used, but right-padding was detected! For correct "
                    "generation results, please set `padding_side='left'` when initializing the tokenizer."
                )

        # 4. Define other model kwargs
        # decoder-only models with inputs_embeds forwarding must use caching (otherwise we can't detect whether we are
        # generating the first new token or not, and we only want to use the embeddings for the first new token)
        if not self.config.is_encoder_decoder and model_input_name == "inputs_embeds":
            model_kwargs["use_cache"] = True
        else:
            model_kwargs["use_cache"] = generation_config.use_cache

        if not kwargs_has_attention_mask and requires_attention_mask and accepts_attention_mask:
            model_kwargs["attention_mask"] = self._prepare_attention_mask_for_generation(
                inputs_tensor, generation_config._pad_token_tensor, generation_config._eos_token_tensor
            )
        elif kwargs_has_attention_mask:
            # TODO (joao): generalize this check with other types of inputs
            if model_input_name == "input_ids" and len(model_kwargs["attention_mask"].shape) > 2:
                raise ValueError("`attention_mask` passed to `generate` must be 2D.")

        if self.config.is_encoder_decoder and "encoder_outputs" not in model_kwargs:
            # if model is encoder decoder encoder_outputs are created and added to `model_kwargs`
            model_kwargs = self._prepare_encoder_decoder_kwargs_for_generation(
                inputs_tensor, model_kwargs, model_input_name, generation_config
            )

        # 5. Prepare `input_ids` which will be used for auto-regressive generation
        if self.config.is_encoder_decoder:
            input_ids, model_kwargs = self._prepare_decoder_input_ids_for_generation(
                batch_size=batch_size,
                model_input_name=model_input_name,
                model_kwargs=model_kwargs,
                decoder_start_token_id=generation_config._decoder_start_token_tensor,
                device=inputs_tensor.device,
            )
        else:
            input_ids = inputs_tensor if model_input_name == "input_ids" else model_kwargs.pop("input_ids")

        if generation_config.token_healing:
            input_ids = self.heal_tokens(input_ids, tokenizer)

        if streamer is not None:
            streamer.put(input_ids.cpu())

        # 6. Prepare `max_length` depending on other stopping criteria.
        input_ids_length = input_ids.shape[-1]
        has_default_max_length = kwargs.get("max_length") is None and generation_config.max_length is not None
        has_default_min_length = kwargs.get("min_length") is None and generation_config.min_length is not None
        generation_config = self._prepare_generated_length(
            generation_config=generation_config,
            has_default_max_length=has_default_max_length,
            has_default_min_length=has_default_min_length,
            model_input_name=model_input_name,
            inputs_tensor=inputs_tensor,
            input_ids_length=input_ids_length,
        )

        # If the model supports `num_logits_to_keep` in forward(), set it to 1 to avoid computing the whole
        # logit matrix. This can save a lot of memory during the first forward pass. Note that assisted decoding
        # dynamically overrides this value as it can need more than the last token logits
        if self._supports_num_logits_to_keep() and "num_logits_to_keep" not in model_kwargs:
            model_kwargs["num_logits_to_keep"] = 1

        self._validate_generated_length(generation_config, input_ids_length, has_default_max_length)

        # 7. Prepare the cache.
        # - `model_kwargs` may be updated in place with a cache as defined by the parameters in `generation_config`.
        # - different models have a different cache name expected by the model (default = "past_key_values")
        # - `max_length`, prepared above, is used to determine the maximum cache length
        # TODO (joao): remove `user_defined_cache` after v4.47 (remove default conversion to legacy format)
        cache_name = "past_key_values" if "mamba" not in self.__class__.__name__.lower() else "cache_params"
        user_defined_cache = model_kwargs.get(cache_name)
        max_cache_length = generation_config.max_length
        if (
            inputs_tensor.shape[1] != input_ids_length
            and model_input_name == "inputs_embeds"
            and not self.config.is_encoder_decoder
        ):
            max_cache_length += inputs_tensor.shape[1]
        self._prepare_cache_for_generation(
            generation_config, model_kwargs, assistant_model, batch_size, max_cache_length, device
        )

        # 8. determine generation mode
        generation_mode = generation_config.get_generation_mode(assistant_model)

        if streamer is not None and (generation_config.num_beams > 1):
            raise ValueError(
                "`streamer` cannot be used with beam search (yet!). Make sure that `num_beams` is set to 1."
            )

        if not is_torchdynamo_compiling() and self.device.type != input_ids.device.type:
            warnings.warn(
                "You are calling .generate() with the `input_ids` being on a device type different"
                f" than your model's device. `input_ids` is on {input_ids.device.type}, whereas the model"
                f" is on {self.device.type}. You may experience unexpected behaviors or slower generation."
                " Please make sure that you have put `input_ids` to the"
                f" correct device by calling for example input_ids = input_ids.to('{self.device.type}') before"
                " running `.generate()`.",
                UserWarning,
            )

        # 9. prepare logits processors and stopping criteria
        prepared_logits_processor = self._get_logits_processor(
            generation_config=generation_config,
            input_ids_seq_length=input_ids_length,
            encoder_input_ids=inputs_tensor,
            prefix_allowed_tokens_fn=prefix_allowed_tokens_fn,
            logits_processor=logits_processor,
            device=inputs_tensor.device,
            model_kwargs=model_kwargs,
            negative_prompt_ids=negative_prompt_ids,
            negative_prompt_attention_mask=negative_prompt_attention_mask,
        )
        prepared_stopping_criteria = self._get_stopping_criteria(
            generation_config=generation_config, stopping_criteria=stopping_criteria, tokenizer=tokenizer, **kwargs
        )

        # 10. go into different generation modes
        if generation_mode == GenerationMode.ASSISTED_GENERATION:
            if generation_config.num_return_sequences > 1:
                raise ValueError(
                    "num_return_sequences has to be 1 when doing assisted generate, "
                    f"but is {generation_config.num_return_sequences}."
                )
            if batch_size > 1:
                raise ValueError("assisted generate is only supported for batch_size = 1")
            if not model_kwargs["use_cache"]:
                raise ValueError("assisted generate requires `use_cache=True`")
            if generation_config.cache_implementation in ["static", "hybrid", "sliding_window"]:
                raise ValueError("assisted generate is not supported with Static cache classes`")
            if self._is_stateful:
                # In assisted generation we need the ability to confirm whether the model would pick certain tokens,
                # which is not possible with stateful models (they can't reset to a previous subset of generated text)
                raise ValueError(
                    f"assisted generation is not supported with stateful models, such as {self.__class__.__name__}"
                )

            # 11. Get the candidate generator, given the parameterization
            candidate_generator = self._get_candidate_generator(
                generation_config=generation_config,
                input_ids=input_ids,
                inputs_tensor=inputs_tensor,
                assistant_model=assistant_model,
                logits_processor=logits_processor,
                target_tokenizer=tokenizer,
                assistant_tokenizer=assistant_tokenizer,
                model_kwargs=model_kwargs,
            )

            # 12. run assisted generate
            result = self._assisted_decoding(
                input_ids,
                candidate_generator=candidate_generator,
                logits_processor=prepared_logits_processor,
                stopping_criteria=prepared_stopping_criteria,
                generation_config=generation_config,
                synced_gpus=synced_gpus,
                streamer=streamer,
                **model_kwargs,
            )
        elif generation_mode == GenerationMode.DOLA_GENERATION:
            if self._is_stateful:
                # DoLa decoding was not designed for stateful models, and would require some changes
                raise ValueError(
                    f"dola decoding is not supported with stateful models, such as {self.__class__.__name__}"
                )
            result = self._dola_decoding(
                input_ids,
                dola_layers=generation_config.dola_layers,
                logits_processor=prepared_logits_processor,
                stopping_criteria=prepared_stopping_criteria,
                generation_config=generation_config,
                synced_gpus=synced_gpus,
                streamer=streamer,
                **model_kwargs,
            )

        elif generation_mode == GenerationMode.CONTRASTIVE_SEARCH:
            if not model_kwargs["use_cache"]:
                raise ValueError("Contrastive search requires `use_cache=True`")
            if self._is_stateful:
                # Just like assisted generation, we need to be able to rollback to a previous state (see comment above)
                raise ValueError(
                    f"contrastive search is not supported with stateful models, such as {self.__class__.__name__}"
                )

            result = self._contrastive_search(
                input_ids,
                logits_processor=prepared_logits_processor,
                stopping_criteria=prepared_stopping_criteria,
                generation_config=generation_config,
                synced_gpus=synced_gpus,
                streamer=streamer,
                **model_kwargs,
            )

        elif generation_mode in (GenerationMode.SAMPLE, GenerationMode.GREEDY_SEARCH):
            # 11. expand input_ids with `num_return_sequences` additional sequences per batch
            input_ids, model_kwargs = self._expand_inputs_for_generation(
                input_ids=input_ids,
                expand_size=generation_config.num_return_sequences,
                is_encoder_decoder=self.config.is_encoder_decoder,
                **model_kwargs,
            )

            # 12. run sample (it degenerates to greedy search when `generation_config.do_sample=False`)
            result = self._sample(
                input_ids,
                logits_processor=prepared_logits_processor,
                stopping_criteria=prepared_stopping_criteria,
                generation_config=generation_config,
                synced_gpus=synced_gpus,
                streamer=streamer,
                **model_kwargs,
            )

        elif generation_mode in (GenerationMode.BEAM_SAMPLE, GenerationMode.BEAM_SEARCH):
            # 11. prepare beam search scorer
            beam_scorer = BeamSearchScorer(
                batch_size=batch_size,
                num_beams=generation_config.num_beams,
                device=inputs_tensor.device,
                length_penalty=generation_config.length_penalty,
                do_early_stopping=generation_config.early_stopping,
                num_beam_hyps_to_keep=generation_config.num_return_sequences,
                max_length=generation_config.max_length,
            )

            # 12. interleave input_ids with `num_beams` additional sequences per batch
            input_ids, model_kwargs = self._expand_inputs_for_generation(
                input_ids=input_ids,
                expand_size=generation_config.num_beams,
                is_encoder_decoder=self.config.is_encoder_decoder,
                **model_kwargs,
            )

            # 13. run beam sample
            result = self._beam_search(
                input_ids,
                beam_scorer,
                logits_processor=prepared_logits_processor,
                stopping_criteria=prepared_stopping_criteria,
                generation_config=generation_config,
                synced_gpus=synced_gpus,
                **model_kwargs,
            )

        elif generation_mode == GenerationMode.GROUP_BEAM_SEARCH:
            # 11. prepare beam search scorer
            beam_scorer = BeamSearchScorer(
                batch_size=batch_size,
                num_beams=generation_config.num_beams,
                device=inputs_tensor.device,
                length_penalty=generation_config.length_penalty,
                do_early_stopping=generation_config.early_stopping,
                num_beam_hyps_to_keep=generation_config.num_return_sequences,
                num_beam_groups=generation_config.num_beam_groups,
                max_length=generation_config.max_length,
            )
            # 12. interleave input_ids with `num_beams` additional sequences per batch
            input_ids, model_kwargs = self._expand_inputs_for_generation(
                input_ids=input_ids,
                expand_size=generation_config.num_beams,
                is_encoder_decoder=self.config.is_encoder_decoder,
                **model_kwargs,
            )
            # 13. run beam search
            result = self._group_beam_search(
                input_ids,
                beam_scorer,
                logits_processor=prepared_logits_processor,
                stopping_criteria=prepared_stopping_criteria,
                generation_config=generation_config,
                synced_gpus=synced_gpus,
                **model_kwargs,
            )

        elif generation_mode == GenerationMode.CONSTRAINED_BEAM_SEARCH:
            final_constraints = []
            if generation_config.constraints is not None:
                final_constraints = generation_config.constraints

            if generation_config.force_words_ids is not None:

                def typeerror():
                    raise ValueError(
                        "`force_words_ids` has to either be a `List[List[List[int]]]` or `List[List[int]]` "
                        f"of positive integers, but is {generation_config.force_words_ids}."
                    )

                if (
                    not isinstance(generation_config.force_words_ids, list)
                    or len(generation_config.force_words_ids) == 0
                ):
                    typeerror()

                for word_ids in generation_config.force_words_ids:
                    if isinstance(word_ids[0], list):
                        if not isinstance(word_ids, list) or len(word_ids) == 0:
                            typeerror()
                        if any(not isinstance(token_ids, list) for token_ids in word_ids):
                            typeerror()
                        if any(
                            any((not isinstance(token_id, int) or token_id < 0) for token_id in token_ids)
                            for token_ids in word_ids
                        ):
                            typeerror()

                        constraint = DisjunctiveConstraint(word_ids)
                    else:
                        if not isinstance(word_ids, list) or len(word_ids) == 0:
                            typeerror()
                        if any((not isinstance(token_id, int) or token_id < 0) for token_id in word_ids):
                            typeerror()

                        constraint = PhrasalConstraint(word_ids)
                    final_constraints.append(constraint)

            # 11. prepare beam search scorer
            constrained_beam_scorer = ConstrainedBeamSearchScorer(
                constraints=final_constraints,
                batch_size=batch_size,
                num_beams=generation_config.num_beams,
                device=inputs_tensor.device,
                length_penalty=generation_config.length_penalty,
                do_early_stopping=generation_config.early_stopping,
                num_beam_hyps_to_keep=generation_config.num_return_sequences,
                max_length=generation_config.max_length,
            )
            # 12. interleave input_ids with `num_beams` additional sequences per batch
            input_ids, model_kwargs = self._expand_inputs_for_generation(
                input_ids=input_ids,
                expand_size=generation_config.num_beams,
                is_encoder_decoder=self.config.is_encoder_decoder,
                **model_kwargs,
            )
            # 13. run beam search
            result = self._constrained_beam_search(
                input_ids,
                constrained_beam_scorer=constrained_beam_scorer,
                logits_processor=prepared_logits_processor,
                stopping_criteria=prepared_stopping_criteria,
                generation_config=generation_config,
                synced_gpus=synced_gpus,
                **model_kwargs,
            )

        # Convert to legacy cache format if requested
        if (
            generation_config.return_legacy_cache is not False  # Should check for `True` after v4.47
            and not is_torchdynamo_compiling()
            and hasattr(result, "past_key_values")
            and hasattr(result.past_key_values, "to_legacy_cache")
            and result.past_key_values.to_legacy_cache is not None
        ):
            # handle BC (convert by default if he user hasn't passed a cache AND the cache is of the default type)
            should_convert_cache = generation_config.return_legacy_cache
            is_user_defined_cache = user_defined_cache is not None
            is_default_cache_type = (
                type(result.past_key_values) == DynamicCache  # noqa E721
                or (
                    isinstance(result.past_key_values, EncoderDecoderCache)
                    and type(result.past_key_values.self_attention_cache) == DynamicCache  # noqa E721
                    and type(result.past_key_values.cross_attention_cache) == DynamicCache  # noqa E721
                )
            )
            if not is_user_defined_cache and is_default_cache_type:
                logger.warning_once(
                    "From v4.47 onwards, when a model cache is to be returned, `generate` will return a `Cache` "
                    "instance instead by default (as opposed to the legacy tuple of tuples format). If you want to "
                    "keep returning the legacy format, please set `return_legacy_cache=True`."
                )
                should_convert_cache = True
            if should_convert_cache:
                result.past_key_values = result.past_key_values.to_legacy_cache()
        return result

    def _has_unfinished_sequences(
        self,
        this_peer_finished: bool,
        synced_gpus: bool,
        device: torch.device,
        cur_len: Optional[int] = None,
        max_length: Optional[int] = None,
    ) -> bool:
        """
        Returns whether there are still unfinished sequences in the device. The existence of unfinished sequences is
        fed through `this_peer_finished`. ZeRO stage 3-friendly.
        """
        # torch.compile does not support data-dependent control flow. This is a workaround to allow torch.compile,
        # although we lose the ability to stop when all sequences return an EOS token (and other stopping criteria)
        # TODO (joao): remove this when torch's support for control flow is not experimental (https://pytorch.org/docs/stable/generated/torch.cond.html)
        if is_torchdynamo_compiling():
            return cur_len < max_length
        else:
            if synced_gpus:
                # Under synced_gpus the `forward` call must continue until all gpus complete their sequence.
                # The following logic allows an early break if all peers finished generating their sequence
                this_peer_finished_flag = torch.tensor(0.0 if this_peer_finished else 1.0).to(device)
                # send 0.0 if we finished, 1.0 otherwise
                dist.all_reduce(this_peer_finished_flag, op=dist.ReduceOp.SUM)
                # did all peers finish? the reduced sum will be 0.0 then
                if this_peer_finished_flag.item() == 0.0:
                    return False
            elif this_peer_finished:
                return False
            return True

    def heal_tokens(
        self, input_ids: torch.LongTensor, tokenizer: Optional["PreTrainedTokenizerBase"] = None
    ) -> torch.LongTensor:
        r"""
        Generates sequences of token ids for models with a language modeling head.
        Parameters:
            input_ids (`torch.LongTensor`): The sequence used as a prompt for the generation.
            tokenizer (`PreTrainedTokenizerBase`, *optional*): The tokenizer used to decode the input ids.
        Return:
            `torch.LongTensor` where each sequence has its tail token replaced with its appropriate extension.
        """
        if tokenizer is None:
            raise ValueError(
                " When generating with token healing, you must pass the model's tokenizer to the `tokenizer` "
                "argument of `generate`."
            )

        bos_token_id, pad_token_id = tokenizer.bos_token_id, tokenizer.pad_token_id
        vocab_trie = ExtensionsTrie(tokenizer.get_vocab())
        generation_config = GenerationConfig(max_new_tokens=1, pad_token_id=pad_token_id)

        # assumption: leading/trailing whitespace is not meaningful, so the prompts are
        # stripped before re-tokenizing to desensitize generation to whitespace artefacts
        prompts = [p.strip() for p in tokenizer.batch_decode(input_ids, skip_special_tokens=True)]
        input_ids = tokenizer(
            prompts,
            return_tensors="pt",
            padding=True,
        ).input_ids.to(input_ids.device)

        # replace bos with pad to not condition healing on it
        input_ids = torch.where(input_ids == bos_token_id, pad_token_id, input_ids)

        tail_ids = input_ids[:, -1].tolist()
        space_tok = tokenizer.convert_ids_to_tokens(tokenizer.convert_tokens_to_ids(" "))[0]
        # tail tokens are used for a prefix search, thus, whitespaces are replaced with
        # their tokenization (e.g. 'Ġ') to enable search for tokens prefixed with a whitespace
        tail_toks = (tokenizer.decode(t).replace(" ", space_tok) for t in tail_ids)

        for batch_idx, (tail_id, tail_tok) in enumerate(zip(tail_ids, tail_toks)):
            batch_ids = input_ids[batch_idx]
            if torch.all(batch_ids == pad_token_id).item():
                continue  # skip empty sequences (all pad ids)

            # apply bias for alternatives (extensions) to the tail token
            seq_bias = {(alt_tok,): 10.0 for alt_tok in vocab_trie.values(prefix=tail_tok)}
            if len(seq_bias) == 1:
                continue  # skip if there are no token alternatives to heal with

            # slightly favor original token to limit aggressive healing e.g. 'http' -> 'https'
            seq_bias[(tail_id,)] += 1.0
            generation_config.update(sequence_bias=seq_bias)

            trimmed_ids = batch_ids[:-1]
            # if the prompt is a single (non-pad) token, regenerate from bos
            if len(batch_ids[batch_ids != pad_token_id]) == 1:
                trimmed_ids[-1] = bos_token_id

            input_ids[batch_idx] = self.generate(trimmed_ids.unsqueeze(0), generation_config=generation_config)

        return input_ids

    def _dola_decoding(
        self,
        input_ids: torch.LongTensor,
        dola_layers: Union[str, List[int]],
        logits_processor: LogitsProcessorList,
        stopping_criteria: StoppingCriteriaList,
        generation_config: GenerationConfig,
        synced_gpus: bool,
        streamer: "BaseStreamer",
        **model_kwargs,
    ) -> Union[GenerateNonBeamOutput, torch.LongTensor]:
        r"""
        Generates sequences of token ids for models with a language modeling head using **dola decoding** and can be
        used for decoder-only text models.
        The method is based on the paper "DoLa: Decoding by Contrasting Layers Improves Factuality in Large Language
        Models" (https://arxiv.org/abs/2309.03883) in ICLR 2024.

        Parameters:
            input_ids (`torch.LongTensor` of shape `(batch_size, sequence_length)`):
                The sequence used as a prompt for the generation.
            dola_layers (`Union[str, List[int]]`):
                The candidate layers used in contrasting layers of DoLa. It can be either 1) 'low' or 'high', which
                means the lower part or higher part of the model layers, respectively, or 2) a list of layer indices
                to be used for candidate layers. The 0-th layer is the word embedding layer of the model.
            logits_processor (`LogitsProcessorList`):
                An instance of [`LogitsProcessorList`]. List of instances of class derived from [`LogitsProcessor`]
                used to modify the prediction scores of the language modeling head applied at each generation step.
            stopping_criteria (`StoppingCriteriaList`, *optional*):
                An instance of [`StoppingCriteriaList`]. List of instances of class derived from [`StoppingCriteria`]
                used to tell if the generation loop should stop.
            generation_config ([`~generation.GenerationConfig`]):
                The generation configuration to be used as parametrization of the decoding method.
            synced_gpus (`bool`):
                Whether to continue running the while loop until max_length (needed for ZeRO stage 3)
            streamer (`BaseStreamer`, *optional*):
                Streamer object that will be used to stream the generated sequences. Generated tokens are passed
                through `streamer.put(token_ids)` and the streamer is responsible for any further processing.
            model_kwargs:
                Additional model specific keyword arguments will be forwarded to the `forward` function of the model.
                If model is an encoder-decoder model the kwargs should include `encoder_outputs`.

        Return:
            [`~generation.GenerateDecoderOnlyOutput`], [`~generation.GenerateEncoderDecoderOutput`]
            or `torch.LongTensor`: A `torch.LongTensor` containing the generated tokens (default behaviour) or a
            [`~generation.GenerateDecoderOnlyOutput`] if `model.config.is_encoder_decoder=False` and
            `return_dict_in_generate=True` or a [`~generation.GenerateEncoderDecoderOutput`] if
            `model.config.is_encoder_decoder=True`.
        """

        if self.config.is_encoder_decoder:
            raise ValueError("DoLa decoding is only available for decoder-only models.")
        # init values

        pad_token_id = generation_config._pad_token_tensor
        output_attentions = generation_config.output_attentions
        output_hidden_states = generation_config.output_hidden_states
        output_scores = generation_config.output_scores
        output_logits = generation_config.output_logits
        return_dict_in_generate = generation_config.return_dict_in_generate
        has_eos_stopping_criteria = any(hasattr(criteria, "eos_token_id") for criteria in stopping_criteria)
        do_sample = generation_config.do_sample

        # init attention / hidden states / scores tuples
        scores = () if (return_dict_in_generate and output_scores) else None
        raw_logits = () if (return_dict_in_generate and output_logits) else None
        decoder_attentions = () if (return_dict_in_generate and output_attentions) else None
        cross_attentions = () if (return_dict_in_generate and output_attentions) else None
        decoder_hidden_states = () if (return_dict_in_generate and output_hidden_states) else None

        # keep track of which sequences are already finished
        batch_size = input_ids.shape[0]
        unfinished_sequences = torch.ones(batch_size, dtype=torch.long, device=input_ids.device)
        model_kwargs = self._get_initial_cache_position(input_ids, model_kwargs)

        this_peer_finished = False

        # prepare layers for DoLa decoding
        final_layer = self.config.get_text_config().num_hidden_layers
        # if the model has tied word embeddings, we skip the word embeddings (0-th) layer and start from the 2nd layer,
        # as the early exit from word embeddings will become identity function
        # if the model is really shallow (<=2 layers), we use the 1st layer if it's not the final layer and the 0-th
        # layer otherwise. Notice that DoLa does not help shallow models much.
        if not self.config.tie_word_embeddings:
            start_layer = 0
        elif final_layer > 2:
            start_layer = 2
        elif final_layer == 2:
            start_layer = 1
        else:
            start_layer = 0

        # For `N`-layer models with `N <= 40` layers, the layers of `range(0, N // 2, 2)` and `range(N // 2, N, 2)`
        # are used for `'low'` and `'high'` layers, respectively.
        # For models with `N > 40` layers, the layers of `range(0, 20, 2)` and `range(N - 20, N, 2)` are used for
        # `'low'` and `'high'` layers, respectively.
        if isinstance(dola_layers, str) and dola_layers == "low":
            if start_layer == final_layer // 2:
                candidate_premature_layers = [start_layer]
            else:
                candidate_premature_layers = (
                    list(range(start_layer, final_layer // 2, 2))
                    if final_layer <= 40
                    else list(range(start_layer, 20, 2))
                )
        elif isinstance(dola_layers, str) and dola_layers == "high":
            candidate_premature_layers = (
                list(range(final_layer // 2, final_layer, 2))
                if final_layer <= 40
                else list(range(final_layer - 20, final_layer, 2))
            )
        # Set the `dola_layers` to a list of integers for layer indices to contrast manually specified layers.
        elif isinstance(dola_layers, list):
            candidate_premature_layers = [i for i in dola_layers if i < final_layer]
        else:
            raise ValueError("dola_layers must be either 'low', 'high' or a list of integers.")

        lm_head = self.get_output_embeddings()
        if lm_head is None:
            raise ValueError("DoLa is not supported for models that don't have output embeddings.")

        while self._has_unfinished_sequences(this_peer_finished, synced_gpus, device=input_ids.device):
            # prepare model inputs
            model_inputs = self.prepare_inputs_for_generation(input_ids, **model_kwargs)

            # forward pass to get next token
            outputs = self(
                **model_inputs,
                return_dict=True,
                output_attentions=output_attentions,
                output_hidden_states=True,
            )

            # .float() is needed to retain precision for later logits manipulations
            final_layer_next_token_logits = outputs.logits[:, -1, :].detach().clone().float()
            final_logits = outputs.logits[:, -1, :].float()
            candidate_premature_logits = {}
            for candidate_premature_layer in candidate_premature_layers:
                candidate_premature_logits[candidate_premature_layer] = lm_head(
                    outputs.hidden_states[candidate_premature_layer][:, -1, :]
                ).to(final_logits.device)

            if synced_gpus and this_peer_finished:
                continue  # don't waste resources running the code we don't need

            next_token_logits = _dola_select_contrast(
                candidate_premature_layers, candidate_premature_logits, final_logits
            )
            # pre-process distribution
            next_token_scores = logits_processor(input_ids, next_token_logits)

            # Store scores, attentions and hidden_states when required
            if return_dict_in_generate:
                if output_scores:
                    scores += (next_token_scores,)
                if output_logits:
                    raw_logits += (final_layer_next_token_logits,)
                if output_attentions:
                    decoder_attentions += (
                        (outputs.decoder_attentions,) if self.config.is_encoder_decoder else (outputs.attentions,)
                    )
                    if self.config.is_encoder_decoder:
                        cross_attentions += (outputs.cross_attentions,)

                if output_hidden_states:
                    decoder_hidden_states += (
                        (outputs.decoder_hidden_states,)
                        if self.config.is_encoder_decoder
                        else (outputs.hidden_states,)
                    )

            if do_sample:  # sample
                probs = nn.functional.softmax(next_token_scores, dim=-1)
                next_tokens = torch.multinomial(probs, num_samples=1).squeeze(1)
            else:  # argmax
                next_tokens = torch.argmax(next_token_scores, dim=-1)

            # finished sentences should have their next token be a padding token
            if has_eos_stopping_criteria:
                next_tokens = next_tokens * unfinished_sequences + pad_token_id * (1 - unfinished_sequences)

            # update generated ids, model inputs, and length for next step
            input_ids = torch.cat([input_ids, next_tokens[:, None]], dim=-1)
            if streamer is not None:
                streamer.put(next_tokens.cpu())
            model_kwargs = self._update_model_kwargs_for_generation(
                outputs,
                model_kwargs,
                is_encoder_decoder=self.config.is_encoder_decoder,
            )

            # stop when each sentence is finished
            unfinished_sequences = unfinished_sequences & ~stopping_criteria(input_ids, scores)
            this_peer_finished = unfinished_sequences.max() == 0

        if streamer is not None:
            streamer.end()

        if return_dict_in_generate:
            return GenerateDecoderOnlyOutput(
                sequences=input_ids,
                scores=scores,
                logits=raw_logits,
                attentions=decoder_attentions,
                hidden_states=decoder_hidden_states,
                past_key_values=model_kwargs.get("past_key_values"),
            )
        else:
            return input_ids

    @torch.no_grad()
    def _contrastive_search(
        self,
        input_ids: torch.LongTensor,
        logits_processor: LogitsProcessorList,
        stopping_criteria: StoppingCriteriaList,
        generation_config: GenerationConfig,
        synced_gpus: bool,
        streamer: Optional["BaseStreamer"],
        **model_kwargs,
    ) -> Union[GenerateNonBeamOutput, torch.LongTensor]:
        r"""
        Generates sequences of token ids for models with a language modeling head using **contrastive search** and can
        be used for text-decoder, text-to-text, speech-to-text, and vision-to-text models.

        Parameters:
            input_ids (`torch.LongTensor` of shape `(batch_size, sequence_length)`):
                The sequence used as a prompt for the generation.
            logits_processor (`LogitsProcessorList`):
                An instance of [`LogitsProcessorList`]. List of instances of class derived from [`LogitsProcessor`]
                used to modify the prediction scores of the language modeling head applied at each generation step.
            stopping_criteria (`StoppingCriteriaList`):
                An instance of [`StoppingCriteriaList`]. List of instances of class derived from [`StoppingCriteria`]
                used to tell if the generation loop should stop.
            generation_config ([`~generation.GenerationConfig`]):
                The generation configuration to be used as parametrization of the decoding method.
            synced_gpus (`bool`):
                Whether to continue running the while loop until max_length (needed for ZeRO stage 3)
            streamer (`BaseStreamer`, *optional*):
                Streamer object that will be used to stream the generated sequences. Generated tokens are passed
                through `streamer.put(token_ids)` and the streamer is responsible for any further processing.
            model_kwargs:
                Additional model specific keyword arguments will be forwarded to the `forward` function of the model.
                If model is an encoder-decoder model the kwargs should include `encoder_outputs`.

        Return:
            [`~generation.GenerateDecoderOnlyOutput`], [`~generation.GenerateEncoderDecoderOutput`]
            or `torch.LongTensor`: A `torch.LongTensor` containing the generated tokens (default behaviour) or a
            [`~generation.GenerateDecoderOnlyOutput`] if `model.config.is_encoder_decoder=False` and
            `return_dict_in_generate=True` or a [`~generation.GenerateEncoderDecoderOutput`] if
            `model.config.is_encoder_decoder=True`.
        """
        # init values
        has_eos_stopping_criteria = any(hasattr(criteria, "eos_token_id") for criteria in stopping_criteria)
        top_k = generation_config.top_k
        penalty_alpha = generation_config.penalty_alpha
        pad_token_id = generation_config._pad_token_tensor
        output_attentions = generation_config.output_attentions
        output_hidden_states = generation_config.output_hidden_states
        output_scores = generation_config.output_scores
        output_logits = generation_config.output_logits
        return_dict_in_generate = generation_config.return_dict_in_generate
        sequential = generation_config.low_memory

        # init attention / hidden states / scores tuples
        raw_logits = () if (return_dict_in_generate and output_logits) else None
        scores = () if (return_dict_in_generate and output_scores) else None
        decoder_attentions = () if (return_dict_in_generate and output_attentions) else None
        cross_attentions = () if (return_dict_in_generate and output_attentions) else None
        decoder_hidden_states = () if (return_dict_in_generate and output_hidden_states) else None

        # if model is an encoder-decoder, retrieve encoder attention weights and hidden states
        if return_dict_in_generate and self.config.is_encoder_decoder:
            encoder_attentions = model_kwargs["encoder_outputs"].get("attentions") if output_attentions else None
            encoder_hidden_states = (
                model_kwargs["encoder_outputs"].get("hidden_states") if output_hidden_states else None
            )

        # keep track of which sequences are already finished
        batch_size = input_ids.shape[0]
        unfinished_sequences = torch.ones(batch_size, dtype=torch.long, device=input_ids.device)
        model_kwargs = self._get_initial_cache_position(input_ids, model_kwargs)

        # Create cosine_matrix_mask based on the attention_mask
        cosine_matrix_mask = torch.ones_like(input_ids, dtype=torch.long)
        if self.config.is_encoder_decoder:
            if "decoder_attention_mask" in model_kwargs and model_kwargs["decoder_attention_mask"] is not None:
                cosine_matrix_mask = model_kwargs["decoder_attention_mask"]
        else:
            cosine_matrix_mask = model_kwargs["attention_mask"]
        cosine_matrix_mask = cosine_matrix_mask.repeat_interleave(top_k, dim=0)

        this_peer_finished = False

        while self._has_unfinished_sequences(this_peer_finished, synced_gpus, device=input_ids.device):
            # if the first step in the loop, encode all the prefix and obtain: (1) past_key_values;
            # (2) last_hidden_states; (3) logit_for_next_step; (4) update model kwargs for the next step
            if model_kwargs.get("past_key_values") is None or (
                isinstance(model_kwargs["past_key_values"], (Cache, EncoderDecoderCache))
                and model_kwargs["past_key_values"].get_seq_length() == 0
            ):
                # prepare inputs
                model_kwargs["use_cache"] = True
                model_inputs = self.prepare_inputs_for_generation(input_ids, **model_kwargs)

                # encode the given prefix and prepare model inputs; encoder-decoder model process the prefix and save
                # the `encoder_outputs`
                outputs = self(
                    **model_inputs, return_dict=True, output_hidden_states=True, output_attentions=output_attentions
                )

                # last decoder hidden states will be used to compute the degeneration penalty (cosine similarity with
                # previous tokens)
                if self.config.is_encoder_decoder:
                    last_hidden_states = outputs.decoder_hidden_states[-1]
                else:
                    last_hidden_states = outputs.hidden_states[-1]

                # next logit for contrastive search to select top-k candidate tokens
                # Clone is needed to avoid keeping a hanging ref to outputs.logits which may be very large for this first iteration
                # (the clone itself is always small)
                # .float() is needed to retain precision for later logits manipulations
                logit_for_next_step = outputs.logits[:, -1, :].clone().float()

                model_kwargs = self._update_model_kwargs_for_generation(
                    outputs,
                    model_kwargs,
                    is_encoder_decoder=self.config.is_encoder_decoder,
                )

                if not sequential:
                    # Expands model inputs top_k times, for batched forward passes (akin to beam search).
                    _, model_kwargs = self._expand_inputs_for_generation(
                        expand_size=top_k, is_encoder_decoder=self.config.is_encoder_decoder, **model_kwargs
                    )

                past_key_values = model_kwargs.get("past_key_values")
                if past_key_values is None:
                    raise ValueError(
                        f"{self.__class__.__name__} does not support caching and therefore **can't** be used "
                        "for contrastive search."
                    )
                elif (
                    not isinstance(past_key_values[0], (tuple, torch.Tensor))
                    or past_key_values[0][0].shape[0] != batch_size
                ):
                    raise ValueError(
                        f"{self.__class__.__name__} does not have a standard cache format and therefore **can't** be "
                        "used for contrastive search without further modifications."
                    )

            # contrastive_search main logic start:
            # contrastive search decoding consists of two steps: (1) candidate tokens recall; (2) candidate re-rank by
            # degeneration penalty
            processed_logit_for_next_step = logits_processor(input_ids, logit_for_next_step)
            next_probs = nn.functional.softmax(processed_logit_for_next_step, dim=-1)

            top_k_probs, top_k_ids = torch.topk(next_probs, dim=-1, k=top_k)

            # Store scores, attentions and hidden_states when required
            if return_dict_in_generate:
                if output_logits:
                    raw_logits += (logit_for_next_step,)
                if output_scores:
                    scores += (processed_logit_for_next_step,)
                if output_attentions:
                    decoder_attentions += (
                        (outputs.decoder_attentions,) if self.config.is_encoder_decoder else (outputs.attentions,)
                    )
                    if self.config.is_encoder_decoder:
                        cross_attentions += (outputs.cross_attentions,)

                if output_hidden_states:
                    decoder_hidden_states += (
                        (outputs.decoder_hidden_states,)
                        if self.config.is_encoder_decoder
                        else (outputs.hidden_states,)
                    )

            # This is needed to properly delete outputs.logits which may be very large for this first iteration
            # Otherwise a reference to outputs.logits is kept all along until after the next call to self.forward()
            del outputs

            if not sequential:
                # Replicates the new past_key_values to match the `top_k` candidates
                past = model_kwargs["past_key_values"]
                # If it is a static cache, modify it in-place layer after layer to save memory
                if isinstance(past, DynamicCache) or (
                    isinstance(past, EncoderDecoderCache) and isinstance(past.self_attention_cache, DynamicCache)
                ):
                    past.batch_repeat_interleave(top_k)
                else:
                    new_key_values = []
                    for layer in past:
                        items = []
                        # item is either the key or the value matrix
                        for item in layer:
                            items.append(item.repeat_interleave(top_k, dim=0))
                        new_key_values.append(tuple(items))

                    past = tuple(new_key_values)

                model_kwargs["past_key_values"] = past

            if sequential:
                all_outputs = []
                for i in range(top_k):
                    # compute the candidate tokens by the language model and collect their hidden_states
                    next_model_inputs = self.prepare_inputs_for_generation(top_k_ids[:, i].view(-1, 1), **model_kwargs)

                    outputs = self(
                        **next_model_inputs,
                        return_dict=True,
                        output_hidden_states=True,
                        output_attentions=output_attentions,
                    )
                    if isinstance(outputs["past_key_values"], DynamicCache) or (
                        isinstance(outputs["past_key_values"], EncoderDecoderCache)
                        and isinstance(outputs["past_key_values"].self_attention_cache, DynamicCache)
                    ):
                        # Remove past K-V from output since we don't need to stack later
                        outputs["past_key_values"] = None
                        # Remove last token from past K-V since we don't want to append it at this point
                        model_kwargs["past_key_values"].crop(-1)

                    all_outputs.append(outputs)
                outputs = stack_model_outputs(all_outputs, self.config.get_text_config())

            else:
                # compute the candidate tokens by the language model and collect their hidden_states
                # assembles top_k_ids into batch of size k
                next_model_inputs = self.prepare_inputs_for_generation(top_k_ids.view(-1, 1), **model_kwargs)

                outputs = self(
                    **next_model_inputs,
                    return_dict=True,
                    output_hidden_states=True,
                    output_attentions=output_attentions,
                )

            # This is essential to avoid having a last reference to the big past K-V and double the necesary memory
            # in the next loop
            del next_model_inputs

            # name is different for encoder-decoder and decoder-only models
            if self.config.is_encoder_decoder:
                next_hidden = outputs.decoder_hidden_states[-1]
                full_hidden_states = outputs.decoder_hidden_states
            else:
                next_hidden = outputs.hidden_states[-1]
                full_hidden_states = outputs.hidden_states

            # .float() is needed to retain precision for later logits manipulations
            logits = outputs.logits[:, -1, :].float()
            context_hidden = last_hidden_states.repeat_interleave(top_k, dim=0)

            # compute the degeneration penalty and re-rank the candidates based on the degeneration penalty and the
            # model confidence. Keeping `selected_idx` on CPU enables multi-device contrastive search and doesn't
            # introduce (noticeable) slowdowns on single-device runs.
            selected_idx = _ranking_fast(
                context_hidden, next_hidden, top_k_probs, cosine_matrix_mask, penalty_alpha, top_k
            )
            cosine_matrix_mask = torch.cat(
                [cosine_matrix_mask, cosine_matrix_mask.new_ones((cosine_matrix_mask.shape[0], 1))], dim=-1
            )
            selected_idx = selected_idx.to("cpu")

            # This will be used instead of the previous inneficient torch.stack(torch.split())
            augmented_idx = torch.tensor([x + i * top_k for i, x in enumerate(selected_idx)])

            # prepare for the next step: (1) next token_id; (2) past_key_values; (3) last_hidden_states for computing
            # the degeneration penalty; (4) logits for selecting next top-k candidates; (5) selected tokens scores
            # (model confidence minus degeneration penalty); (6) decoder hidden_states
            next_tokens = top_k_ids[range(len(top_k_ids)), selected_idx]
            next_hidden = torch.stack(torch.split(next_hidden.squeeze(dim=1), top_k))
            next_hidden = next_hidden[range(batch_size), selected_idx, :]
            last_hidden_states = torch.cat([last_hidden_states, next_hidden.unsqueeze(1)], dim=1)

            next_decoder_hidden_states = ()
            for layer in full_hidden_states:
                layer = torch.stack(torch.split(layer, top_k))[range(batch_size), selected_idx, :]
                next_decoder_hidden_states += (layer,)

            # generate past_key_values cache of only the selected token
            if sequential:
                next_model_input = self.prepare_inputs_for_generation(
                    top_k_ids[:, selected_idx].view(-1, 1), **model_kwargs
                )

                selected_outputs = self(
                    **next_model_input,
                    return_dict=True,
                    output_hidden_states=False,
                    output_attentions=False,
                )
                next_past_key_values = selected_outputs["past_key_values"]

            else:
                _, next_past_key_values = self._extract_past_from_model_output(outputs)
                # Do it in-place layer per layer to save memory
                if isinstance(next_past_key_values, DynamicCache) or (
                    isinstance(next_past_key_values, EncoderDecoderCache)
                    and isinstance(next_past_key_values.self_attention_cache, DynamicCache)
                ):
                    next_past_key_values.batch_select_indices(augmented_idx)
                else:
                    new_key_values = []
                    for layer in next_past_key_values:
                        items = []
                        # item is either the key or the value matrix
                        for item in layer:
                            items.append(item[augmented_idx, ...])
                        new_key_values.append(tuple(items))

                    next_past_key_values = tuple(new_key_values)

            logit_for_next_step = torch.stack(torch.split(logits, top_k))[range(batch_size), selected_idx, :]

            # Rebuilds the relevant parts of the model output for the selected token, for use in the next iteration
            if self.config.is_encoder_decoder:
                next_step_cross_attentions = ()
                next_step_decoder_attentions = ()
                if output_attentions:
                    for layer in outputs.cross_attentions:
                        layer = torch.stack(torch.split(layer, top_k, dim=0))[range(batch_size), selected_idx, ...]
                        next_step_cross_attentions += (layer,)
                    for layer in outputs.decoder_attentions:
                        layer = torch.stack(torch.split(layer, top_k, dim=0))[range(batch_size), selected_idx, ...]
                        next_step_decoder_attentions += (layer,)
                outputs = Seq2SeqLMOutput(
                    past_key_values=next_past_key_values,
                    decoder_hidden_states=next_decoder_hidden_states,
                    decoder_attentions=next_step_decoder_attentions or None,
                    cross_attentions=next_step_cross_attentions or None,
                )
            else:
                next_step_attentions = ()
                if output_attentions:
                    for layer in outputs.attentions:
                        layer = torch.stack(torch.split(layer, top_k, dim=0))[range(batch_size), selected_idx, ...]
                        next_step_attentions += (layer,)
                outputs = CausalLMOutputWithPast(
                    past_key_values=next_past_key_values,
                    hidden_states=next_decoder_hidden_states,
                    attentions=next_step_attentions or None,
                )
            # contrastive_search main logic end

            if synced_gpus and this_peer_finished:
                continue  # don't waste resources running the code we don't need

            # finished sentences should have their next token be a padding token
            if has_eos_stopping_criteria:
                next_tokens = next_tokens * unfinished_sequences + pad_token_id * (1 - unfinished_sequences)

            # update generated ids, model inputs, and length for next step
            input_ids = torch.cat([input_ids, next_tokens[:, None]], dim=-1)
            if streamer is not None:
                streamer.put(next_tokens.cpu())
            model_kwargs = self._update_model_kwargs_for_generation(
                outputs,
                model_kwargs,
                is_encoder_decoder=self.config.is_encoder_decoder,
            )

            # stop when each sentence is finished
            unfinished_sequences = unfinished_sequences & ~stopping_criteria(input_ids, scores)
            this_peer_finished = unfinished_sequences.max() == 0

        if streamer is not None:
            streamer.end()

        if return_dict_in_generate:
            # Contrastive search works by forward looking at the next token, so we need to exclude it from
            # `past_key_values` to be consistent with the other decoding methods
            if model_kwargs.get("past_key_values") is not None:
                if isinstance(model_kwargs["past_key_values"], DynamicCache) or (
                    isinstance(model_kwargs["past_key_values"], EncoderDecoderCache)
                    and isinstance(model_kwargs["past_key_values"].self_attention_cache, DynamicCache)
                ):
                    model_kwargs["past_key_values"].crop(-1)
                else:
                    past_key_values = []
                    for layer in model_kwargs["past_key_values"]:
                        layer_past_key_values = []
                        for item in layer:
                            layer_past_key_values.append(item[..., :-1, :])
                        past_key_values.append(tuple(layer_past_key_values))
                    model_kwargs["past_key_values"] = tuple(past_key_values)

            if self.config.is_encoder_decoder:
                return GenerateEncoderDecoderOutput(
                    sequences=input_ids,
                    scores=scores,
                    logits=raw_logits,
                    encoder_attentions=encoder_attentions,
                    encoder_hidden_states=encoder_hidden_states,
                    decoder_attentions=decoder_attentions,
                    cross_attentions=cross_attentions,
                    decoder_hidden_states=decoder_hidden_states,
                    past_key_values=model_kwargs.get("past_key_values"),
                )
            else:
                return GenerateDecoderOnlyOutput(
                    sequences=input_ids,
                    scores=scores,
                    logits=raw_logits,
                    attentions=decoder_attentions,
                    hidden_states=decoder_hidden_states,
                    past_key_values=model_kwargs.get("past_key_values"),
                )
        else:
            return input_ids

    def _sample(
        self,
        input_ids: torch.LongTensor,
        logits_processor: LogitsProcessorList,
        stopping_criteria: StoppingCriteriaList,
        generation_config: GenerationConfig,
        synced_gpus: bool,
        streamer: Optional["BaseStreamer"],
        **model_kwargs,
    ) -> Union[GenerateNonBeamOutput, torch.LongTensor]:
        r"""
        Generates sequences of token ids for models with a language modeling head using **multinomial sampling** and
        can be used for text-decoder, text-to-text, speech-to-text, and vision-to-text models.

        Parameters:
            input_ids (`torch.LongTensor` of shape `(batch_size, sequence_length)`):
                The sequence used as a prompt for the generation.
            logits_processor (`LogitsProcessorList`):
                An instance of [`LogitsProcessorList`]. List of instances of class derived from [`LogitsProcessor`]
                used to modify the prediction scores of the language modeling head applied at each generation step.
            stopping_criteria (`StoppingCriteriaList`):
                An instance of [`StoppingCriteriaList`]. List of instances of class derived from [`StoppingCriteria`]
                used to tell if the generation loop should stop.
            generation_config ([`~generation.GenerationConfig`]):
                The generation configuration to be used as parametrization of the decoding method.
            synced_gpus (`bool`):
                Whether to continue running the while loop until max_length (needed for ZeRO stage 3)
            streamer (`BaseStreamer`, *optional*):
                Streamer object that will be used to stream the generated sequences. Generated tokens are passed
                through `streamer.put(token_ids)` and the streamer is responsible for any further processing.
            model_kwargs:
                Additional model specific kwargs will be forwarded to the `forward` function of the model. If model is
                an encoder-decoder model the kwargs should include `encoder_outputs`.

        Return:
            [`~generation.GenerateDecoderOnlyOutput`], [`~generation.GenerateEncoderDecoderOutput`] or `torch.LongTensor`:
            A `torch.LongTensor` containing the generated tokens (default behaviour) or a
            [`~generation.GenerateDecoderOnlyOutput`] if `model.config.is_encoder_decoder=False` and
            `return_dict_in_generate=True` or a [`~generation.GenerateEncoderDecoderOutput`] if
            `model.config.is_encoder_decoder=True`.
        """
        # init values
        pad_token_id = generation_config._pad_token_tensor
        output_attentions = generation_config.output_attentions
        output_hidden_states = generation_config.output_hidden_states
        output_scores = generation_config.output_scores
        output_logits = generation_config.output_logits
        return_dict_in_generate = generation_config.return_dict_in_generate
        max_length = generation_config.max_length
        has_eos_stopping_criteria = any(hasattr(criteria, "eos_token_id") for criteria in stopping_criteria)
        do_sample = generation_config.do_sample

        # init attention / hidden states / scores tuples
        scores = () if (return_dict_in_generate and output_scores) else None
        raw_logits = () if (return_dict_in_generate and output_logits) else None
        decoder_attentions = () if (return_dict_in_generate and output_attentions) else None
        cross_attentions = () if (return_dict_in_generate and output_attentions) else None
        decoder_hidden_states = () if (return_dict_in_generate and output_hidden_states) else None

        # if model is an encoder-decoder, retrieve encoder attention weights and hidden states
        if return_dict_in_generate and self.config.is_encoder_decoder:
            encoder_attentions = model_kwargs["encoder_outputs"].get("attentions") if output_attentions else None
            encoder_hidden_states = (
                model_kwargs["encoder_outputs"].get("hidden_states") if output_hidden_states else None
            )

        # keep track of which sequences are already finished
        batch_size, cur_len = input_ids.shape
        this_peer_finished = False
        unfinished_sequences = torch.ones(batch_size, dtype=torch.long, device=input_ids.device)
        model_kwargs = self._get_initial_cache_position(input_ids, model_kwargs)

        while self._has_unfinished_sequences(
            this_peer_finished, synced_gpus, device=input_ids.device, cur_len=cur_len, max_length=max_length
        ):
            # prepare model inputs
            model_inputs = self.prepare_inputs_for_generation(input_ids, **model_kwargs)

            # prepare variable output controls (note: some models won't accept all output controls)
            model_inputs.update({"output_attentions": output_attentions} if output_attentions else {})
            model_inputs.update({"output_hidden_states": output_hidden_states} if output_hidden_states else {})

            # forward pass to get next token
            outputs = self(**model_inputs, return_dict=True)

            if synced_gpus and this_peer_finished:
                continue  # don't waste resources running the code we don't need

            # Clone is needed to avoid keeping a hanging ref to outputs.logits which may be very large for first iteration
            # (the clone itself is always small)
            next_token_logits = outputs.logits.clone()[:, -1, :].float()

            # pre-process distribution
            next_token_scores = logits_processor(input_ids, next_token_logits)

            # Store scores, attentions and hidden_states when required
            if return_dict_in_generate:
                if output_scores:
                    scores += (next_token_scores,)
                if output_logits:
                    raw_logits += (next_token_logits,)
                if output_attentions:
                    decoder_attentions += (
                        (outputs.decoder_attentions,) if self.config.is_encoder_decoder else (outputs.attentions,)
                    )
                    if self.config.is_encoder_decoder:
                        cross_attentions += (outputs.cross_attentions,)

                if output_hidden_states:
                    decoder_hidden_states += (
                        (outputs.decoder_hidden_states,)
                        if self.config.is_encoder_decoder
                        else (outputs.hidden_states,)
                    )

            # token selection
            if do_sample:
                probs = nn.functional.softmax(next_token_scores, dim=-1)
                # TODO (joao): this OP throws "skipping cudagraphs due to ['incompatible ops']", find solution
                next_tokens = torch.multinomial(probs, num_samples=1).squeeze(1)
            else:
                next_tokens = torch.argmax(next_token_scores, dim=-1)

            # finished sentences should have their next token be a padding token
            if has_eos_stopping_criteria:
                next_tokens = next_tokens * unfinished_sequences + pad_token_id * (1 - unfinished_sequences)

            # update generated ids, model inputs, and length for next step
            input_ids = torch.cat([input_ids, next_tokens[:, None]], dim=-1)
            if streamer is not None:
                streamer.put(next_tokens.cpu())
            model_kwargs = self._update_model_kwargs_for_generation(
                outputs,
                model_kwargs,
                is_encoder_decoder=self.config.is_encoder_decoder,
            )

            unfinished_sequences = unfinished_sequences & ~stopping_criteria(input_ids, scores)
            this_peer_finished = unfinished_sequences.max() == 0
            cur_len += 1

            # This is needed to properly delete outputs.logits which may be very large for first iteration
            # Otherwise a reference to outputs is kept which keeps the logits alive in the next iteration
            del outputs

        if streamer is not None:
            streamer.end()

        if return_dict_in_generate:
            if self.config.is_encoder_decoder:
                return GenerateEncoderDecoderOutput(
                    sequences=input_ids,
                    scores=scores,
                    logits=raw_logits,
                    encoder_attentions=encoder_attentions,
                    encoder_hidden_states=encoder_hidden_states,
                    decoder_attentions=decoder_attentions,
                    cross_attentions=cross_attentions,
                    decoder_hidden_states=decoder_hidden_states,
                    past_key_values=model_kwargs.get("past_key_values"),
                )
            else:
                return GenerateDecoderOnlyOutput(
                    sequences=input_ids,
                    scores=scores,
                    logits=raw_logits,
                    attentions=decoder_attentions,
                    hidden_states=decoder_hidden_states,
                    past_key_values=model_kwargs.get("past_key_values"),
                )
        else:
            return input_ids

    def _temporary_reorder_cache(self, past_key_values, beam_idx):
        """
        Temporary function to handle the different types of cache reordering processes while we roll out `Cache`.

        TODO: standardize cache formats and make all models compatible with `Cache`. It would remove the need
        for this function, with `Cache.reorder_cache` being the sole remaining code path
        """
        model_class = self.__class__.__name__.lower()
        # Exception 1: code path for models using the legacy cache format
        if isinstance(past_key_values, (tuple, list)):
            past_key_values = self._reorder_cache(past_key_values, beam_idx)
        # Exception 2: models with different cache formats. These are limited to `DynamicCache` until their
        # cache format is standardized, to avoid adding complexity to the codebase.
        elif "gptbigcode" in model_class:
            if not isinstance(past_key_values, (DynamicCache, EncoderDecoderCache)):
                raise ValueError(
                    f"Using an unsupported cache format with {model_class}. Currently, it only supports the "
                    "legacy tuple format or `DynamicCache`"
                )
            past_key_values = self._reorder_cache(past_key_values, beam_idx)
            past_key_values = DynamicCache.from_legacy_cache(past_key_values)
        # Standard code path: use the `Cache.reorder_cache`
        else:
            past_key_values.reorder_cache(beam_idx)
        return past_key_values

    def _beam_search(
        self,
        input_ids: torch.LongTensor,
        beam_scorer: BeamScorer,
        logits_processor: LogitsProcessorList,
        stopping_criteria: StoppingCriteriaList,
        generation_config: GenerationConfig,
        synced_gpus: bool,
        **model_kwargs,
    ) -> Union[GenerateBeamOutput, torch.LongTensor]:
        r"""
        Generates sequences of token ids for models with a language modeling head using **beam search decoding** and
        can be used for text-decoder, text-to-text, speech-to-text, and vision-to-text models.

        Parameters:
            input_ids (`torch.LongTensor` of shape `(batch_size, sequence_length)`):
                The sequence used as a prompt for the generation.
            beam_scorer (`BeamScorer`):
                An derived instance of [`BeamScorer`] that defines how beam hypotheses are constructed, stored and
                sorted during generation. For more information, the documentation of [`BeamScorer`] should be read.
            logits_processor (`LogitsProcessorList`):
                An instance of [`LogitsProcessorList`]. List of instances of class derived from [`LogitsProcessor`]
                used to modify the prediction scores of the language modeling head applied at each generation step.
            stopping_criteria (`StoppingCriteriaList`:
                An instance of [`StoppingCriteriaList`]. List of instances of class derived from [`StoppingCriteria`]
                used to tell if the generation loop should stop.
            generation_config ([`~generation.GenerationConfig`]):
                The generation configuration to be used as parametrization of the decoding method.
            synced_gpus (`bool`):
                Whether to continue running the while loop until max_length (needed for ZeRO stage 3)
            model_kwargs:
                Additional model specific kwargs will be forwarded to the `forward` function of the model. If model is
                an encoder-decoder model the kwargs should include `encoder_outputs`.

        Return:
            [`generation.GenerateBeamDecoderOnlyOutput`], [`~generation.GenerateBeamEncoderDecoderOutput`] or
            `torch.LongTensor`: A `torch.LongTensor` containing the generated tokens (default behaviour) or a
            [`~generation.GenerateBeamDecoderOnlyOutput`] if `model.config.is_encoder_decoder=False` and
            `return_dict_in_generate=True` or a [`~generation.GenerateBeamEncoderDecoderOutput`] if
            `model.config.is_encoder_decoder=True`.
        """
        # init values
        pad_token_id = generation_config._pad_token_tensor
        eos_token_id = generation_config._eos_token_tensor
        output_attentions = generation_config.output_attentions
        output_hidden_states = generation_config.output_hidden_states
        output_scores = generation_config.output_scores
        output_logits = generation_config.output_logits
        return_dict_in_generate = generation_config.return_dict_in_generate
        sequential = generation_config.low_memory
        do_sample = generation_config.do_sample

        batch_size = len(beam_scorer._beam_hyps)
        num_beams = beam_scorer.num_beams

        batch_beam_size, cur_len = input_ids.shape
        model_kwargs = self._get_initial_cache_position(input_ids, model_kwargs)

        if num_beams * batch_size != batch_beam_size:
            raise ValueError(
                f"Batch dimension of `input_ids` should be {num_beams * batch_size}, but is {batch_beam_size}."
            )

        # init attention / hidden states / scores tuples
        scores = () if (return_dict_in_generate and output_scores) else None
        raw_logits = () if (return_dict_in_generate and output_logits) else None
        beam_indices = (
            tuple(() for _ in range(batch_beam_size)) if (return_dict_in_generate and output_scores) else None
        )
        decoder_attentions = () if (return_dict_in_generate and output_attentions) else None
        cross_attentions = () if (return_dict_in_generate and output_attentions) else None
        decoder_hidden_states = () if (return_dict_in_generate and output_hidden_states) else None

        # if model is an encoder-decoder, retrieve encoder attention weights and hidden states
        if return_dict_in_generate and self.config.is_encoder_decoder:
            encoder_attentions = model_kwargs["encoder_outputs"].get("attentions") if output_attentions else None
            encoder_hidden_states = (
                model_kwargs["encoder_outputs"].get("hidden_states") if output_hidden_states else None
            )

        # initialise score of first beam with 0 and the rest with -1e9. This makes sure that only tokens
        # of the first beam are considered to avoid sampling the exact same tokens across all beams.
        beam_scores = torch.zeros((batch_size, num_beams), dtype=torch.float, device=input_ids.device)
        beam_scores[:, 1:] = -1e9
        beam_scores = beam_scores.view((batch_size * num_beams,))

        this_peer_finished = False

        decoder_prompt_len = input_ids.shape[-1]  # record the prompt length of decoder

        while self._has_unfinished_sequences(this_peer_finished, synced_gpus, device=input_ids.device):
            model_inputs = self.prepare_inputs_for_generation(input_ids, **model_kwargs)

            # prepare variable output controls (note: some models won't accept all output controls)
            model_inputs.update({"output_attentions": output_attentions} if output_attentions else {})
            model_inputs.update({"output_hidden_states": output_hidden_states} if output_hidden_states else {})

            # if sequential is True, split the input to batches of batch_size and run sequentially
            if sequential:
                if any(
                    model_name in self.__class__.__name__.lower()
                    for model_name in [
                        "fsmt",
                        "reformer",
                        "ctrl",
                        "gpt_bigcode",
                        "transo_xl",
                        "xlnet",
                        "cpm",
                        "jamba",
                    ]
                ):
                    raise RuntimeError(
                        f"Currently generation for {self.__class__.__name__} is not supported "
                        f"for `low_memory beam_search`. Please open an issue on GitHub if you need this feature."
                    )

                inputs_per_sub_batches = _split_model_inputs(
                    model_inputs,
                    split_size=batch_size,
                    full_batch_size=batch_beam_size,
                    config=self.config.get_text_config(),
                )
                outputs_per_sub_batch = [
                    self(**inputs_per_sub_batch, return_dict=True) for inputs_per_sub_batch in inputs_per_sub_batches
                ]

                outputs = stack_model_outputs(outputs_per_sub_batch, self.config.get_text_config())

            else:  # Unchanged original behavior
                outputs = self(**model_inputs, return_dict=True)

            if synced_gpus and this_peer_finished:
                cur_len = cur_len + 1
                continue  # don't waste resources running the code we don't need

            # Clone is needed to avoid keeping a hanging ref to outputs.logits which may be very large for first iteration
            # (the clone itself is always small)
            # .float() is needed to retain precision for later logits manipulations
            next_token_logits = outputs.logits[:, -1, :].clone().float()
            next_token_scores = nn.functional.log_softmax(
                next_token_logits, dim=-1
            )  # (batch_size * num_beams, vocab_size)

            next_token_scores_processed = logits_processor(input_ids, next_token_scores)
            next_token_scores = next_token_scores_processed + beam_scores[:, None].expand_as(
                next_token_scores_processed
            )

            # Store scores, attentions and hidden_states when required
            if return_dict_in_generate:
                if output_scores:
                    scores += (next_token_scores_processed,)
                if output_logits:
                    raw_logits += (next_token_logits,)
                if output_attentions:
                    decoder_attentions += (
                        (outputs.decoder_attentions,) if self.config.is_encoder_decoder else (outputs.attentions,)
                    )
                    if self.config.is_encoder_decoder:
                        cross_attentions += (outputs.cross_attentions,)
                if output_hidden_states:
                    decoder_hidden_states += (
                        (outputs.decoder_hidden_states,)
                        if self.config.is_encoder_decoder
                        else (outputs.hidden_states,)
                    )

            # reshape for beam search
            vocab_size = next_token_scores.shape[-1]
            next_token_scores = next_token_scores.view(batch_size, num_beams * vocab_size)

            # Beam token selection: pick 1 + eos_token_id.shape[0] next tokens for each beam so we have at least 1
            # non eos token per beam.
            n_eos_tokens = eos_token_id.shape[0] if eos_token_id is not None else 0
            n_tokens_to_keep = max(2, 1 + n_eos_tokens) * num_beams
            if do_sample:
                probs = nn.functional.softmax(next_token_scores, dim=-1)
                next_tokens = torch.multinomial(probs, num_samples=n_tokens_to_keep)
                next_token_scores = torch.gather(next_token_scores, -1, next_tokens)
                next_token_scores, _indices = torch.sort(next_token_scores, descending=True, dim=1)
                next_tokens = torch.gather(next_tokens, -1, _indices)
            else:
                next_token_scores, next_tokens = torch.topk(
                    next_token_scores, n_tokens_to_keep, dim=1, largest=True, sorted=True
                )

            next_indices = torch.div(next_tokens, vocab_size, rounding_mode="floor")
            next_tokens = next_tokens % vocab_size

            # stateless
            beam_outputs = beam_scorer.process(
                input_ids,
                next_token_scores,
                next_tokens,
                next_indices,
                pad_token_id=pad_token_id,
                eos_token_id=eos_token_id,
                beam_indices=beam_indices,
                decoder_prompt_len=decoder_prompt_len,
            )

            beam_scores = beam_outputs["next_beam_scores"]
            beam_next_tokens = beam_outputs["next_beam_tokens"]
            beam_idx = beam_outputs["next_beam_indices"]

            input_ids = torch.cat([input_ids[beam_idx, :], beam_next_tokens.unsqueeze(-1)], dim=-1)

            model_kwargs = self._update_model_kwargs_for_generation(
                outputs,
                model_kwargs,
                is_encoder_decoder=self.config.is_encoder_decoder,
            )

            # This is needed to properly delete outputs.logits which may be very large for first iteration
            # Otherwise a reference to outputs is kept which keeps the logits alive in the next iteration
            # IMPORTANT: Note that this should appear BEFORE the call to _reorder_cache() to save the maximum memory
            # (that way the memory peak does not include outputs.logits)
            del outputs

            if model_kwargs.get("past_key_values", None) is not None:
                model_kwargs["past_key_values"] = self._temporary_reorder_cache(
                    model_kwargs["past_key_values"], beam_idx
                )

            if return_dict_in_generate and output_scores:
                beam_indices = tuple((beam_indices[beam_idx[i]] + (beam_idx[i],) for i in range(len(beam_indices))))

            # increase cur_len
            cur_len = cur_len + 1

            if beam_scorer.is_done or all(stopping_criteria(input_ids, scores)):
                this_peer_finished = True

        sequence_outputs = beam_scorer.finalize(
            input_ids,
            beam_scores,
            next_tokens,
            next_indices,
            pad_token_id=pad_token_id,
            eos_token_id=eos_token_id,
            max_length=stopping_criteria.max_length,
            beam_indices=beam_indices,
            decoder_prompt_len=decoder_prompt_len,
        )

        if return_dict_in_generate:
            if not output_scores:
                sequence_outputs["sequence_scores"] = None

            if self.config.is_encoder_decoder:
                return GenerateBeamEncoderDecoderOutput(
                    sequences=sequence_outputs["sequences"],
                    sequences_scores=sequence_outputs["sequence_scores"],
                    scores=scores,
                    logits=raw_logits,
                    beam_indices=sequence_outputs["beam_indices"],
                    encoder_attentions=encoder_attentions,
                    encoder_hidden_states=encoder_hidden_states,
                    decoder_attentions=decoder_attentions,
                    cross_attentions=cross_attentions,
                    decoder_hidden_states=decoder_hidden_states,
                    past_key_values=model_kwargs.get("past_key_values"),
                )
            else:
                return GenerateBeamDecoderOnlyOutput(
                    sequences=sequence_outputs["sequences"],
                    sequences_scores=sequence_outputs["sequence_scores"],
                    scores=scores,
                    logits=raw_logits,
                    beam_indices=sequence_outputs["beam_indices"],
                    attentions=decoder_attentions,
                    hidden_states=decoder_hidden_states,
                    past_key_values=model_kwargs.get("past_key_values"),
                )
        else:
            return sequence_outputs["sequences"]

    def _group_beam_search(
        self,
        input_ids: torch.LongTensor,
        beam_scorer: BeamScorer,
        logits_processor: LogitsProcessorList,
        stopping_criteria: StoppingCriteriaList,
        generation_config: GenerationConfig,
        synced_gpus: bool,
        **model_kwargs,
    ):
        r"""
        Generates sequences of token ids for models with a language modeling head using **diverse beam search
        decoding** and can be used for text-decoder, text-to-text, speech-to-text, and vision-to-text models.

        Parameters:
            input_ids (`torch.LongTensor` of shape `(batch_size, sequence_length)`):
                The sequence used as a prompt for the generation.
            beam_scorer (`BeamScorer`):
                An derived instance of [`BeamScorer`] that defines how beam hypotheses are constructed, stored and
                sorted during generation. For more information, the documentation of [`BeamScorer`] should be read.
            logits_processor (`LogitsProcessorList`):
                An instance of [`LogitsProcessorList`]. List of instances of class derived from [`LogitsProcessor`]
                used to modify the prediction scores of the language modeling head applied at each generation step.
            stopping_criteria (`StoppingCriteriaList`):
                An instance of [`StoppingCriteriaList`]. List of instances of class derived from [`StoppingCriteria`]
                used to tell if the generation loop should stop.
            generation_config ([`~generation.GenerationConfig`]):
                The generation configuration to be used as parametrization of the decoding method.
            synced_gpus (`bool`):
                Whether to continue running the while loop until max_length (needed for ZeRO stage 3)
            model_kwargs:
                Additional model specific kwargs that will be forwarded to the `forward` function of the model. If
                model is an encoder-decoder model the kwargs should include `encoder_outputs`.

        Return:
            [`~generation.GenerateBeamDecoderOnlyOutput`], [`~generation.GenerateBeamEncoderDecoderOutput`] or
            `torch.LongTensor`: A `torch.LongTensor` containing the generated tokens (default behaviour) or a
            [`~generation.GenerateBeamDecoderOnlyOutput`] if `model.config.is_encoder_decoder=False` and
            `return_dict_in_generate=True` or a [`~generation.GenerateBeamEncoderDecoderOutput`] if
            `model.config.is_encoder_decoder=True`.
        """
        # init values
        pad_token_id = generation_config._pad_token_tensor
        eos_token_id = generation_config._eos_token_tensor
        output_attentions = generation_config.output_attentions
        output_hidden_states = generation_config.output_hidden_states
        output_scores = generation_config.output_scores
        output_logits = generation_config.output_logits
        return_dict_in_generate = generation_config.return_dict_in_generate

        num_beams = beam_scorer.num_beams
        num_beam_groups = beam_scorer.num_beam_groups
        num_sub_beams = num_beams // num_beam_groups
        batch_size = len(beam_scorer._beam_hyps) // num_beam_groups
        device = input_ids.device

        batch_beam_size, cur_len = input_ids.shape
        model_kwargs = self._get_initial_cache_position(input_ids, model_kwargs)

        if return_dict_in_generate and output_scores:
            beam_indices = [tuple(() for _ in range(num_sub_beams * batch_size)) for _ in range(num_beam_groups)]
        else:
            beam_indices = None

        if num_beams * batch_size != batch_beam_size:
            raise ValueError(
                f"Batch dimension of `input_ids` should be {num_beams * batch_size}, but is {batch_beam_size}."
            )

        # init attention / hidden states / scores tuples
        scores = () if (return_dict_in_generate and output_scores) else None
        raw_logits = () if (return_dict_in_generate and output_logits) else None
        decoder_attentions = () if (return_dict_in_generate and output_attentions) else None
        cross_attentions = () if (return_dict_in_generate and output_attentions) else None
        decoder_hidden_states = () if (return_dict_in_generate and output_hidden_states) else None

        # if model is an encoder-decoder, retrieve encoder attention weights and hidden states
        if return_dict_in_generate and self.config.is_encoder_decoder:
            encoder_attentions = model_kwargs["encoder_outputs"].get("attentions") if output_attentions else None
            encoder_hidden_states = (
                model_kwargs["encoder_outputs"].get("hidden_states") if output_hidden_states else None
            )

        # initialise score of first beam of each group with 0 and the rest with -1e9. This ensures that the beams in
        # the same group don't produce same tokens everytime.
        beam_scores = torch.full((batch_size, num_beams), -1e9, dtype=torch.float, device=device)
        beam_scores[:, ::num_sub_beams] = 0
        beam_scores = beam_scores.view((batch_size * num_beams,))

        this_peer_finished = False

        decoder_prompt_len = input_ids.shape[-1]  # record the prompt length of decoder
        while self._has_unfinished_sequences(this_peer_finished, synced_gpus, device=input_ids.device):
            # predicted tokens in cur_len step
            current_tokens = torch.zeros(batch_size * num_beams, dtype=input_ids.dtype, device=device)

            # indices which will form the beams in the next time step
            reordering_indices = torch.zeros(batch_size * num_beams, dtype=torch.long, device=device)

            # do one decoder step on all beams of all sentences in batch
            model_inputs = self.prepare_inputs_for_generation(input_ids, **model_kwargs)

            # prepare variable output controls (note: some models won't accept all output controls)
            model_inputs.update({"output_attentions": output_attentions} if output_attentions else {})
            model_inputs.update({"output_hidden_states": output_hidden_states} if output_hidden_states else {})

            outputs = self(**model_inputs, return_dict=True)

            if synced_gpus and this_peer_finished:
                cur_len = cur_len + 1
                continue  # don't waste resources running the code we don't need

            if output_scores:
                processed_score = torch.zeros_like(outputs.logits[:, -1, :])
            if output_logits:
                # Clone is needed to avoid keeping a hanging ref to outputs.logits which may be very large for first iteration
                # (the clone itself is always small)
                raw_logit_score = outputs.logits[:, -1, :].clone()

            for beam_group_idx in range(num_beam_groups):
                group_start_idx = beam_group_idx * num_sub_beams
                group_end_idx = min(group_start_idx + num_sub_beams, num_beams)
                group_size = group_end_idx - group_start_idx

                # indices of beams of current group among all sentences in batch
                batch_group_indices = []

                for batch_idx in range(batch_size):
                    batch_group_indices.extend(
                        [batch_idx * num_beams + idx for idx in range(group_start_idx, group_end_idx)]
                    )
                group_input_ids = input_ids[batch_group_indices]

                # select outputs of beams of current group only
                # No need to clone() the logits here as they will not retain outputs.logits at the end of the loop
                # .float() is needed to retain precision for later logits manipulations
                next_token_logits = outputs.logits[batch_group_indices, -1, :].float()

                next_token_scores = nn.functional.log_softmax(
                    next_token_logits, dim=-1
                )  # (batch_size * group_size, vocab_size)
                vocab_size = next_token_scores.shape[-1]

                next_token_scores_processed = logits_processor(
                    group_input_ids, next_token_scores, current_tokens=current_tokens, beam_group_idx=beam_group_idx
                )
                next_token_scores = next_token_scores_processed + beam_scores[batch_group_indices].unsqueeze(-1)
                next_token_scores = next_token_scores.expand_as(next_token_scores_processed)

                if output_scores:
                    processed_score[batch_group_indices] = next_token_scores_processed

                # reshape for beam search
                next_token_scores = next_token_scores.view(batch_size, group_size * vocab_size)

                # Sample 1 + len(eos_token_id) next tokens for each beam so we have at least 1 non eos token per beam.
                n_eos_tokens = eos_token_id.shape[0] if eos_token_id is not None else 0
                next_token_scores, next_tokens = torch.topk(
                    next_token_scores, max(2, 1 + n_eos_tokens) * group_size, dim=1, largest=True, sorted=True
                )

                next_indices = torch.div(next_tokens, vocab_size, rounding_mode="floor")
                next_tokens = next_tokens % vocab_size

                # stateless
                process_beam_indices = sum(beam_indices, ()) if beam_indices is not None else None
                beam_outputs = beam_scorer.process(
                    group_input_ids,
                    next_token_scores,
                    next_tokens,
                    next_indices,
                    pad_token_id=pad_token_id,
                    eos_token_id=eos_token_id,
                    beam_indices=process_beam_indices,
                    group_index=beam_group_idx,
                    decoder_prompt_len=decoder_prompt_len,
                )
                beam_scores[batch_group_indices] = beam_outputs["next_beam_scores"]
                beam_next_tokens = beam_outputs["next_beam_tokens"]
                beam_idx = beam_outputs["next_beam_indices"]

                if return_dict_in_generate and output_scores:
                    beam_indices[beam_group_idx] = tuple(
                        beam_indices[beam_group_idx][beam_idx[i]] + (beam_idx[i],) for i in range(len(beam_indices[0]))
                    )

                input_ids[batch_group_indices] = group_input_ids[beam_idx]
                group_input_ids = torch.cat([group_input_ids[beam_idx, :], beam_next_tokens.unsqueeze(-1)], dim=-1)
                current_tokens[batch_group_indices] = group_input_ids[:, -1]

                # (beam_idx // group_size) -> batch_idx
                # (beam_idx % group_size) -> offset of idx inside the group
                reordering_indices[batch_group_indices] = (
                    num_beams * torch.div(beam_idx, group_size, rounding_mode="floor")
                    + group_start_idx
                    + (beam_idx % group_size)
                )

            # Store scores, attentions and hidden_states when required
            if return_dict_in_generate:
                if output_scores:
                    scores += (processed_score,)
                if output_logits:
                    raw_logits += (raw_logit_score,)
                if output_attentions:
                    decoder_attentions += (
                        (outputs.decoder_attentions,) if self.config.is_encoder_decoder else (outputs.attentions,)
                    )
                    if self.config.is_encoder_decoder:
                        cross_attentions += (outputs.cross_attentions,)

                if output_hidden_states:
                    decoder_hidden_states += (
                        (outputs.decoder_hidden_states,)
                        if self.config.is_encoder_decoder
                        else (outputs.hidden_states,)
                    )

            input_ids = torch.cat([input_ids, current_tokens.unsqueeze(-1)], dim=-1)

            model_kwargs = self._update_model_kwargs_for_generation(
                outputs,
                model_kwargs,
                is_encoder_decoder=self.config.is_encoder_decoder,
            )

            # This is needed to properly delete outputs.logits which may be very large for first iteration
            # Otherwise a reference to outputs is kept which keeps the logits alive in the next iteration
            # IMPORTANT: Note that this should appear BEFORE the call to _reorder_cache() to save the maximum memory
            # (that way the memory peak does not include outputs.logits)
            del outputs

            if model_kwargs.get("past_key_values", None) is not None:
                model_kwargs["past_key_values"] = self._temporary_reorder_cache(
                    model_kwargs["past_key_values"], reordering_indices
                )

            # increase cur_len
            cur_len = cur_len + 1

            if beam_scorer.is_done or all(stopping_criteria(input_ids, scores)):
                this_peer_finished = True

        final_beam_indices = sum(beam_indices, ()) if beam_indices is not None else None
        sequence_outputs = beam_scorer.finalize(
            input_ids,
            beam_scores,
            next_tokens,
            next_indices,
            pad_token_id=pad_token_id,
            eos_token_id=eos_token_id,
            max_length=stopping_criteria.max_length,
            beam_indices=final_beam_indices,
            decoder_prompt_len=decoder_prompt_len,
        )

        if return_dict_in_generate:
            if not output_scores:
                sequence_outputs["sequence_scores"] = None

            if self.config.is_encoder_decoder:
                return GenerateBeamEncoderDecoderOutput(
                    sequences=sequence_outputs["sequences"],
                    sequences_scores=sequence_outputs["sequence_scores"],
                    scores=scores,
                    logits=raw_logits,
                    beam_indices=sequence_outputs["beam_indices"],
                    encoder_attentions=encoder_attentions,
                    encoder_hidden_states=encoder_hidden_states,
                    decoder_attentions=decoder_attentions,
                    cross_attentions=cross_attentions,
                    decoder_hidden_states=decoder_hidden_states,
                    past_key_values=model_kwargs.get("past_key_values"),
                )
            else:
                return GenerateBeamDecoderOnlyOutput(
                    sequences=sequence_outputs["sequences"],
                    sequences_scores=sequence_outputs["sequence_scores"],
                    scores=scores,
                    logits=raw_logits,
                    beam_indices=sequence_outputs["beam_indices"],
                    attentions=decoder_attentions,
                    hidden_states=decoder_hidden_states,
                    past_key_values=model_kwargs.get("past_key_values"),
                )
        else:
            return sequence_outputs["sequences"]

    def _constrained_beam_search(
        self,
        input_ids: torch.LongTensor,
        constrained_beam_scorer: ConstrainedBeamSearchScorer,
        logits_processor: LogitsProcessorList,
        stopping_criteria: StoppingCriteriaList,
        generation_config: GenerationConfig,
        synced_gpus: bool,
        **model_kwargs,
    ) -> Union[GenerateBeamOutput, torch.LongTensor]:
        r"""
        Generates sequences of token ids for models with a language modeling head using **constrained beam search
        decoding** and can be used for text-decoder, text-to-text, speech-to-text, and vision-to-text models.

        Parameters:
            input_ids (`torch.LongTensor` of shape `(batch_size, sequence_length)`):
                The sequence used as a prompt for the generation.
            constrained_beam_scorer (`ConstrainedBeamSearchScorer`):
                A derived instance of [`BeamScorer`] that defines how beam hypotheses are constructed, stored and
                sorted during generation, while satisfying a list of positive constraints. For more information, the
                documentation of [`ConstrainedBeamSearchScorer`] should be read.
            logits_processor (`LogitsProcessorList`):
                An instance of [`LogitsProcessorList`]. List of instances of class derived from [`LogitsProcessor`]
                used to modify the prediction scores of the language modeling head applied at each generation step.
            stopping_criteria (`StoppingCriteriaList`):
                An instance of [`StoppingCriteriaList`]. List of instances of class derived from [`StoppingCriteria`]
                used to tell if the generation loop should stop.
            generation_config ([`~generation.GenerationConfig`]):
                The generation configuration to be used as parametrization of the decoding method.
            synced_gpus (`bool`):
                Whether to continue running the while loop until max_length (needed for ZeRO stage 3)
            model_kwargs:
                Additional model specific kwargs will be forwarded to the `forward` function of the model. If model is
                an encoder-decoder model the kwargs should include `encoder_outputs`.

        Return:
            [`~generation.GenerateBeamDecoderOnlyOutput`], [`~generation.GenerateBeamEncoderDecoderOutput`] or
            `torch.LongTensor`: A `torch.LongTensor` containing the generated tokens (default behaviour) or a
            [`~generation.GenerateBeamDecoderOnlyOutput`] if `model.config.is_encoder_decoder=False` and
            `return_dict_in_generate=True` or a [`~generation.GenerateBeamEncoderDecoderOutput`] if
            `model.config.is_encoder_decoder=True`.
        """
        # init values
        pad_token_id = generation_config._pad_token_tensor
        eos_token_id = generation_config._eos_token_tensor
        output_attentions = generation_config.output_attentions
        output_hidden_states = generation_config.output_hidden_states
        output_scores = generation_config.output_scores
        output_logits = generation_config.output_logits
        return_dict_in_generate = generation_config.return_dict_in_generate

        batch_size = len(constrained_beam_scorer._beam_hyps)
        num_beams = constrained_beam_scorer.num_beams

        batch_beam_size, cur_len = input_ids.shape
        model_kwargs = self._get_initial_cache_position(input_ids, model_kwargs)

        if num_beams * batch_size != batch_beam_size:
            raise ValueError(
                f"Batch dimension of `input_ids` should be {num_beams * batch_size}, but is {batch_beam_size}."
            )

        # init attention / hidden states / scores tuples
        scores = () if (return_dict_in_generate and output_scores) else None
        raw_logits = () if (return_dict_in_generate and output_logits) else None
        beam_indices = (
            tuple(() for _ in range(batch_beam_size)) if (return_dict_in_generate and output_scores) else None
        )
        decoder_attentions = () if (return_dict_in_generate and output_attentions) else None
        cross_attentions = () if (return_dict_in_generate and output_attentions) else None
        decoder_hidden_states = () if (return_dict_in_generate and output_hidden_states) else None

        # if model is an encoder-decoder, retrieve encoder attention weights and hidden states
        if return_dict_in_generate and self.config.is_encoder_decoder:
            encoder_attentions = model_kwargs["encoder_outputs"].get("attentions") if output_attentions else None
            encoder_hidden_states = (
                model_kwargs["encoder_outputs"].get("hidden_states") if output_hidden_states else None
            )

        # initialise score of first beam with 0 and the rest with -1e9. This makes sure that only tokens
        # of the first beam are considered to avoid sampling the exact same tokens across all beams.
        beam_scores = torch.zeros((batch_size, num_beams), dtype=torch.float, device=input_ids.device)
        beam_scores[:, 1:] = -1e9
        beam_scores = beam_scores.view((batch_size * num_beams,))

        this_peer_finished = False

        decoder_prompt_len = input_ids.shape[-1]  # record the prompt length of decoder
        while self._has_unfinished_sequences(this_peer_finished, synced_gpus, device=input_ids.device):
            model_inputs = self.prepare_inputs_for_generation(input_ids, **model_kwargs)

            # prepare variable output controls (note: some models won't accept all output controls)
            model_inputs.update({"output_attentions": output_attentions} if output_attentions else {})
            model_inputs.update({"output_hidden_states": output_hidden_states} if output_hidden_states else {})

            outputs = self(**model_inputs, return_dict=True)

            if synced_gpus and this_peer_finished:
                cur_len = cur_len + 1
                continue  # don't waste resources running the code we don't need

            # Clone is needed to avoid keeping a hanging ref to outputs.logits which may be very large for first iteration
            # (the clone itself is always small)
            # .float() is needed to retain precision for later logits manipulations
            next_token_logits = outputs.logits[:, -1, :].clone().float()
            next_token_scores = nn.functional.log_softmax(
                next_token_logits, dim=-1
            )  # (batch_size * num_beams, vocab_size)

            next_token_scores_processed = logits_processor(input_ids, next_token_scores)

            next_token_scores = next_token_scores_processed + beam_scores[:, None].expand_as(
                next_token_scores_processed
            )

            scores_for_all_vocab = next_token_scores.clone()

            # Store scores, attentions and hidden_states when required
            if return_dict_in_generate:
                if output_scores:
                    scores += (next_token_scores,)
                if output_logits:
                    raw_logits += (next_token_logits,)
                if output_attentions:
                    decoder_attentions += (
                        (outputs.decoder_attentions,) if self.config.is_encoder_decoder else (outputs.attentions,)
                    )
                    if self.config.is_encoder_decoder:
                        cross_attentions += (outputs.cross_attentions,)

                if output_hidden_states:
                    decoder_hidden_states += (
                        (outputs.decoder_hidden_states,)
                        if self.config.is_encoder_decoder
                        else (outputs.hidden_states,)
                    )

            # reshape for beam search
            vocab_size = next_token_scores.shape[-1]
            next_token_scores = next_token_scores.view(batch_size, num_beams * vocab_size)

            # Sample 1 + len(eos_token_id) next tokens for each beam so we have at least 1 non eos token per beam.
            n_eos_tokens = eos_token_id.shape[0] if eos_token_id is not None else 0
            next_token_scores, next_tokens = torch.topk(
                next_token_scores, max(2, 1 + n_eos_tokens) * num_beams, dim=1, largest=True, sorted=True
            )

            next_indices = (next_tokens / vocab_size).long()
            next_tokens = next_tokens % vocab_size

            # stateless
            beam_outputs = constrained_beam_scorer.process(
                input_ids,
                next_token_scores,
                next_tokens,
                next_indices,
                scores_for_all_vocab,
                pad_token_id=pad_token_id,
                eos_token_id=eos_token_id,
                beam_indices=beam_indices,
                decoder_prompt_len=decoder_prompt_len,
            )
            beam_scores = beam_outputs["next_beam_scores"]
            beam_next_tokens = beam_outputs["next_beam_tokens"]
            beam_idx = beam_outputs["next_beam_indices"]

            input_ids = torch.cat([input_ids[beam_idx, :], beam_next_tokens.unsqueeze(-1)], dim=-1)
            model_kwargs = self._update_model_kwargs_for_generation(
                outputs,
                model_kwargs,
                is_encoder_decoder=self.config.is_encoder_decoder,
            )

            # This is needed to properly delete outputs.logits which may be very large for first iteration
            # Otherwise a reference to outputs is kept which keeps the logits alive in the next iteration
            # IMPORTANT: Note that this should appear BEFORE the call to _reorder_cache() to save the maximum memory
            # (that way the memory peak does not include outputs.logits)
            del outputs

            if model_kwargs.get("past_key_values", None) is not None:
                model_kwargs["past_key_values"] = self._temporary_reorder_cache(
                    model_kwargs["past_key_values"], beam_idx
                )

            if return_dict_in_generate and output_scores:
                beam_indices = tuple((beam_indices[beam_idx[i]] + (beam_idx[i],) for i in range(len(beam_indices))))

            # increase cur_len
            cur_len = cur_len + 1

            if constrained_beam_scorer.is_done or all(stopping_criteria(input_ids, scores)):
                this_peer_finished = True

        sequence_outputs = constrained_beam_scorer.finalize(
            input_ids,
            beam_scores,
            next_tokens,
            next_indices,
            pad_token_id=pad_token_id,
            eos_token_id=eos_token_id,
            max_length=stopping_criteria.max_length,
            beam_indices=beam_indices,
            decoder_prompt_len=decoder_prompt_len,
        )

        if return_dict_in_generate:
            if not output_scores:
                sequence_outputs["sequence_scores"] = None
            if self.config.is_encoder_decoder:
                return GenerateBeamEncoderDecoderOutput(
                    sequences=sequence_outputs["sequences"],
                    sequences_scores=sequence_outputs["sequence_scores"],
                    scores=scores,
                    logits=raw_logits,
                    beam_indices=sequence_outputs["beam_indices"],
                    encoder_attentions=encoder_attentions,
                    encoder_hidden_states=encoder_hidden_states,
                    decoder_attentions=decoder_attentions,
                    cross_attentions=cross_attentions,
                    decoder_hidden_states=decoder_hidden_states,
                    past_key_values=model_kwargs.get("past_key_values"),
                )
            else:
                return GenerateBeamDecoderOnlyOutput(
                    sequences=sequence_outputs["sequences"],
                    sequences_scores=sequence_outputs["sequence_scores"],
                    scores=scores,
                    logits=raw_logits,
                    beam_indices=sequence_outputs["beam_indices"],
                    attentions=decoder_attentions,
                    hidden_states=decoder_hidden_states,
                    past_key_values=model_kwargs.get("past_key_values"),
                )
        else:
            return sequence_outputs["sequences"]

    def _assisted_decoding(
        self,
        input_ids: torch.LongTensor,
        candidate_generator: CandidateGenerator,
        logits_processor: LogitsProcessorList,
        stopping_criteria: StoppingCriteriaList,
        generation_config: GenerationConfig,
        synced_gpus: bool,
        streamer: Optional["BaseStreamer"],
        **model_kwargs,
    ) -> Union[GenerateNonBeamOutput, torch.LongTensor]:
        r"""
        Generates sequences of token ids for models with a language modeling head using **greedy decoding** or
        **sample** (depending on `do_sample`), assisted by candidate sequences. Assisted generation is an example of a
        candidate decoding strategy. Can be used for text-decoder, text-to-text, speech-to-text, and vision-to-text
        models.

        Parameters:
            input_ids (`torch.LongTensor` of shape `(batch_size, sequence_length)`):
                The sequence used as a prompt for the generation.
            candidate_generator (`CandidateGenerator`):
                A derived instance of [`CandidateGenerator`] that defines how candidate sequences are generated. For
                more information, the documentation of [`CandidateGenerator`] should be read.
            logits_processor (`LogitsProcessorList`):
                An instance of [`LogitsProcessorList`]. List of instances of class derived from [`LogitsProcessor`]
                used to modify the prediction scores of the language modeling head applied at each generation step.
            stopping_criteria (`StoppingCriteriaList`):
                An instance of [`StoppingCriteriaList`]. List of instances of class derived from [`StoppingCriteria`]
                used to tell if the generation loop should stop.
            generation_config ([`~generation.GenerationConfig`]):
                The generation configuration to be used as parametrization of the decoding method.
            synced_gpus (`bool`):
                Whether to continue running the while loop until max_length (needed for ZeRO stage 3)
            streamer (`BaseStreamer`, *optional*):
                Streamer object that will be used to stream the generated sequences. Generated tokens are passed
                through `streamer.put(token_ids)` and the streamer is responsible for any further processing.
            model_kwargs:
                Additional model specific keyword arguments will be forwarded to the `forward` function of the model.
                If model is an encoder-decoder model the kwargs should include `encoder_outputs`.

        Return:
            [`~generation.GenerateDecoderOnlyOutput`], [`~generation.GenerateEncoderDecoderOutput`] or
            `torch.LongTensor`: A `torch.LongTensor` containing the generated tokens (default behaviour) or a
            [`~generation.GenerateDecoderOnlyOutput`] if `model.config.is_encoder_decoder=False` and
            `return_dict_in_generate=True` or a [`~generation.GenerateEncoderDecoderOutput`] if
            `model.config.is_encoder_decoder=True`.
        """
        # init values
        do_sample = generation_config.do_sample
        output_attentions = generation_config.output_attentions
        output_hidden_states = generation_config.output_hidden_states
        output_scores = generation_config.output_scores
        output_logits = generation_config.output_logits
        return_dict_in_generate = generation_config.return_dict_in_generate

        # init attention / hidden states / scores tuples
        scores = () if (return_dict_in_generate and output_scores) else None
        raw_logits = () if (return_dict_in_generate and output_logits) else None
        decoder_attentions = () if (return_dict_in_generate and output_attentions) else None
        cross_attentions = () if (return_dict_in_generate and output_attentions) else None
        decoder_hidden_states = () if (return_dict_in_generate and output_hidden_states) else None

        # if model is an encoder-decoder, retrieve encoder attention weights and hidden states
        if return_dict_in_generate and self.config.is_encoder_decoder:
            encoder_attentions = model_kwargs["encoder_outputs"].get("attentions") if output_attentions else None
            encoder_hidden_states = (
                model_kwargs["encoder_outputs"].get("hidden_states") if output_hidden_states else None
            )

        # keep track of which sequences are already finished
        batch_size = input_ids.shape[0]
        unfinished_sequences = torch.ones(batch_size, dtype=torch.long, device=input_ids.device)
        model_kwargs = self._get_initial_cache_position(input_ids, model_kwargs)

        # This is needed if return_dict_in_generate is True
        start_from_empty_dynamic_cache = False
        past_key_values = model_kwargs.get("past_key_values", None)
        if isinstance(past_key_values, DynamicCache) or (
            isinstance(past_key_values, EncoderDecoderCache)
            and isinstance(past_key_values.self_attention_cache, DynamicCache)
        ):
            if past_key_values.get_seq_length() == 0:
                start_from_empty_dynamic_cache = True

        this_peer_finished = False
        while self._has_unfinished_sequences(this_peer_finished, synced_gpus, device=input_ids.device):
            cur_len = input_ids.shape[-1]

            #  1. Fetch candidate sequences from a `CandidateGenerator`
            candidate_input_ids, candidate_logits = candidate_generator.get_candidates(input_ids)

            if candidate_logits is not None:
                candidate_logits = candidate_logits.to(self.device)

            candidate_length = candidate_input_ids.shape[1] - input_ids.shape[1]
            is_done_candidate = stopping_criteria(candidate_input_ids, None)

            # 2. Use the original model to obtain the next token logits given the candidate sequence. We obtain
            # `candidate_length + 1` relevant logits from this process: in the event that all candidates are correct,
            # we use this forward pass to also pick the subsequent logits in the original model.

            # 2.1. Prepare the model inputs
            candidate_kwargs = copy.copy(model_kwargs)
            candidate_kwargs = _prepare_attention_mask(
                candidate_kwargs, candidate_input_ids.shape[1], self.config.is_encoder_decoder
            )
            candidate_kwargs = _prepare_token_type_ids(candidate_kwargs, candidate_input_ids.shape[1])
            if "cache_position" in candidate_kwargs:
                candidate_kwargs["cache_position"] = torch.cat(
                    (
                        candidate_kwargs["cache_position"],
                        torch.arange(cur_len, cur_len + candidate_length, device=input_ids.device, dtype=torch.long),
                    ),
                    dim=0,
                )

            model_inputs = self.prepare_inputs_for_generation(candidate_input_ids, **candidate_kwargs)
            if "num_logits_to_keep" in model_inputs:
                model_inputs["num_logits_to_keep"] = candidate_length + 1

            # 2.2. Run a forward pass on the candidate sequence
            # prepare variable output controls (note: some models won't accept all output controls)
            model_inputs.update({"output_attentions": output_attentions} if output_attentions else {})
            model_inputs.update({"output_hidden_states": output_hidden_states} if output_hidden_states else {})

            outputs = self(**model_inputs)

            # 2.3. Process the new logits
            # .float() is needed to retain precision for later logits manipulations
            new_logits = outputs.logits[:, -candidate_length - 1 :].float()  # excludes the input prompt if present
            next_token_logits = new_logits.clone()
            if len(logits_processor) > 0:
                for i in range(candidate_length + 1):
                    new_logits[:, i, :] = logits_processor(candidate_input_ids[:, : cur_len + i], new_logits[:, i, :])

            # 3. Select the accepted tokens. There are two possible cases:
            # Case 1: `do_sample=True` and we have logits for the candidates (originally from speculative decoding)
            # 👉 Apply algorithm 1 from the speculative decoding paper (https://arxiv.org/pdf/2211.17192.pdf).
            if do_sample and candidate_logits is not None:
                valid_tokens, n_matches = _speculative_sampling(
                    candidate_input_ids,
                    candidate_logits,
                    candidate_length,
                    new_logits,
                    is_done_candidate,
                )

            # Case 2: all other cases (originally from assisted generation) 👉 Compare the tokens selected from the
            # original model logits with the candidate tokens. We can keep the candidate tokens until the first
            # mismatch, or until the max length is reached.
            else:
                if do_sample:
                    probs = new_logits.softmax(dim=-1)
                    selected_tokens = torch.multinomial(probs[0, :, :], num_samples=1).squeeze(1)[None, :]
                else:
                    selected_tokens = new_logits.argmax(dim=-1)

                candidate_new_tokens = candidate_input_ids[:, cur_len:]
                n_matches = ((~(candidate_new_tokens == selected_tokens[:, :-1])).cumsum(dim=-1) < 1).sum()

                # Ensure we don't generate beyond max_len or an EOS token
                if is_done_candidate and n_matches == candidate_length:
                    n_matches -= 1
                valid_tokens = selected_tokens[:, : n_matches + 1]

            # 4. Update variables according to the number of matching assistant tokens. Remember: the token generated
            # by the model after the last candidate match is also valid, as it is generated from a correct sequence.
            # Because of this last token, assisted generation search reduces to a normal greedy search/sample if there
            # is no match.

            # 4.1. Get the valid continuation, after the matching tokens
            input_ids = torch.cat((input_ids, valid_tokens), dim=-1)
            if streamer is not None:
                streamer.put(valid_tokens.cpu())
            new_cur_len = input_ids.shape[-1]

            # 4.2. Discard past key values relative to unused assistant tokens
            new_cache_size = new_cur_len - 1
            outputs.past_key_values = _crop_past_key_values(self, outputs.past_key_values, new_cache_size)

            # 5. Update the candidate generation strategy if needed
            candidate_generator.update_candidate_strategy(input_ids, new_logits, n_matches)

            if synced_gpus and this_peer_finished:
                continue  # don't waste resources running the code we don't need

            # Store scores, attentions and hidden_states when required
            # Assistant: modified to append one tuple element per token, as in the other generation methods.
            if return_dict_in_generate:
                if output_scores:
                    scores += tuple(new_logits[:, i, :] for i in range(n_matches + 1))
                if output_logits:
                    raw_logits += (next_token_logits,)

                if "past_key_values" not in model_kwargs or start_from_empty_dynamic_cache:
                    added_len = new_cur_len
                    # set it to false for other iterations
                    start_from_empty_dynamic_cache = False
                else:
                    added_len = n_matches + 1

                if output_attentions:
                    if self.config.is_encoder_decoder:
                        cross_attentions = _split_model_outputs(
                            cross_attentions, outputs.cross_attentions, cur_len, added_len
                        )
                        decoder_attentions = _split_model_outputs(
                            decoder_attentions,
                            outputs.decoder_attentions,
                            cur_len,
                            added_len,
                            is_decoder_attention=True,
                        )
                    else:
                        decoder_attentions = _split_model_outputs(
                            decoder_attentions,
                            outputs.attentions,
                            cur_len,
                            added_len,
                            is_decoder_attention=True,
                        )
                if output_hidden_states:
                    if self.config.is_encoder_decoder:
                        decoder_hidden_states = _split_model_outputs(
                            decoder_hidden_states, outputs.decoder_hidden_states, cur_len, added_len
                        )
                    else:
                        decoder_hidden_states = _split_model_outputs(
                            decoder_hidden_states, outputs.hidden_states, cur_len, added_len
                        )

            model_kwargs = self._update_model_kwargs_for_generation(
                outputs,
                model_kwargs,
                is_encoder_decoder=self.config.is_encoder_decoder,
                num_new_tokens=n_matches + 1,
            )

            unfinished_sequences = unfinished_sequences & ~stopping_criteria(input_ids, scores)
            this_peer_finished = unfinished_sequences.max() == 0

        if streamer is not None:
            streamer.end()

        if (
            hasattr(candidate_generator, "assistant_model")
            and candidate_generator.assistant_model.generation_config.num_assistant_tokens_schedule == "heuristic"
        ):
            candidate_generator.assistant_model.generation_config.num_assistant_tokens = (
                candidate_generator.num_assistant_tokens
            )
        if return_dict_in_generate:
            if self.config.is_encoder_decoder:
                return GenerateEncoderDecoderOutput(
                    sequences=input_ids,
                    scores=scores,
                    logits=raw_logits,
                    encoder_attentions=encoder_attentions,
                    encoder_hidden_states=encoder_hidden_states,
                    decoder_attentions=decoder_attentions,
                    cross_attentions=cross_attentions,
                    decoder_hidden_states=decoder_hidden_states,
                    past_key_values=model_kwargs.get("past_key_values"),
                )
            else:
                return GenerateDecoderOnlyOutput(
                    sequences=input_ids,
                    scores=scores,
                    logits=raw_logits,
                    attentions=decoder_attentions,
                    hidden_states=decoder_hidden_states,
                    past_key_values=model_kwargs.get("past_key_values"),
                )
        else:
            return input_ids


def _speculative_sampling(
    candidate_input_ids,
    candidate_logits,
    candidate_length,
    new_logits,
    is_done_candidate,
):
    """
    Applies sampling as in the speculative decoding paper (https://arxiv.org/pdf/2211.17192.pdf, algorithm 1). Returns
    the selected tokens, as well as the number of candidate matches.

    NOTE: Unless otherwise stated, the variable names match those in the paper.
    """
    new_candidate_input_ids = candidate_input_ids[:, -candidate_length:]
    # Gets the probabilities from the logits. q_i and p_i denote the assistant and model probabilities of the tokens
    # selected by the assistant, respectively.
    q = candidate_logits.softmax(dim=-1)
    q_i = q[:, torch.arange(candidate_length), new_candidate_input_ids].squeeze(0, 1)
    p = new_logits.softmax(dim=-1)
    p_i = p[:, torch.arange(candidate_length), new_candidate_input_ids].squeeze(0, 1)
    probability_ratio = p_i / q_i

    # When probability_ratio > 1 (i.e. q_i(x) < p_i(x), or "assistant probability of the candidate token is smaller
    # than the model probability for the same token"), keep the token. Otherwise reject with p = 1 - probability_ratio
    # (= keep with p = probability_ratio). Keep all the tokens until the first rejection
    r_i = torch.rand_like(probability_ratio)
    is_accepted = r_i <= probability_ratio
    n_matches = ((~is_accepted).cumsum(dim=-1) < 1).sum()  # this is `n` in algorithm 1

    # Ensure we don't generate beyond max_len or an EOS token (not in algorithm 1, but needed for correct behavior)
    if is_done_candidate and n_matches == candidate_length:
        # Output length is assumed to be `n_matches + 1`. Since we won't generate another token with the target model
        # due to acceptance on EOS we fix `n_matches`
        n_matches -= 1
        valid_tokens = new_candidate_input_ids[:, : n_matches + 1]
    else:
        # Next token selection: if there is a rejection, adjust the distribution from the main model before sampling.
        gamma = candidate_logits.shape[1]
        p_n_plus_1 = p[:, n_matches, :]
        if n_matches < gamma:
            q_n_plus_1 = q[:, n_matches, :]
            p_prime = torch.clamp((p_n_plus_1 - q_n_plus_1), min=0)
            p_prime.div_(p_prime.sum())
        else:
            p_prime = p_n_plus_1
        t = torch.multinomial(p_prime, num_samples=1).squeeze(1)[None, :]

        # The selected tokens include the matches (if any) plus the next sampled tokens
        if n_matches > 0:
            valid_tokens = torch.cat((new_candidate_input_ids[:, :n_matches], t), dim=-1)
        else:
            valid_tokens = t

    return valid_tokens, n_matches


def _split_model_outputs(outputs, new_outputs, cur_len, added_len, is_decoder_attention=False):
    """
    Given the (decoder/cross attentions)/(decoder hidden states) for multiple generated tokens, splits it into a tuple
    where each member corresponds to a single generated token.
    """
    # Retrocompatibility: in our generation functions, the first iteration includes the attention/hidden states for the
    # prompt.
    if len(outputs) == 0:
        new_tuple = ()
        for layer in new_outputs:
            last_dim_size = cur_len if is_decoder_attention else layer.shape[-1]
            new_tuple += (layer[..., :cur_len, :last_dim_size],)
        outputs += (new_tuple,)
        # The first iteration contains the prompt + 1 generated token, let's update the length variables accordingly
        cur_len += 1
        added_len -= cur_len

    for i in range(added_len):
        new_tuple = ()
        for layer in new_outputs:
            last_dim_size = cur_len + i if is_decoder_attention else layer.shape[-1]
            new_tuple += (layer[..., i : i + 1, :last_dim_size],)
        outputs += (new_tuple,)
    return outputs


def _ranking_fast(
    context_hidden: torch.FloatTensor,
    next_hidden: torch.FloatTensor,
    next_top_k_probs: torch.FloatTensor,
    cosine_matrix_mask: torch.LongTensor,
    alpha: float,
    beam_width: int,
) -> torch.FloatTensor:
    """
    Reranks the top_k candidates based on a degeneration penalty (cosine similarity with previous tokens), as described
    in the paper "A Contrastive Framework for Neural Text Generation". Returns the index of the best candidate for each
    row in the batch.
    """
    norm_context_hidden = context_hidden / context_hidden.norm(dim=2, keepdim=True)
    norm_next_hidden = next_hidden / next_hidden.norm(dim=2, keepdim=True)
    cosine_matrix = torch.matmul(norm_context_hidden, norm_next_hidden.transpose(1, 2)).squeeze(-1)  # [B*K, S]

    # Penalize cosine_matrix based on the cosine_matrix_mask (ignore padding positions)
    # Using a large negative value for masked positions
    cosine_matrix_mask = cosine_matrix_mask.to(dtype=cosine_matrix.dtype)
    cosine_matrix_mask = (1 - cosine_matrix_mask) * torch.finfo(cosine_matrix.dtype).min
    cosine_matrix = cosine_matrix + cosine_matrix_mask

    degeneration_penalty, _ = torch.max(cosine_matrix, dim=-1)  # [B*K]
    next_top_k_probs = next_top_k_probs.view(-1)  # [B*K]
    contrastive_score = (1.0 - alpha) * next_top_k_probs - alpha * degeneration_penalty
    contrastive_score = torch.stack(torch.split(contrastive_score, beam_width))  # [B, K]
    _, selected_idx = contrastive_score.max(dim=-1)  # [B]
    return selected_idx


def _split(data, full_batch_size: int, num_hidden_layers: int, split_size: int = None):
    """
    Takes care of three cases:
    1. data is a tensor: e.g. last_hidden_state, pooler_output etc. split them on the batch_size dim
    2. data is a tuple: e.g. hidden_states, attentions etc. Keep the tuple as it is and split each tensor in it and
       return a list of tuples
    3. data is a tuple of tuples, e.g. past_key_values. Keep the tuple as it is and split each tuple in it and
       return a list of tuples of tuples
    (see documentation of ModelOutput)
    """
    if data is None:
        return [None] * (full_batch_size // split_size)
    if isinstance(data, torch.Tensor):
        return [data[i : i + split_size] for i in range(0, full_batch_size, split_size)]
    # New cache format
    elif isinstance(data, DynamicCache) or (
        isinstance(data, EncoderDecoderCache) and isinstance(data.self_attention_cache, DynamicCache)
    ):
        return data.batch_split(full_batch_size, split_size, num_hidden_layers)
    elif isinstance(data, tuple):
        # If the elements of the tuple are also tuples (e.g., past_key_values in our earlier example)
        if isinstance(data[0], tuple):
            return [
                tuple(tuple(tensor[i : i + split_size] for tensor in inner_tuple) for inner_tuple in data)
                for i in range(0, full_batch_size, split_size)
            ]

        else:
            return [
                tuple(sub_tensor[i : i + split_size] for sub_tensor in data)
                for i in range(0, full_batch_size, split_size)
            ]
    else:
        raise TypeError(f"Unexpected attribute type: {type(data)}")


def _split_model_inputs(
    model_input: Union[ModelOutput, Dict], split_size: int, full_batch_size: int, config: PretrainedConfig
) -> List[Union[ModelOutput, Dict]]:
    """
    Split a ModelOutput object (or its subclasses) or Dict into a list of same-class objects based on a specified split
    size. The input object is dict when it was prepared for forward pass and ModelOutput when it was returned from
    previous forward pass.
    """
    # Edge case: if model_input is None, return a list of Nones
    # this happens with Whisper where encoder_outputs is None
    if model_input is None:
        return [model_input] * (full_batch_size // split_size)
    # Infer the class from the object
    model_output_cls = type(model_input)
    if (full_batch_size % split_size) != 0:
        raise ValueError("`full_batch_size` must be divisible by `split_size`")

    if split_size > full_batch_size:
        raise ValueError("`split_size` must be smaller or equal to `full_batch_size`")

    # Helper function to split tensors or tuples of tensors

    # Find all the dataclass fields (e.g., last_hidden_state, pooler_output etc.) and split them
    keys = (
        model_input.__dataclass_fields__.keys() if hasattr(model_input, "__dataclass_fields__") else model_input.keys()
    )
    # We only keep keys that are in the model_input
    keys = [k for k in keys if k in model_input]
    # Here we can have four types of values: tensors, tuples of tensors and booleans, and encoder_outputs which is a
    # ModelOutput object.
    # bool should not be split but replicated for each split
    bool_keys = [k for k in keys if isinstance(model_input[k], bool) or k == "cache_position"]
    keys_to_ignore = ["cache_position", "encoder_outputs", "num_logits_to_keep"]
    non_bool_keys = [k for k in keys if not isinstance(model_input[k], bool) and k not in keys_to_ignore]

    num_hidden_layers = config.get_text_config().num_hidden_layers

    # we split the tensors and tuples of tensors
    data_split_list = [
        {k: _split(model_input[k], full_batch_size, num_hidden_layers, split_size)[i] for k in non_bool_keys}
        for i in range(full_batch_size // split_size)
    ]
    # bool values are the same and replicated for each split
    bool_data = {k: model_input[k] for k in bool_keys}
    # encoder_outputs is a ModelOutput object and should be split by its own
    if "encoder_outputs" in model_input:
        encoder_outputs_split = _split_model_inputs(
            model_input["encoder_outputs"], split_size, full_batch_size, config.get_text_config()
        )
        data_split_list = [
            {**data_split, "encoder_outputs": encoder_outputs_split[i]} for i, data_split in enumerate(data_split_list)
        ]
    # num_logits_to_keep should be replicated for each split, similar to bool values
    if "num_logits_to_keep" in model_input:
        data_split_list = [
            {**data_split, "num_logits_to_keep": model_input["num_logits_to_keep"]} for data_split in data_split_list
        ]

    # Convert each dictionary in the list to an object of the inferred class
    split_model_inputs: List[Union[ModelOutput, Dict]] = [
        model_output_cls(**data_split, **bool_data) for data_split in data_split_list
    ]

    return split_model_inputs


def stack_model_outputs(model_outputs: List[ModelOutput], config: PretrainedConfig) -> ModelOutput:
    """
    Stack a list of ModelOutput objects (or its subclasses) along the batch_size dimension. The function infers the
    specific ModelOutput subclass from the list provided.
    """
    if not model_outputs:
        raise ValueError("Input list is empty.")

    # Infer the class from the first object in the list
    model_output_cls = type(model_outputs[0])
    num_hidden_layers = config.get_text_config().num_hidden_layers

    # Ensure all objects are of the same type
    if not all(isinstance(obj, model_output_cls) for obj in model_outputs):
        raise ValueError("All elements in the list should be of the same type.")

    # Helper function to concat tensors or tuples of tensors
    def _concat(data):
        """
        Reverse of `_split` function above.
        """
        if any(data is None for data in data):
            return None
        if isinstance(data[0], torch.Tensor):
            return torch.cat(data, dim=0)
        # New cache format
        elif isinstance(data[0], DynamicCache):
            return DynamicCache.from_batch_splits(data, num_hidden_layers=num_hidden_layers)
        elif isinstance(data[0], EncoderDecoderCache):
            return EncoderDecoderCache.from_batch_splits(data, num_hidden_layers=num_hidden_layers)
        elif isinstance(data[0], tuple):
            # If the elements of the tuple are also tuples (e.g., past_key_values in our earlier example)
            if isinstance(data[0][0], tuple):
                return tuple(
                    tuple(torch.cat([attr[i][j] for attr in data], dim=0) for j in range(len(data[0][0])))
                    for i in range(len(data[0]))
                )
            else:
                return tuple(torch.cat([attr[i] for attr in data], dim=0) for i in range(len(data[0])))
        elif isinstance(data[0], (int, float)):
            # If the elements are integers or floats, return a tensor
            return torch.tensor(data)
        else:
            raise TypeError(f"Unexpected attribute type: {type(data[0])}")

    # Use a dictionary comprehension to gather attributes from all objects and concatenate them
    concatenated_data = {
        k: _concat([getattr(model_output, k) for model_output in model_outputs])
        for k in model_output_cls.__dataclass_fields__.keys()
    }

    # Return a new object of the inferred class with the concatenated attributes
    return model_output_cls(**concatenated_data)


def _relative_top_filter(
    scores: torch.FloatTensor,
    baseline_scores: torch.FloatTensor,
    relative_top: float = 0.1,
    filter_value: float = -float("Inf"),
    base_filter_value=-1e-3,
    min_tokens_to_keep: int = 1,
) -> torch.FloatTensor:
    """
    Reference: https://github.com/XiangLi1999/ContrastiveDecoding/blob/170e9142e92159c1237d731e240f5eb14aabf428/transformers/src/transformers/generation_logits_process.py#L235
    Apply filtering to only keep tokens with a probability above a certain threshold. The threshold is defined as `relative_top` * max probability in the distribution.
    """
    scores_normalized = scores.log_softmax(dim=-1)
    baseline_scores_normalized = baseline_scores.log_softmax(dim=-1)
    sorted_logits, sorted_indices = torch.sort(scores_normalized, descending=True)
    min_thresh = sorted_logits[..., min_tokens_to_keep - 1]
    probs_max = torch.max(scores_normalized, dim=-1).values
    probs_thresh = probs_max + np.log(relative_top)
    probs_thresh = torch.min(min_thresh, probs_thresh)
    probs_thresh = probs_thresh.unsqueeze(-1)
    baseline_scores_normalized[scores_normalized < probs_thresh] = base_filter_value
    scores_normalized[scores_normalized < probs_thresh] = filter_value
    return scores_normalized, baseline_scores_normalized


def _dola_select_contrast(
    candidate_premature_layers: List[int],
    candidate_premature_logits: Dict[int, torch.FloatTensor],
    final_logits: torch.FloatTensor,
) -> torch.FloatTensor:
    if len(candidate_premature_layers) == 1:
        base_logits = candidate_premature_logits[candidate_premature_layers[0]]
        final_logits, base_logits = _relative_top_filter(final_logits, base_logits)
        logits = final_logits - base_logits
        return logits

    # 1. Stacking all premature_layers into a new dimension
    stacked_premature_layers = torch.stack([candidate_premature_logits[i] for i in candidate_premature_layers], dim=0)

    # 2. Calculate the softmax values for mature_layer and all premature_layers
    # shape: (batch_size, vocab_size)
    softmax_mature_layer = F.softmax(final_logits, dim=-1)
    # shape: (num_premature_layers, batch_size, vocab_size)
    softmax_premature_layers = F.softmax(stacked_premature_layers, dim=-1)

    # 3. Calculate the average distribution
    # shape: (num_premature_layers, batch_size, vocab_size)
    avg_dist = 0.5 * (softmax_mature_layer[None, :, :] + softmax_premature_layers)

    # 4. Calculate log-softmax for the KL divergence
    # shape: (batch_size, vocab_size)
    log_softmax_mature_layer = F.log_softmax(final_logits, dim=-1)
    # shape: (num_premature_layers, batch_size, vocab_size)
    log_softmax_premature_layers = F.log_softmax(stacked_premature_layers, dim=-1)

    # 5. Calculate the KL divergences and then the JS divergences
    # shape: (num_premature_layers, batch_size)
    kl1 = F.kl_div(log_softmax_mature_layer[None, :, :], avg_dist, reduction="none").mean(-1)
    # shape: (num_premature_layers, batch_size)
    kl2 = F.kl_div(log_softmax_premature_layers, avg_dist, reduction="none").mean(-1)
    js_divs = 0.5 * (kl1 + kl2)  # shape: (num_premature_layers, batch_size)

    # 6. Reduce the batchmean
    js_divs = js_divs.mean(-1)  # shape: (num_premature_layers,)
    premature_layer = candidate_premature_layers[int(js_divs.argmax().cpu().item())]

    base_logits = candidate_premature_logits[premature_layer]
    final_logits, base_logits = _relative_top_filter(final_logits, base_logits)
    logits = final_logits - base_logits
    return logits<|MERGE_RESOLUTION|>--- conflicted
+++ resolved
@@ -1251,15 +1251,10 @@
                     "Ensure you load the assistant with the correct encoder-decoder class, e.g. `AutoModelForSpeechSeq2Seq` for Whisper."
                 )
 
-<<<<<<< HEAD
-        if assistant_tokenizer is None and self.config.vocab_size != assistant_model.config.vocab_size:
+        if assistant_tokenizer is None and not self.config.get_text_config().vocab_size == assistant_model.config.get_text_config().vocab_size:
             raise ValueError(
                 "The main model and the assistant have different vocab sizes. Please provide the `assistant_tokenizer` to `generate()`."
             )
-=======
-        if not self.config.get_text_config().vocab_size == assistant_model.config.get_text_config().vocab_size:
-            raise ValueError("Make sure the main and assistant model use the same tokenizer")
->>>>>>> 1bd604d1
 
     def _validate_model_kwargs(self, model_kwargs: Dict[str, Any]):
         """Validates model kwargs for generation. Generate argument typos will also be caught here."""
