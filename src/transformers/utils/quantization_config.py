--- conflicted
+++ resolved
@@ -357,12 +357,9 @@
         """
         output = copy.deepcopy(self.__dict__)
         output["bnb_4bit_compute_dtype"] = str(output["bnb_4bit_compute_dtype"]).split(".")[1]
-<<<<<<< HEAD
         output["bnb_4bit_quant_storage"] = str(output["bnb_4bit_quant_storage"]).split(".")[1]
-=======
         output["load_in_4bit"] = self.load_in_4bit
         output["load_in_8bit"] = self.load_in_8bit
->>>>>>> 19fb1e22
 
         return output
 
