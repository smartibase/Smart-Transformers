# flake8: noqa
# There's no way to ignore "F401 '...' imported but unused" warnings in this
# module, but to preserve other warnings. So, don't check this module at all.

__version__ = "3.0.2"

# Work around to update TensorFlow's absl.logging threshold which alters the
# default Python logging output behavior when present.
# see: https://github.com/abseil/abseil-py/issues/99
# and: https://github.com/tensorflow/tensorflow/issues/26691#issuecomment-500369493
try:
    import absl.logging
except ImportError:
    pass
else:
    absl.logging.set_verbosity("info")
    absl.logging.set_stderrthreshold("info")
    absl.logging._warn_preinit_stderr = False

# Configurations
from .configuration_albert import ALBERT_PRETRAINED_CONFIG_ARCHIVE_MAP, AlbertConfig
from .configuration_auto import ALL_PRETRAINED_CONFIG_ARCHIVE_MAP, CONFIG_MAPPING, AutoConfig
from .configuration_bart import BartConfig
from .configuration_bert import BERT_PRETRAINED_CONFIG_ARCHIVE_MAP, BertConfig
from .configuration_camembert import CAMEMBERT_PRETRAINED_CONFIG_ARCHIVE_MAP, CamembertConfig
from .configuration_ctrl import CTRL_PRETRAINED_CONFIG_ARCHIVE_MAP, CTRLConfig
from .configuration_distilbert import DISTILBERT_PRETRAINED_CONFIG_ARCHIVE_MAP, DistilBertConfig
from .configuration_dpr import DPR_PRETRAINED_CONFIG_ARCHIVE_MAP, DPRConfig
from .configuration_electra import ELECTRA_PRETRAINED_CONFIG_ARCHIVE_MAP, ElectraConfig
from .configuration_encoder_decoder import EncoderDecoderConfig
from .configuration_flaubert import FLAUBERT_PRETRAINED_CONFIG_ARCHIVE_MAP, FlaubertConfig
from .configuration_gpt2 import GPT2_PRETRAINED_CONFIG_ARCHIVE_MAP, GPT2Config
from .configuration_longformer import LONGFORMER_PRETRAINED_CONFIG_ARCHIVE_MAP, LongformerConfig
from .configuration_marian import MarianConfig
from .configuration_mbart import MBartConfig
from .configuration_mmbt import MMBTConfig
from .configuration_mobilebert import MOBILEBERT_PRETRAINED_CONFIG_ARCHIVE_MAP, MobileBertConfig
from .configuration_openai import OPENAI_GPT_PRETRAINED_CONFIG_ARCHIVE_MAP, OpenAIGPTConfig
from .configuration_pegasus import PegasusConfig
from .configuration_reformer import REFORMER_PRETRAINED_CONFIG_ARCHIVE_MAP, ReformerConfig
from .configuration_retribert import RETRIBERT_PRETRAINED_CONFIG_ARCHIVE_MAP, RetriBertConfig
from .configuration_roberta import ROBERTA_PRETRAINED_CONFIG_ARCHIVE_MAP, RobertaConfig
from .configuration_t5 import T5_PRETRAINED_CONFIG_ARCHIVE_MAP, T5Config
from .configuration_transfo_xl import TRANSFO_XL_PRETRAINED_CONFIG_ARCHIVE_MAP, TransfoXLConfig
from .configuration_utils import PretrainedConfig
from .configuration_xlm import XLM_PRETRAINED_CONFIG_ARCHIVE_MAP, XLMConfig
from .configuration_xlm_roberta import XLM_ROBERTA_PRETRAINED_CONFIG_ARCHIVE_MAP, XLMRobertaConfig
from .configuration_xlnet import XLNET_PRETRAINED_CONFIG_ARCHIVE_MAP, XLNetConfig
from .data import (
    DataProcessor,
    InputExample,
    InputFeatures,
    SingleSentenceClassificationProcessor,
    SquadExample,
    SquadFeatures,
    SquadV1Processor,
    SquadV2Processor,
    glue_convert_examples_to_features,
    glue_output_modes,
    glue_processors,
    glue_tasks_num_labels,
    is_sklearn_available,
    squad_convert_examples_to_features,
    xnli_output_modes,
    xnli_processors,
    xnli_tasks_num_labels,
)

# Files and general utilities
from .file_utils import (
    CONFIG_NAME,
    MODEL_CARD_NAME,
    PYTORCH_PRETRAINED_BERT_CACHE,
    PYTORCH_TRANSFORMERS_CACHE,
    TF2_WEIGHTS_NAME,
    TF_WEIGHTS_NAME,
    TRANSFORMERS_CACHE,
    WEIGHTS_NAME,
    add_end_docstrings,
    add_start_docstrings,
    cached_path,
    is_apex_available,
    is_nlp_available,
    is_psutil_available,
    is_py3nvml_available,
    is_tf_available,
    is_torch_available,
    is_torch_tpu_available,
)
from .hf_argparser import HfArgumentParser

# Integrations
from .integrations import (
    is_comet_available,
    is_optuna_available,
    is_ray_available,
    is_tensorboard_available,
    is_wandb_available,
)

# Model Cards
from .modelcard import ModelCard

# TF 2.0 <=> PyTorch conversion utilities
from .modeling_tf_pytorch_utils import (
    convert_tf_weight_name_to_pt_weight_name,
    load_pytorch_checkpoint_in_tf2_model,
    load_pytorch_model_in_tf2_model,
    load_pytorch_weights_in_tf2_model,
    load_tf2_checkpoint_in_pytorch_model,
    load_tf2_model_in_pytorch_model,
    load_tf2_weights_in_pytorch_model,
)

# Pipelines
from .pipelines import (
    Conversation,
    ConversationalPipeline,
    CsvPipelineDataFormat,
    FeatureExtractionPipeline,
    FillMaskPipeline,
    JsonPipelineDataFormat,
    NerPipeline,
    PipedPipelineDataFormat,
    Pipeline,
    PipelineDataFormat,
    QuestionAnsweringPipeline,
    SummarizationPipeline,
    TextClassificationPipeline,
    TextGenerationPipeline,
    TokenClassificationPipeline,
    TranslationPipeline,
    ZeroShotClassificationPipeline,
    pipeline,
)

# Tokenizers
from .tokenization_albert import AlbertTokenizer
from .tokenization_auto import TOKENIZER_MAPPING, AutoTokenizer
from .tokenization_bart import BartTokenizer, BartTokenizerFast
from .tokenization_bert import BasicTokenizer, BertTokenizer, BertTokenizerFast, WordpieceTokenizer
from .tokenization_bert_japanese import BertJapaneseTokenizer, CharacterTokenizer, MecabTokenizer
from .tokenization_camembert import CamembertTokenizer
from .tokenization_ctrl import CTRLTokenizer
from .tokenization_distilbert import DistilBertTokenizer, DistilBertTokenizerFast
from .tokenization_dpr import (
    DPRContextEncoderTokenizer,
    DPRContextEncoderTokenizerFast,
    DPRQuestionEncoderTokenizer,
    DPRQuestionEncoderTokenizerFast,
    DPRReaderTokenizer,
    DPRReaderTokenizerFast,
)
from .tokenization_electra import ElectraTokenizer, ElectraTokenizerFast
from .tokenization_flaubert import FlaubertTokenizer
from .tokenization_gpt2 import GPT2Tokenizer, GPT2TokenizerFast
from .tokenization_longformer import LongformerTokenizer, LongformerTokenizerFast
from .tokenization_mbart import MBartTokenizer
from .tokenization_mobilebert import MobileBertTokenizer, MobileBertTokenizerFast
from .tokenization_openai import OpenAIGPTTokenizer, OpenAIGPTTokenizerFast
from .tokenization_pegasus import PegasusTokenizer
from .tokenization_reformer import ReformerTokenizer
from .tokenization_retribert import RetriBertTokenizer, RetriBertTokenizerFast
from .tokenization_roberta import RobertaTokenizer, RobertaTokenizerFast
from .tokenization_t5 import T5Tokenizer
from .tokenization_transfo_xl import TransfoXLCorpus, TransfoXLTokenizer, TransfoXLTokenizerFast
from .tokenization_utils import PreTrainedTokenizer
from .tokenization_utils_base import (
    BatchEncoding,
    CharSpan,
    PreTrainedTokenizerBase,
    SpecialTokensMixin,
    TensorType,
    TokenSpan,
)
from .tokenization_utils_fast import PreTrainedTokenizerFast
from .tokenization_xlm import XLMTokenizer
from .tokenization_xlm_roberta import XLMRobertaTokenizer
from .tokenization_xlnet import SPIECE_UNDERLINE, XLNetTokenizer

# Trainer
from .trainer_utils import EvalPrediction, set_seed
from .training_args import TrainingArguments
from .training_args_tf import TFTrainingArguments
from .utils import logging


logger = logging.get_logger(__name__)  # pylint: disable=invalid-name


if is_sklearn_available():
    from .data import glue_compute_metrics, xnli_compute_metrics


# Modeling
if is_torch_available():
    # Benchmarks
    from .benchmark.benchmark import PyTorchBenchmark
    from .benchmark.benchmark_args import PyTorchBenchmarkArguments
    from .data.data_collator import (
        default_data_collator,
        DataCollator,
        DataCollatorForLanguageModeling,
<<<<<<< HEAD
        DataCollatorForSOP,
=======
        DataCollatorForNextSentencePrediction,
>>>>>>> a32d85f0
        DataCollatorForPermutationLanguageModeling,
    )
    from .data.datasets import (
        GlueDataset,
        TextDataset,
        LineByLineTextDataset,
        LineByLineWithSOPTextDataset,
        GlueDataTrainingArguments,
        SquadDataset,
        SquadDataTrainingArguments,
<<<<<<< HEAD
=======
        TextDataset,
        TextDatasetForNextSentencePrediction,
>>>>>>> a32d85f0
    )
    from .generation_utils import top_k_top_p_filtering
    from .modeling_albert import (
        ALBERT_PRETRAINED_MODEL_ARCHIVE_LIST,
        AlbertForMaskedLM,
        AlbertForMultipleChoice,
        AlbertForPreTraining,
        AlbertForQuestionAnswering,
        AlbertForSequenceClassification,
        AlbertForTokenClassification,
        AlbertModel,
        AlbertPreTrainedModel,
        load_tf_weights_in_albert,
    )
    from .modeling_auto import (
        MODEL_FOR_CAUSAL_LM_MAPPING,
        MODEL_FOR_MASKED_LM_MAPPING,
        MODEL_FOR_MULTIPLE_CHOICE_MAPPING,
        MODEL_FOR_PRETRAINING_MAPPING,
        MODEL_FOR_QUESTION_ANSWERING_MAPPING,
        MODEL_FOR_SEQ_TO_SEQ_CAUSAL_LM_MAPPING,
        MODEL_FOR_SEQUENCE_CLASSIFICATION_MAPPING,
        MODEL_FOR_TOKEN_CLASSIFICATION_MAPPING,
        MODEL_MAPPING,
        MODEL_WITH_LM_HEAD_MAPPING,
        AutoModel,
        AutoModelForCausalLM,
        AutoModelForMaskedLM,
        AutoModelForMultipleChoice,
        AutoModelForPreTraining,
        AutoModelForQuestionAnswering,
        AutoModelForSeq2SeqLM,
        AutoModelForSequenceClassification,
        AutoModelForTokenClassification,
        AutoModelWithLMHead,
    )
    from .modeling_bart import (
        BART_PRETRAINED_MODEL_ARCHIVE_LIST,
        BartForConditionalGeneration,
        BartForQuestionAnswering,
        BartForSequenceClassification,
        BartModel,
        PretrainedBartModel,
    )
    from .modeling_bert import (
        BERT_PRETRAINED_MODEL_ARCHIVE_LIST,
        BertForMaskedLM,
        BertForMultipleChoice,
        BertForNextSentencePrediction,
        BertForPreTraining,
        BertForQuestionAnswering,
        BertForSequenceClassification,
        BertForTokenClassification,
        BertLayer,
        BertLMHeadModel,
        BertModel,
        BertPreTrainedModel,
        load_tf_weights_in_bert,
    )
    from .modeling_camembert import (
        CAMEMBERT_PRETRAINED_MODEL_ARCHIVE_LIST,
        CamembertForCausalLM,
        CamembertForMaskedLM,
        CamembertForMultipleChoice,
        CamembertForQuestionAnswering,
        CamembertForSequenceClassification,
        CamembertForTokenClassification,
        CamembertModel,
    )
    from .modeling_ctrl import CTRL_PRETRAINED_MODEL_ARCHIVE_LIST, CTRLLMHeadModel, CTRLModel, CTRLPreTrainedModel
    from .modeling_distilbert import (
        DISTILBERT_PRETRAINED_MODEL_ARCHIVE_LIST,
        DistilBertForMaskedLM,
        DistilBertForMultipleChoice,
        DistilBertForQuestionAnswering,
        DistilBertForSequenceClassification,
        DistilBertForTokenClassification,
        DistilBertModel,
        DistilBertPreTrainedModel,
    )
    from .modeling_dpr import (
        DPRContextEncoder,
        DPRPretrainedContextEncoder,
        DPRPretrainedQuestionEncoder,
        DPRPretrainedReader,
        DPRQuestionEncoder,
        DPRReader,
    )
    from .modeling_electra import (
        ELECTRA_PRETRAINED_MODEL_ARCHIVE_LIST,
        ElectraForMaskedLM,
        ElectraForMultipleChoice,
        ElectraForPreTraining,
        ElectraForQuestionAnswering,
        ElectraForSequenceClassification,
        ElectraForTokenClassification,
        ElectraModel,
        ElectraPreTrainedModel,
        load_tf_weights_in_electra,
    )
    from .modeling_encoder_decoder import EncoderDecoderModel
    from .modeling_flaubert import (
        FLAUBERT_PRETRAINED_MODEL_ARCHIVE_LIST,
        FlaubertForMultipleChoice,
        FlaubertForQuestionAnswering,
        FlaubertForQuestionAnsweringSimple,
        FlaubertForSequenceClassification,
        FlaubertForTokenClassification,
        FlaubertModel,
        FlaubertWithLMHeadModel,
    )
    from .modeling_gpt2 import (
        GPT2_PRETRAINED_MODEL_ARCHIVE_LIST,
        GPT2DoubleHeadsModel,
        GPT2LMHeadModel,
        GPT2Model,
        GPT2PreTrainedModel,
        load_tf_weights_in_gpt2,
    )
    from .modeling_longformer import (
        LONGFORMER_PRETRAINED_MODEL_ARCHIVE_LIST,
        LongformerForMaskedLM,
        LongformerForMultipleChoice,
        LongformerForQuestionAnswering,
        LongformerForSequenceClassification,
        LongformerForTokenClassification,
        LongformerModel,
        LongformerSelfAttention,
    )
    from .modeling_marian import MarianMTModel
    from .modeling_mbart import MBartForConditionalGeneration
    from .modeling_mmbt import MMBTForClassification, MMBTModel, ModalEmbeddings
    from .modeling_mobilebert import (
        MOBILEBERT_PRETRAINED_MODEL_ARCHIVE_LIST,
        MobileBertForMaskedLM,
        MobileBertForMultipleChoice,
        MobileBertForNextSentencePrediction,
        MobileBertForPreTraining,
        MobileBertForQuestionAnswering,
        MobileBertForSequenceClassification,
        MobileBertForTokenClassification,
        MobileBertLayer,
        MobileBertModel,
        MobileBertPreTrainedModel,
        load_tf_weights_in_mobilebert,
    )
    from .modeling_openai import (
        OPENAI_GPT_PRETRAINED_MODEL_ARCHIVE_LIST,
        OpenAIGPTDoubleHeadsModel,
        OpenAIGPTLMHeadModel,
        OpenAIGPTModel,
        OpenAIGPTPreTrainedModel,
        load_tf_weights_in_openai_gpt,
    )
    from .modeling_pegasus import PegasusForConditionalGeneration
    from .modeling_reformer import (
        REFORMER_PRETRAINED_MODEL_ARCHIVE_LIST,
        ReformerAttention,
        ReformerForMaskedLM,
        ReformerForQuestionAnswering,
        ReformerForSequenceClassification,
        ReformerLayer,
        ReformerModel,
        ReformerModelWithLMHead,
    )
    from .modeling_retribert import RETRIBERT_PRETRAINED_MODEL_ARCHIVE_LIST, RetriBertModel, RetriBertPreTrainedModel
    from .modeling_roberta import (
        ROBERTA_PRETRAINED_MODEL_ARCHIVE_LIST,
        RobertaForCausalLM,
        RobertaForMaskedLM,
        RobertaForMultipleChoice,
        RobertaForQuestionAnswering,
        RobertaForSequenceClassification,
        RobertaForTokenClassification,
        RobertaModel,
    )
    from .modeling_t5 import (
        T5_PRETRAINED_MODEL_ARCHIVE_LIST,
        T5ForConditionalGeneration,
        T5Model,
        T5PreTrainedModel,
        load_tf_weights_in_t5,
    )
    from .modeling_transfo_xl import (
        TRANSFO_XL_PRETRAINED_MODEL_ARCHIVE_LIST,
        AdaptiveEmbedding,
        TransfoXLLMHeadModel,
        TransfoXLModel,
        TransfoXLPreTrainedModel,
        load_tf_weights_in_transfo_xl,
    )
    from .modeling_utils import Conv1D, PreTrainedModel, apply_chunking_to_forward, prune_layer
    from .modeling_xlm import (
        XLM_PRETRAINED_MODEL_ARCHIVE_LIST,
        XLMForMultipleChoice,
        XLMForQuestionAnswering,
        XLMForQuestionAnsweringSimple,
        XLMForSequenceClassification,
        XLMForTokenClassification,
        XLMModel,
        XLMPreTrainedModel,
        XLMWithLMHeadModel,
    )
    from .modeling_xlm_roberta import (
        XLM_ROBERTA_PRETRAINED_MODEL_ARCHIVE_LIST,
        XLMRobertaForMaskedLM,
        XLMRobertaForMultipleChoice,
        XLMRobertaForQuestionAnswering,
        XLMRobertaForSequenceClassification,
        XLMRobertaForTokenClassification,
        XLMRobertaModel,
    )
    from .modeling_xlnet import (
        XLNET_PRETRAINED_MODEL_ARCHIVE_LIST,
        XLNetForMultipleChoice,
        XLNetForQuestionAnswering,
        XLNetForQuestionAnsweringSimple,
        XLNetForSequenceClassification,
        XLNetForTokenClassification,
        XLNetLMHeadModel,
        XLNetModel,
        XLNetPreTrainedModel,
        load_tf_weights_in_xlnet,
    )

    # Optimization
    from .optimization import (
        Adafactor,
        AdamW,
        get_constant_schedule,
        get_constant_schedule_with_warmup,
        get_cosine_schedule_with_warmup,
        get_cosine_with_hard_restarts_schedule_with_warmup,
        get_linear_schedule_with_warmup,
        get_polynomial_decay_schedule_with_warmup,
    )
    from .tokenization_marian import MarianTokenizer

    # Trainer
    from .trainer import EvalPrediction, Trainer, set_seed, torch_distributed_zero_first

# TensorFlow
if is_tf_available():
    from .benchmark.benchmark_args_tf import TensorFlowBenchmarkArguments

    # Benchmarks
    from .benchmark.benchmark_tf import TensorFlowBenchmark
    from .generation_tf_utils import tf_top_k_top_p_filtering
    from .modeling_tf_albert import (
        TF_ALBERT_PRETRAINED_MODEL_ARCHIVE_LIST,
        TFAlbertForMaskedLM,
        TFAlbertForMultipleChoice,
        TFAlbertForPreTraining,
        TFAlbertForQuestionAnswering,
        TFAlbertForSequenceClassification,
        TFAlbertForTokenClassification,
        TFAlbertMainLayer,
        TFAlbertModel,
        TFAlbertPreTrainedModel,
    )
    from .modeling_tf_auto import (
        TF_MODEL_FOR_CAUSAL_LM_MAPPING,
        TF_MODEL_FOR_MASKED_LM_MAPPING,
        TF_MODEL_FOR_MULTIPLE_CHOICE_MAPPING,
        TF_MODEL_FOR_PRETRAINING_MAPPING,
        TF_MODEL_FOR_QUESTION_ANSWERING_MAPPING,
        TF_MODEL_FOR_SEQ_TO_SEQ_CAUSAL_LM_MAPPING,
        TF_MODEL_FOR_SEQUENCE_CLASSIFICATION_MAPPING,
        TF_MODEL_FOR_TOKEN_CLASSIFICATION_MAPPING,
        TF_MODEL_MAPPING,
        TF_MODEL_WITH_LM_HEAD_MAPPING,
        TFAutoModel,
        TFAutoModelForCausalLM,
        TFAutoModelForMaskedLM,
        TFAutoModelForMultipleChoice,
        TFAutoModelForPreTraining,
        TFAutoModelForQuestionAnswering,
        TFAutoModelForSeq2SeqLM,
        TFAutoModelForSequenceClassification,
        TFAutoModelForTokenClassification,
        TFAutoModelWithLMHead,
    )
    from .modeling_tf_bert import (
        TF_BERT_PRETRAINED_MODEL_ARCHIVE_LIST,
        TFBertEmbeddings,
        TFBertForMaskedLM,
        TFBertForMultipleChoice,
        TFBertForNextSentencePrediction,
        TFBertForPreTraining,
        TFBertForQuestionAnswering,
        TFBertForSequenceClassification,
        TFBertForTokenClassification,
        TFBertLMHeadModel,
        TFBertMainLayer,
        TFBertModel,
        TFBertPreTrainedModel,
    )
    from .modeling_tf_camembert import (
        TF_CAMEMBERT_PRETRAINED_MODEL_ARCHIVE_LIST,
        TFCamembertForMaskedLM,
        TFCamembertForMultipleChoice,
        TFCamembertForQuestionAnswering,
        TFCamembertForSequenceClassification,
        TFCamembertForTokenClassification,
        TFCamembertModel,
    )
    from .modeling_tf_ctrl import (
        TF_CTRL_PRETRAINED_MODEL_ARCHIVE_LIST,
        TFCTRLLMHeadModel,
        TFCTRLModel,
        TFCTRLPreTrainedModel,
    )
    from .modeling_tf_distilbert import (
        TF_DISTILBERT_PRETRAINED_MODEL_ARCHIVE_LIST,
        TFDistilBertForMaskedLM,
        TFDistilBertForMultipleChoice,
        TFDistilBertForQuestionAnswering,
        TFDistilBertForSequenceClassification,
        TFDistilBertForTokenClassification,
        TFDistilBertMainLayer,
        TFDistilBertModel,
        TFDistilBertPreTrainedModel,
    )
    from .modeling_tf_electra import (
        TF_ELECTRA_PRETRAINED_MODEL_ARCHIVE_LIST,
        TFElectraForMaskedLM,
        TFElectraForMultipleChoice,
        TFElectraForPreTraining,
        TFElectraForQuestionAnswering,
        TFElectraForSequenceClassification,
        TFElectraForTokenClassification,
        TFElectraModel,
        TFElectraPreTrainedModel,
    )
    from .modeling_tf_flaubert import (
        TF_FLAUBERT_PRETRAINED_MODEL_ARCHIVE_LIST,
        TFFlaubertForMultipleChoice,
        TFFlaubertForQuestionAnsweringSimple,
        TFFlaubertForSequenceClassification,
        TFFlaubertForTokenClassification,
        TFFlaubertModel,
        TFFlaubertWithLMHeadModel,
    )
    from .modeling_tf_gpt2 import (
        TF_GPT2_PRETRAINED_MODEL_ARCHIVE_LIST,
        TFGPT2DoubleHeadsModel,
        TFGPT2LMHeadModel,
        TFGPT2MainLayer,
        TFGPT2Model,
        TFGPT2PreTrainedModel,
    )
    from .modeling_tf_longformer import (
        TF_LONGFORMER_PRETRAINED_MODEL_ARCHIVE_LIST,
        TFLongformerForMaskedLM,
        TFLongformerForQuestionAnswering,
        TFLongformerModel,
        TFLongformerSelfAttention,
    )
    from .modeling_tf_mobilebert import (
        TF_MOBILEBERT_PRETRAINED_MODEL_ARCHIVE_LIST,
        TFMobileBertForMaskedLM,
        TFMobileBertForMultipleChoice,
        TFMobileBertForNextSentencePrediction,
        TFMobileBertForPreTraining,
        TFMobileBertForQuestionAnswering,
        TFMobileBertForSequenceClassification,
        TFMobileBertForTokenClassification,
        TFMobileBertMainLayer,
        TFMobileBertModel,
        TFMobileBertPreTrainedModel,
    )
    from .modeling_tf_openai import (
        TF_OPENAI_GPT_PRETRAINED_MODEL_ARCHIVE_LIST,
        TFOpenAIGPTDoubleHeadsModel,
        TFOpenAIGPTLMHeadModel,
        TFOpenAIGPTMainLayer,
        TFOpenAIGPTModel,
        TFOpenAIGPTPreTrainedModel,
    )
    from .modeling_tf_roberta import (
        TF_ROBERTA_PRETRAINED_MODEL_ARCHIVE_LIST,
        TFRobertaForMaskedLM,
        TFRobertaForMultipleChoice,
        TFRobertaForQuestionAnswering,
        TFRobertaForSequenceClassification,
        TFRobertaForTokenClassification,
        TFRobertaMainLayer,
        TFRobertaModel,
        TFRobertaPreTrainedModel,
    )
    from .modeling_tf_t5 import (
        TF_T5_PRETRAINED_MODEL_ARCHIVE_LIST,
        TFT5ForConditionalGeneration,
        TFT5Model,
        TFT5PreTrainedModel,
    )
    from .modeling_tf_transfo_xl import (
        TF_TRANSFO_XL_PRETRAINED_MODEL_ARCHIVE_LIST,
        TFAdaptiveEmbedding,
        TFTransfoXLLMHeadModel,
        TFTransfoXLMainLayer,
        TFTransfoXLModel,
        TFTransfoXLPreTrainedModel,
    )
    from .modeling_tf_utils import TFPreTrainedModel, TFSequenceSummary, TFSharedEmbeddings, shape_list
    from .modeling_tf_xlm import (
        TF_XLM_PRETRAINED_MODEL_ARCHIVE_LIST,
        TFXLMForMultipleChoice,
        TFXLMForQuestionAnsweringSimple,
        TFXLMForSequenceClassification,
        TFXLMForTokenClassification,
        TFXLMMainLayer,
        TFXLMModel,
        TFXLMPreTrainedModel,
        TFXLMWithLMHeadModel,
    )
    from .modeling_tf_xlm_roberta import (
        TF_XLM_ROBERTA_PRETRAINED_MODEL_ARCHIVE_LIST,
        TFXLMRobertaForMaskedLM,
        TFXLMRobertaForMultipleChoice,
        TFXLMRobertaForQuestionAnswering,
        TFXLMRobertaForSequenceClassification,
        TFXLMRobertaForTokenClassification,
        TFXLMRobertaModel,
    )
    from .modeling_tf_xlnet import (
        TF_XLNET_PRETRAINED_MODEL_ARCHIVE_LIST,
        TFXLNetForMultipleChoice,
        TFXLNetForQuestionAnsweringSimple,
        TFXLNetForSequenceClassification,
        TFXLNetForTokenClassification,
        TFXLNetLMHeadModel,
        TFXLNetMainLayer,
        TFXLNetModel,
        TFXLNetPreTrainedModel,
    )

    # Optimization
    from .optimization_tf import AdamWeightDecay, GradientAccumulator, WarmUp, create_optimizer

    # Trainer
    from .trainer_tf import TFTrainer


if not is_tf_available() and not is_torch_available():
    logger.warning(
        "Neither PyTorch nor TensorFlow >= 2.0 have been found."
        "Models won't be available and only tokenizers, configuration"
        "and file/data utilities can be used."
    )<|MERGE_RESOLUTION|>--- conflicted
+++ resolved
@@ -201,11 +201,8 @@
         default_data_collator,
         DataCollator,
         DataCollatorForLanguageModeling,
-<<<<<<< HEAD
         DataCollatorForSOP,
-=======
         DataCollatorForNextSentencePrediction,
->>>>>>> a32d85f0
         DataCollatorForPermutationLanguageModeling,
     )
     from .data.datasets import (
@@ -216,11 +213,8 @@
         GlueDataTrainingArguments,
         SquadDataset,
         SquadDataTrainingArguments,
-<<<<<<< HEAD
-=======
         TextDataset,
         TextDatasetForNextSentencePrediction,
->>>>>>> a32d85f0
     )
     from .generation_utils import top_k_top_p_filtering
     from .modeling_albert import (
