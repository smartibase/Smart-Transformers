# Copyright 2020 The HuggingFace Team. All rights reserved.
#
# Licensed under the Apache License, Version 2.0 (the "License");
# you may not use this file except in compliance with the License.
# You may obtain a copy of the License at
#
#     http://www.apache.org/licenses/LICENSE-2.0
#
# Unless required by applicable law or agreed to in writing, software
# distributed under the License is distributed on an "AS IS" BASIS,
# WITHOUT WARRANTIES OR CONDITIONS OF ANY KIND, either express or implied.
# See the License for the specific language governing permissions and
# limitations under the License.

# When adding a new object to this init, remember to add it twice: once inside the `_import_structure` dictionary and
# once inside the `if TYPE_CHECKING` branch. The `TYPE_CHECKING` should have import statements as usual, but they are
# only there for type checking. The `_import_structure` is a dictionary submodule to list of object names, and is used
# to defer the actual importing for when the objects are requested. This way `import transformers` provides the names
# in the namespace without actually importing anything (and especially none of the backends).

__version__ = "4.45.0.dev0"

from typing import TYPE_CHECKING

# Check the dependencies satisfy the minimal versions required.
from . import dependency_versions_check
from .utils import (
    OptionalDependencyNotAvailable,
    _LazyModule,
    is_bitsandbytes_available,
    is_essentia_available,
    is_flax_available,
    is_g2p_en_available,
    is_keras_nlp_available,
    is_librosa_available,
    is_pretty_midi_available,
    is_scipy_available,
    is_sentencepiece_available,
    is_speech_available,
    is_tensorflow_text_available,
    is_tf_available,
    is_timm_available,
    is_tokenizers_available,
    is_torch_available,
    is_torchaudio_available,
    is_torchvision_available,
    is_vision_available,
    logging,
)


logger = logging.get_logger(__name__)  # pylint: disable=invalid-name


# Base objects, independent of any specific backend
_import_structure = {
    "agents": [
        "Agent",
        "CodeAgent",
        "HfApiEngine",
        "ManagedAgent",
        "PipelineTool",
        "ReactAgent",
        "ReactCodeAgent",
        "ReactJsonAgent",
        "Tool",
        "Toolbox",
        "ToolCollection",
        "TransformersEngine",
        "launch_gradio_demo",
        "load_tool",
        "stream_to_gradio",
        "tool",
    ],
    "audio_utils": [],
    "benchmark": [],
    "commands": [],
    "configuration_utils": ["PretrainedConfig"],
    "convert_graph_to_onnx": [],
    "convert_slow_tokenizers_checkpoints_to_fast": [],
    "convert_tf_hub_seq_to_seq_bert_to_pytorch": [],
    "data": [
        "DataProcessor",
        "InputExample",
        "InputFeatures",
        "SingleSentenceClassificationProcessor",
        "SquadExample",
        "SquadFeatures",
        "SquadV1Processor",
        "SquadV2Processor",
        "glue_compute_metrics",
        "glue_convert_examples_to_features",
        "glue_output_modes",
        "glue_processors",
        "glue_tasks_num_labels",
        "squad_convert_examples_to_features",
        "xnli_compute_metrics",
        "xnli_output_modes",
        "xnli_processors",
        "xnli_tasks_num_labels",
    ],
    "data.data_collator": [
        "DataCollator",
        "DataCollatorForLanguageModeling",
        "DataCollatorForPermutationLanguageModeling",
        "DataCollatorForSeq2Seq",
        "DataCollatorForSOP",
        "DataCollatorForTokenClassification",
        "DataCollatorForWholeWordMask",
        "DataCollatorWithFlattening",
        "DataCollatorWithPadding",
        "DefaultDataCollator",
        "default_data_collator",
    ],
    "data.metrics": [],
    "data.processors": [],
    "debug_utils": [],
    "deepspeed": [],
    "dependency_versions_check": [],
    "dependency_versions_table": [],
    "dynamic_module_utils": [],
    "feature_extraction_sequence_utils": ["SequenceFeatureExtractor"],
    "feature_extraction_utils": ["BatchFeature", "FeatureExtractionMixin"],
    "file_utils": [],
    "generation": [
        "GenerationConfig",
        "TextIteratorStreamer",
        "TextStreamer",
        "WatermarkingConfig",
    ],
    "hf_argparser": ["HfArgumentParser"],
    "hyperparameter_search": [],
    "image_transforms": [],
    "integrations": [
        "is_clearml_available",
        "is_comet_available",
        "is_dvclive_available",
        "is_neptune_available",
        "is_optuna_available",
        "is_ray_available",
        "is_ray_tune_available",
        "is_sigopt_available",
        "is_tensorboard_available",
        "is_wandb_available",
    ],
    "modelcard": ["ModelCard"],
    "modeling_tf_pytorch_utils": [
        "convert_tf_weight_name_to_pt_weight_name",
        "load_pytorch_checkpoint_in_tf2_model",
        "load_pytorch_model_in_tf2_model",
        "load_pytorch_weights_in_tf2_model",
        "load_tf2_checkpoint_in_pytorch_model",
        "load_tf2_model_in_pytorch_model",
        "load_tf2_weights_in_pytorch_model",
    ],
    # Models
    "models": [],
    "models.albert": ["AlbertConfig"],
    "models.align": [
        "AlignConfig",
        "AlignProcessor",
        "AlignTextConfig",
        "AlignVisionConfig",
    ],
    "models.altclip": [
        "AltCLIPConfig",
        "AltCLIPProcessor",
        "AltCLIPTextConfig",
        "AltCLIPVisionConfig",
    ],
    "models.audio_spectrogram_transformer": [
        "ASTConfig",
        "ASTFeatureExtractor",
    ],
    "models.auto": [
        "CONFIG_MAPPING",
        "FEATURE_EXTRACTOR_MAPPING",
        "IMAGE_PROCESSOR_MAPPING",
        "MODEL_NAMES_MAPPING",
        "PROCESSOR_MAPPING",
        "TOKENIZER_MAPPING",
        "AutoConfig",
        "AutoFeatureExtractor",
        "AutoImageProcessor",
        "AutoProcessor",
        "AutoTokenizer",
    ],
    "models.autoformer": ["AutoformerConfig"],
    "models.bark": [
        "BarkCoarseConfig",
        "BarkConfig",
        "BarkFineConfig",
        "BarkProcessor",
        "BarkSemanticConfig",
    ],
    "models.bart": ["BartConfig", "BartTokenizer"],
    "models.barthez": [],
    "models.bartpho": [],
    "models.beit": ["BeitConfig"],
    "models.bert": [
        "BasicTokenizer",
        "BertConfig",
        "BertTokenizer",
        "WordpieceTokenizer",
    ],
    "models.bert_generation": ["BertGenerationConfig"],
    "models.bert_japanese": [
        "BertJapaneseTokenizer",
        "CharacterTokenizer",
        "MecabTokenizer",
    ],
    "models.bertweet": ["BertweetTokenizer"],
    "models.big_bird": ["BigBirdConfig"],
    "models.bigbird_pegasus": ["BigBirdPegasusConfig"],
    "models.biogpt": [
        "BioGptConfig",
        "BioGptTokenizer",
    ],
    "models.bit": ["BitConfig"],
    "models.blenderbot": [
        "BlenderbotConfig",
        "BlenderbotTokenizer",
    ],
    "models.blenderbot_small": [
        "BlenderbotSmallConfig",
        "BlenderbotSmallTokenizer",
    ],
    "models.blip": [
        "BlipConfig",
        "BlipProcessor",
        "BlipTextConfig",
        "BlipVisionConfig",
    ],
    "models.blip_2": [
        "Blip2Config",
        "Blip2Processor",
        "Blip2QFormerConfig",
        "Blip2VisionConfig",
    ],
    "models.bloom": ["BloomConfig"],
    "models.bridgetower": [
        "BridgeTowerConfig",
        "BridgeTowerProcessor",
        "BridgeTowerTextConfig",
        "BridgeTowerVisionConfig",
    ],
    "models.bros": [
        "BrosConfig",
        "BrosProcessor",
    ],
    "models.byt5": ["ByT5Tokenizer"],
    "models.camembert": ["CamembertConfig"],
    "models.canine": [
        "CanineConfig",
        "CanineTokenizer",
    ],
    "models.chameleon": [
        "ChameleonConfig",
        "ChameleonProcessor",
        "ChameleonVQVAEConfig",
    ],
    "models.chinese_clip": [
        "ChineseCLIPConfig",
        "ChineseCLIPProcessor",
        "ChineseCLIPTextConfig",
        "ChineseCLIPVisionConfig",
    ],
    "models.clap": [
        "ClapAudioConfig",
        "ClapConfig",
        "ClapProcessor",
        "ClapTextConfig",
    ],
    "models.clip": [
        "CLIPConfig",
        "CLIPProcessor",
        "CLIPTextConfig",
        "CLIPTokenizer",
        "CLIPVisionConfig",
    ],
    "models.clipseg": [
        "CLIPSegConfig",
        "CLIPSegProcessor",
        "CLIPSegTextConfig",
        "CLIPSegVisionConfig",
    ],
    "models.clvp": [
        "ClvpConfig",
        "ClvpDecoderConfig",
        "ClvpEncoderConfig",
        "ClvpFeatureExtractor",
        "ClvpProcessor",
        "ClvpTokenizer",
    ],
    "models.code_llama": [],
    "models.codegen": [
        "CodeGenConfig",
        "CodeGenTokenizer",
    ],
    "models.cohere": ["CohereConfig"],
    "models.conditional_detr": ["ConditionalDetrConfig"],
    "models.convbert": [
        "ConvBertConfig",
        "ConvBertTokenizer",
    ],
    "models.convnext": ["ConvNextConfig"],
    "models.convnextv2": ["ConvNextV2Config"],
    "models.cpm": [],
    "models.cpmant": [
        "CpmAntConfig",
        "CpmAntTokenizer",
    ],
    "models.ctrl": [
        "CTRLConfig",
        "CTRLTokenizer",
    ],
    "models.cvt": ["CvtConfig"],
    "models.dac": ["DacConfig", "DacFeatureExtractor"],
    "models.data2vec": [
        "Data2VecAudioConfig",
        "Data2VecTextConfig",
        "Data2VecVisionConfig",
    ],
    "models.dbrx": ["DbrxConfig"],
    "models.deberta": [
        "DebertaConfig",
        "DebertaTokenizer",
    ],
    "models.deberta_v2": ["DebertaV2Config"],
    "models.decision_transformer": ["DecisionTransformerConfig"],
    "models.deformable_detr": ["DeformableDetrConfig"],
    "models.deit": ["DeiTConfig"],
    "models.deprecated": [],
    "models.deprecated.bort": [],
    "models.deprecated.deta": ["DetaConfig"],
    "models.deprecated.efficientformer": ["EfficientFormerConfig"],
    "models.deprecated.ernie_m": ["ErnieMConfig"],
    "models.deprecated.gptsan_japanese": [
        "GPTSanJapaneseConfig",
        "GPTSanJapaneseTokenizer",
    ],
    "models.deprecated.graphormer": ["GraphormerConfig"],
    "models.deprecated.jukebox": [
        "JukeboxConfig",
        "JukeboxPriorConfig",
        "JukeboxTokenizer",
        "JukeboxVQVAEConfig",
    ],
    "models.deprecated.mctct": [
        "MCTCTConfig",
        "MCTCTFeatureExtractor",
        "MCTCTProcessor",
    ],
    "models.deprecated.mega": ["MegaConfig"],
    "models.deprecated.mmbt": ["MMBTConfig"],
    "models.deprecated.nat": ["NatConfig"],
    "models.deprecated.nezha": ["NezhaConfig"],
    "models.deprecated.open_llama": ["OpenLlamaConfig"],
    "models.deprecated.qdqbert": ["QDQBertConfig"],
    "models.deprecated.realm": [
        "RealmConfig",
        "RealmTokenizer",
    ],
    "models.deprecated.retribert": [
        "RetriBertConfig",
        "RetriBertTokenizer",
    ],
    "models.deprecated.speech_to_text_2": [
        "Speech2Text2Config",
        "Speech2Text2Processor",
        "Speech2Text2Tokenizer",
    ],
    "models.deprecated.tapex": ["TapexTokenizer"],
    "models.deprecated.trajectory_transformer": ["TrajectoryTransformerConfig"],
    "models.deprecated.transfo_xl": [
        "TransfoXLConfig",
        "TransfoXLCorpus",
        "TransfoXLTokenizer",
    ],
    "models.deprecated.tvlt": [
        "TvltConfig",
        "TvltFeatureExtractor",
        "TvltProcessor",
    ],
    "models.deprecated.van": ["VanConfig"],
    "models.deprecated.vit_hybrid": ["ViTHybridConfig"],
    "models.deprecated.xlm_prophetnet": ["XLMProphetNetConfig"],
    "models.depth_anything": ["DepthAnythingConfig"],
    "models.detr": ["DetrConfig"],
    "models.dialogpt": [],
    "models.dinat": ["DinatConfig"],
    "models.dinov2": ["Dinov2Config"],
    "models.distilbert": [
        "DistilBertConfig",
        "DistilBertTokenizer",
    ],
    "models.dit": [],
    "models.donut": [
        "DonutProcessor",
        "DonutSwinConfig",
    ],
    "models.dpr": [
        "DPRConfig",
        "DPRContextEncoderTokenizer",
        "DPRQuestionEncoderTokenizer",
        "DPRReaderOutput",
        "DPRReaderTokenizer",
    ],
    "models.dpt": ["DPTConfig"],
    "models.efficientnet": ["EfficientNetConfig"],
    "models.electra": [
        "ElectraConfig",
        "ElectraTokenizer",
    ],
    "models.encodec": [
        "EncodecConfig",
        "EncodecFeatureExtractor",
    ],
    "models.encoder_decoder": ["EncoderDecoderConfig"],
    "models.ernie": ["ErnieConfig"],
    "models.esm": ["EsmConfig", "EsmTokenizer"],
    "models.falcon": ["FalconConfig"],
    "models.falcon_mamba": ["FalconMambaConfig"],
    "models.fastspeech2_conformer": [
        "FastSpeech2ConformerConfig",
        "FastSpeech2ConformerHifiGanConfig",
        "FastSpeech2ConformerTokenizer",
        "FastSpeech2ConformerWithHifiGanConfig",
    ],
    "models.flaubert": ["FlaubertConfig", "FlaubertTokenizer"],
    "models.flava": [
        "FlavaConfig",
        "FlavaImageCodebookConfig",
        "FlavaImageConfig",
        "FlavaMultimodalConfig",
        "FlavaTextConfig",
    ],
    "models.fnet": ["FNetConfig"],
    "models.focalnet": ["FocalNetConfig"],
    "models.fsmt": [
        "FSMTConfig",
        "FSMTTokenizer",
    ],
    "models.funnel": [
        "FunnelConfig",
        "FunnelTokenizer",
    ],
    "models.fuyu": ["FuyuConfig"],
    "models.gemma": ["GemmaConfig"],
    "models.gemma2": ["Gemma2Config"],
    "models.git": [
        "GitConfig",
        "GitProcessor",
        "GitVisionConfig",
    ],
    "models.glpn": ["GLPNConfig"],
    "models.gpt2": [
        "GPT2Config",
        "GPT2Tokenizer",
    ],
    "models.gpt_bigcode": ["GPTBigCodeConfig"],
    "models.gpt_neo": ["GPTNeoConfig"],
    "models.gpt_neox": ["GPTNeoXConfig"],
    "models.gpt_neox_japanese": ["GPTNeoXJapaneseConfig"],
    "models.gpt_sw3": [],
    "models.gptj": ["GPTJConfig"],
    "models.granite": ["GraniteConfig"],
    "models.granitemoe": ["GraniteMoeConfig"],
    "models.grounding_dino": [
        "GroundingDinoConfig",
        "GroundingDinoProcessor",
    ],
    "models.groupvit": [
        "GroupViTConfig",
        "GroupViTTextConfig",
        "GroupViTVisionConfig",
    ],
    "models.herbert": ["HerbertTokenizer"],
    "models.hiera": ["HieraConfig"],
    "models.hubert": ["HubertConfig"],
    "models.ibert": ["IBertConfig"],
    "models.idefics": ["IdeficsConfig"],
    "models.idefics2": ["Idefics2Config"],
    "models.imagegpt": ["ImageGPTConfig"],
    "models.informer": ["InformerConfig"],
    "models.instructblip": [
        "InstructBlipConfig",
        "InstructBlipProcessor",
        "InstructBlipQFormerConfig",
        "InstructBlipVisionConfig",
    ],
    "models.instructblipvideo": [
        "InstructBlipVideoConfig",
        "InstructBlipVideoProcessor",
        "InstructBlipVideoQFormerConfig",
        "InstructBlipVideoVisionConfig",
    ],
    "models.jamba": ["JambaConfig"],
    "models.jetmoe": ["JetMoeConfig"],
    "models.kosmos2": [
        "Kosmos2Config",
        "Kosmos2Processor",
    ],
    "models.layoutlm": [
        "LayoutLMConfig",
        "LayoutLMTokenizer",
    ],
    "models.layoutlmv2": [
        "LayoutLMv2Config",
        "LayoutLMv2FeatureExtractor",
        "LayoutLMv2ImageProcessor",
        "LayoutLMv2Processor",
        "LayoutLMv2Tokenizer",
    ],
    "models.layoutlmv3": [
        "LayoutLMv3Config",
        "LayoutLMv3FeatureExtractor",
        "LayoutLMv3ImageProcessor",
        "LayoutLMv3Processor",
        "LayoutLMv3Tokenizer",
    ],
    "models.layoutxlm": ["LayoutXLMProcessor"],
    "models.led": ["LEDConfig", "LEDTokenizer"],
    "models.levit": ["LevitConfig"],
    "models.lilt": ["LiltConfig"],
    "models.llama": ["LlamaConfig"],
    "models.llava": [
        "LlavaConfig",
        "LlavaProcessor",
    ],
    "models.llava_next": [
        "LlavaNextConfig",
        "LlavaNextProcessor",
    ],
    "models.llava_next_video": [
        "LlavaNextVideoConfig",
        "LlavaNextVideoProcessor",
    ],
    "models.llava_onevision": ["LlavaOnevisionConfig", "LlavaOnevisionProcessor"],
    "models.longformer": [
        "LongformerConfig",
        "LongformerTokenizer",
    ],
    "models.longt5": ["LongT5Config"],
    "models.luke": [
        "LukeConfig",
        "LukeTokenizer",
    ],
    "models.lxmert": [
        "LxmertConfig",
        "LxmertTokenizer",
    ],
    "models.m2m_100": ["M2M100Config"],
    "models.mamba": ["MambaConfig"],
    "models.mamba2": ["Mamba2Config"],
    "models.marian": ["MarianConfig"],
    "models.markuplm": [
        "MarkupLMConfig",
        "MarkupLMFeatureExtractor",
        "MarkupLMProcessor",
        "MarkupLMTokenizer",
    ],
    "models.mask2former": ["Mask2FormerConfig"],
    "models.maskformer": [
        "MaskFormerConfig",
        "MaskFormerSwinConfig",
    ],
    "models.mbart": ["MBartConfig"],
    "models.mbart50": [],
    "models.megatron_bert": ["MegatronBertConfig"],
    "models.megatron_gpt2": [],
    "models.mgp_str": [
        "MgpstrConfig",
        "MgpstrProcessor",
        "MgpstrTokenizer",
    ],
    "models.mimi": ["MimiConfig"],
    "models.mistral": ["MistralConfig"],
    "models.mixtral": ["MixtralConfig"],
    "models.mluke": [],
    "models.mobilebert": [
        "MobileBertConfig",
        "MobileBertTokenizer",
    ],
    "models.mobilenet_v1": ["MobileNetV1Config"],
    "models.mobilenet_v2": ["MobileNetV2Config"],
    "models.mobilevit": ["MobileViTConfig"],
    "models.mobilevitv2": ["MobileViTV2Config"],
    "models.mpnet": [
        "MPNetConfig",
        "MPNetTokenizer",
    ],
    "models.mpt": ["MptConfig"],
    "models.mra": ["MraConfig"],
    "models.mt5": ["MT5Config"],
    "models.musicgen": [
        "MusicgenConfig",
        "MusicgenDecoderConfig",
    ],
    "models.musicgen_melody": [
        "MusicgenMelodyConfig",
        "MusicgenMelodyDecoderConfig",
    ],
    "models.mvp": ["MvpConfig", "MvpTokenizer"],
    "models.nemotron": ["NemotronConfig"],
    "models.nllb": [],
    "models.nllb_moe": ["NllbMoeConfig"],
    "models.nougat": ["NougatProcessor"],
    "models.nystromformer": ["NystromformerConfig"],
    "models.olmo": ["OlmoConfig"],
    "models.olmoe": ["OlmoeConfig"],
    "models.oneformer": [
        "OneFormerConfig",
        "OneFormerProcessor",
    ],
    "models.openai": [
        "OpenAIGPTConfig",
        "OpenAIGPTTokenizer",
    ],
    "models.opt": ["OPTConfig"],
    "models.owlv2": [
        "Owlv2Config",
        "Owlv2Processor",
        "Owlv2TextConfig",
        "Owlv2VisionConfig",
    ],
    "models.owlvit": [
        "OwlViTConfig",
        "OwlViTProcessor",
        "OwlViTTextConfig",
        "OwlViTVisionConfig",
    ],
    "models.paligemma": ["PaliGemmaConfig"],
    "models.patchtsmixer": ["PatchTSMixerConfig"],
    "models.patchtst": ["PatchTSTConfig"],
    "models.pegasus": [
        "PegasusConfig",
        "PegasusTokenizer",
    ],
    "models.pegasus_x": ["PegasusXConfig"],
    "models.perceiver": [
        "PerceiverConfig",
        "PerceiverTokenizer",
    ],
    "models.persimmon": ["PersimmonConfig"],
    "models.phi": ["PhiConfig"],
    "models.phi3": ["Phi3Config"],
    "models.phobert": ["PhobertTokenizer"],
    "models.pix2struct": [
        "Pix2StructConfig",
        "Pix2StructProcessor",
        "Pix2StructTextConfig",
        "Pix2StructVisionConfig",
    ],
    "models.pixtral": ["PixtralProcessor", "PixtralVisionConfig"],
    "models.plbart": ["PLBartConfig"],
    "models.poolformer": ["PoolFormerConfig"],
    "models.pop2piano": ["Pop2PianoConfig"],
    "models.prophetnet": [
        "ProphetNetConfig",
        "ProphetNetTokenizer",
    ],
    "models.pvt": ["PvtConfig"],
    "models.pvt_v2": ["PvtV2Config"],
    "models.qwen2": [
        "Qwen2Config",
        "Qwen2Tokenizer",
    ],
    "models.qwen2_audio": [
        "Qwen2AudioConfig",
        "Qwen2AudioEncoderConfig",
        "Qwen2AudioProcessor",
    ],
    "models.qwen2_moe": ["Qwen2MoeConfig"],
    "models.qwen2_vl": [
        "Qwen2VLConfig",
        "Qwen2VLProcessor",
    ],
    "models.rag": ["RagConfig", "RagRetriever", "RagTokenizer"],
    "models.recurrent_gemma": ["RecurrentGemmaConfig"],
    "models.reformer": ["ReformerConfig"],
    "models.regnet": ["RegNetConfig"],
    "models.rembert": ["RemBertConfig"],
    "models.resnet": ["ResNetConfig"],
    "models.roberta": [
        "RobertaConfig",
        "RobertaTokenizer",
    ],
    "models.roberta_prelayernorm": ["RobertaPreLayerNormConfig"],
    "models.roc_bert": [
        "RoCBertConfig",
        "RoCBertTokenizer",
    ],
    "models.roformer": [
        "RoFormerConfig",
        "RoFormerTokenizer",
    ],
    "models.rt_detr": ["RTDetrConfig", "RTDetrResNetConfig"],
    "models.rwkv": ["RwkvConfig"],
    "models.sam": [
        "SamConfig",
        "SamMaskDecoderConfig",
        "SamProcessor",
        "SamPromptEncoderConfig",
        "SamVisionConfig",
    ],
    "models.sam2": [
        "Sam2Config",
<<<<<<< HEAD
        "Sam2MaskDecoderConfig",
        "Sam2Processor",
        "Sam2PromptEncoderConfig",
        "Sam2VisionConfig",
=======
        "Sam2ImageEncoderConfig",
        "Sam2MemoryAttentionConfig",
        "Sam2MemoryEncoderConfig",
>>>>>>> cefa0d98
    ],
    "models.seamless_m4t": [
        "SeamlessM4TConfig",
        "SeamlessM4TFeatureExtractor",
        "SeamlessM4TProcessor",
    ],
    "models.seamless_m4t_v2": ["SeamlessM4Tv2Config"],
    "models.segformer": ["SegformerConfig"],
    "models.seggpt": ["SegGptConfig"],
    "models.sew": ["SEWConfig"],
    "models.sew_d": ["SEWDConfig"],
    "models.siglip": [
        "SiglipConfig",
        "SiglipProcessor",
        "SiglipTextConfig",
        "SiglipVisionConfig",
    ],
    "models.speech_encoder_decoder": ["SpeechEncoderDecoderConfig"],
    "models.speech_to_text": [
        "Speech2TextConfig",
        "Speech2TextFeatureExtractor",
        "Speech2TextProcessor",
    ],
    "models.speecht5": [
        "SpeechT5Config",
        "SpeechT5FeatureExtractor",
        "SpeechT5HifiGanConfig",
        "SpeechT5Processor",
    ],
    "models.splinter": [
        "SplinterConfig",
        "SplinterTokenizer",
    ],
    "models.squeezebert": [
        "SqueezeBertConfig",
        "SqueezeBertTokenizer",
    ],
    "models.stablelm": ["StableLmConfig"],
    "models.starcoder2": ["Starcoder2Config"],
    "models.superpoint": ["SuperPointConfig"],
    "models.swiftformer": ["SwiftFormerConfig"],
    "models.swin": ["SwinConfig"],
    "models.swin2sr": ["Swin2SRConfig"],
    "models.swinv2": ["Swinv2Config"],
    "models.switch_transformers": ["SwitchTransformersConfig"],
    "models.t5": ["T5Config"],
    "models.table_transformer": ["TableTransformerConfig"],
    "models.tapas": [
        "TapasConfig",
        "TapasTokenizer",
    ],
    "models.time_series_transformer": ["TimeSeriesTransformerConfig"],
    "models.timesformer": ["TimesformerConfig"],
    "models.timm_backbone": ["TimmBackboneConfig"],
    "models.trocr": [
        "TrOCRConfig",
        "TrOCRProcessor",
    ],
    "models.tvp": [
        "TvpConfig",
        "TvpProcessor",
    ],
    "models.udop": [
        "UdopConfig",
        "UdopProcessor",
    ],
    "models.umt5": ["UMT5Config"],
    "models.unispeech": ["UniSpeechConfig"],
    "models.unispeech_sat": ["UniSpeechSatConfig"],
    "models.univnet": [
        "UnivNetConfig",
        "UnivNetFeatureExtractor",
    ],
    "models.upernet": ["UperNetConfig"],
    "models.video_llava": ["VideoLlavaConfig"],
    "models.videomae": ["VideoMAEConfig"],
    "models.vilt": [
        "ViltConfig",
        "ViltFeatureExtractor",
        "ViltImageProcessor",
        "ViltProcessor",
    ],
    "models.vipllava": ["VipLlavaConfig"],
    "models.vision_encoder_decoder": ["VisionEncoderDecoderConfig"],
    "models.vision_text_dual_encoder": [
        "VisionTextDualEncoderConfig",
        "VisionTextDualEncoderProcessor",
    ],
    "models.visual_bert": ["VisualBertConfig"],
    "models.vit": ["ViTConfig"],
    "models.vit_mae": ["ViTMAEConfig"],
    "models.vit_msn": ["ViTMSNConfig"],
    "models.vitdet": ["VitDetConfig"],
    "models.vitmatte": ["VitMatteConfig"],
    "models.vits": [
        "VitsConfig",
        "VitsTokenizer",
    ],
    "models.vivit": ["VivitConfig"],
    "models.wav2vec2": [
        "Wav2Vec2Config",
        "Wav2Vec2CTCTokenizer",
        "Wav2Vec2FeatureExtractor",
        "Wav2Vec2Processor",
        "Wav2Vec2Tokenizer",
    ],
    "models.wav2vec2_bert": [
        "Wav2Vec2BertConfig",
        "Wav2Vec2BertProcessor",
    ],
    "models.wav2vec2_conformer": ["Wav2Vec2ConformerConfig"],
    "models.wav2vec2_phoneme": ["Wav2Vec2PhonemeCTCTokenizer"],
    "models.wav2vec2_with_lm": ["Wav2Vec2ProcessorWithLM"],
    "models.wavlm": ["WavLMConfig"],
    "models.whisper": [
        "WhisperConfig",
        "WhisperFeatureExtractor",
        "WhisperProcessor",
        "WhisperTokenizer",
    ],
    "models.x_clip": [
        "XCLIPConfig",
        "XCLIPProcessor",
        "XCLIPTextConfig",
        "XCLIPVisionConfig",
    ],
    "models.xglm": ["XGLMConfig"],
    "models.xlm": ["XLMConfig", "XLMTokenizer"],
    "models.xlm_roberta": ["XLMRobertaConfig"],
    "models.xlm_roberta_xl": ["XLMRobertaXLConfig"],
    "models.xlnet": ["XLNetConfig"],
    "models.xmod": ["XmodConfig"],
    "models.yolos": ["YolosConfig"],
    "models.yoso": ["YosoConfig"],
    "models.zoedepth": ["ZoeDepthConfig"],
    "onnx": [],
    "pipelines": [
        "AudioClassificationPipeline",
        "AutomaticSpeechRecognitionPipeline",
        "CsvPipelineDataFormat",
        "DepthEstimationPipeline",
        "DocumentQuestionAnsweringPipeline",
        "FeatureExtractionPipeline",
        "FillMaskPipeline",
        "ImageClassificationPipeline",
        "ImageFeatureExtractionPipeline",
        "ImageSegmentationPipeline",
        "ImageToImagePipeline",
        "ImageToTextPipeline",
        "JsonPipelineDataFormat",
        "MaskGenerationPipeline",
        "NerPipeline",
        "ObjectDetectionPipeline",
        "PipedPipelineDataFormat",
        "Pipeline",
        "PipelineDataFormat",
        "QuestionAnsweringPipeline",
        "SummarizationPipeline",
        "TableQuestionAnsweringPipeline",
        "Text2TextGenerationPipeline",
        "TextClassificationPipeline",
        "TextGenerationPipeline",
        "TextToAudioPipeline",
        "TokenClassificationPipeline",
        "TranslationPipeline",
        "VideoClassificationPipeline",
        "VisualQuestionAnsweringPipeline",
        "ZeroShotAudioClassificationPipeline",
        "ZeroShotClassificationPipeline",
        "ZeroShotImageClassificationPipeline",
        "ZeroShotObjectDetectionPipeline",
        "pipeline",
    ],
    "processing_utils": ["ProcessorMixin"],
    "quantizers": [],
    "testing_utils": [],
    "tokenization_utils": ["PreTrainedTokenizer"],
    "tokenization_utils_base": [
        "AddedToken",
        "BatchEncoding",
        "CharSpan",
        "PreTrainedTokenizerBase",
        "SpecialTokensMixin",
        "TokenSpan",
    ],
    "trainer_callback": [
        "DefaultFlowCallback",
        "EarlyStoppingCallback",
        "PrinterCallback",
        "ProgressCallback",
        "TrainerCallback",
        "TrainerControl",
        "TrainerState",
    ],
    "trainer_utils": [
        "EvalPrediction",
        "IntervalStrategy",
        "SchedulerType",
        "enable_full_determinism",
        "set_seed",
    ],
    "training_args": ["TrainingArguments"],
    "training_args_seq2seq": ["Seq2SeqTrainingArguments"],
    "training_args_tf": ["TFTrainingArguments"],
    "utils": [
        "CONFIG_NAME",
        "MODEL_CARD_NAME",
        "PYTORCH_PRETRAINED_BERT_CACHE",
        "PYTORCH_TRANSFORMERS_CACHE",
        "SPIECE_UNDERLINE",
        "TF2_WEIGHTS_NAME",
        "TF_WEIGHTS_NAME",
        "TRANSFORMERS_CACHE",
        "WEIGHTS_NAME",
        "TensorType",
        "add_end_docstrings",
        "add_start_docstrings",
        "is_apex_available",
        "is_av_available",
        "is_bitsandbytes_available",
        "is_datasets_available",
        "is_decord_available",
        "is_faiss_available",
        "is_flax_available",
        "is_keras_nlp_available",
        "is_phonemizer_available",
        "is_psutil_available",
        "is_py3nvml_available",
        "is_pyctcdecode_available",
        "is_sacremoses_available",
        "is_safetensors_available",
        "is_scipy_available",
        "is_sentencepiece_available",
        "is_sklearn_available",
        "is_speech_available",
        "is_tensorflow_text_available",
        "is_tf_available",
        "is_timm_available",
        "is_tokenizers_available",
        "is_torch_available",
        "is_torch_mlu_available",
        "is_torch_musa_available",
        "is_torch_neuroncore_available",
        "is_torch_npu_available",
        "is_torch_tpu_available",
        "is_torchvision_available",
        "is_torch_xla_available",
        "is_torch_xpu_available",
        "is_vision_available",
        "logging",
    ],
    "utils.quantization_config": [
        "AqlmConfig",
        "AwqConfig",
        "BitsAndBytesConfig",
        "EetqConfig",
        "FbgemmFp8Config",
        "GPTQConfig",
        "HqqConfig",
        "QuantoConfig",
        "TorchAoConfig",
    ],
}

# sentencepiece-backed objects
try:
    if not is_sentencepiece_available():
        raise OptionalDependencyNotAvailable()
except OptionalDependencyNotAvailable:
    from .utils import dummy_sentencepiece_objects

    _import_structure["utils.dummy_sentencepiece_objects"] = [
        name for name in dir(dummy_sentencepiece_objects) if not name.startswith("_")
    ]
else:
    _import_structure["models.albert"].append("AlbertTokenizer")
    _import_structure["models.barthez"].append("BarthezTokenizer")
    _import_structure["models.bartpho"].append("BartphoTokenizer")
    _import_structure["models.bert_generation"].append("BertGenerationTokenizer")
    _import_structure["models.big_bird"].append("BigBirdTokenizer")
    _import_structure["models.camembert"].append("CamembertTokenizer")
    _import_structure["models.code_llama"].append("CodeLlamaTokenizer")
    _import_structure["models.cpm"].append("CpmTokenizer")
    _import_structure["models.deberta_v2"].append("DebertaV2Tokenizer")
    _import_structure["models.deprecated.ernie_m"].append("ErnieMTokenizer")
    _import_structure["models.deprecated.xlm_prophetnet"].append("XLMProphetNetTokenizer")
    _import_structure["models.fnet"].append("FNetTokenizer")
    _import_structure["models.gemma"].append("GemmaTokenizer")
    _import_structure["models.gpt_sw3"].append("GPTSw3Tokenizer")
    _import_structure["models.layoutxlm"].append("LayoutXLMTokenizer")
    _import_structure["models.llama"].append("LlamaTokenizer")
    _import_structure["models.m2m_100"].append("M2M100Tokenizer")
    _import_structure["models.marian"].append("MarianTokenizer")
    _import_structure["models.mbart"].append("MBartTokenizer")
    _import_structure["models.mbart50"].append("MBart50Tokenizer")
    _import_structure["models.mluke"].append("MLukeTokenizer")
    _import_structure["models.mt5"].append("MT5Tokenizer")
    _import_structure["models.nllb"].append("NllbTokenizer")
    _import_structure["models.pegasus"].append("PegasusTokenizer")
    _import_structure["models.plbart"].append("PLBartTokenizer")
    _import_structure["models.reformer"].append("ReformerTokenizer")
    _import_structure["models.rembert"].append("RemBertTokenizer")
    _import_structure["models.seamless_m4t"].append("SeamlessM4TTokenizer")
    _import_structure["models.siglip"].append("SiglipTokenizer")
    _import_structure["models.speech_to_text"].append("Speech2TextTokenizer")
    _import_structure["models.speecht5"].append("SpeechT5Tokenizer")
    _import_structure["models.t5"].append("T5Tokenizer")
    _import_structure["models.udop"].append("UdopTokenizer")
    _import_structure["models.xglm"].append("XGLMTokenizer")
    _import_structure["models.xlm_roberta"].append("XLMRobertaTokenizer")
    _import_structure["models.xlnet"].append("XLNetTokenizer")

# tokenizers-backed objects
try:
    if not is_tokenizers_available():
        raise OptionalDependencyNotAvailable()
except OptionalDependencyNotAvailable:
    from .utils import dummy_tokenizers_objects

    _import_structure["utils.dummy_tokenizers_objects"] = [
        name for name in dir(dummy_tokenizers_objects) if not name.startswith("_")
    ]
else:
    # Fast tokenizers structure
    _import_structure["models.albert"].append("AlbertTokenizerFast")
    _import_structure["models.bart"].append("BartTokenizerFast")
    _import_structure["models.barthez"].append("BarthezTokenizerFast")
    _import_structure["models.bert"].append("BertTokenizerFast")
    _import_structure["models.big_bird"].append("BigBirdTokenizerFast")
    _import_structure["models.blenderbot"].append("BlenderbotTokenizerFast")
    _import_structure["models.blenderbot_small"].append("BlenderbotSmallTokenizerFast")
    _import_structure["models.bloom"].append("BloomTokenizerFast")
    _import_structure["models.camembert"].append("CamembertTokenizerFast")
    _import_structure["models.clip"].append("CLIPTokenizerFast")
    _import_structure["models.code_llama"].append("CodeLlamaTokenizerFast")
    _import_structure["models.codegen"].append("CodeGenTokenizerFast")
    _import_structure["models.cohere"].append("CohereTokenizerFast")
    _import_structure["models.convbert"].append("ConvBertTokenizerFast")
    _import_structure["models.cpm"].append("CpmTokenizerFast")
    _import_structure["models.deberta"].append("DebertaTokenizerFast")
    _import_structure["models.deberta_v2"].append("DebertaV2TokenizerFast")
    _import_structure["models.deprecated.realm"].append("RealmTokenizerFast")
    _import_structure["models.deprecated.retribert"].append("RetriBertTokenizerFast")
    _import_structure["models.distilbert"].append("DistilBertTokenizerFast")
    _import_structure["models.dpr"].extend(
        [
            "DPRContextEncoderTokenizerFast",
            "DPRQuestionEncoderTokenizerFast",
            "DPRReaderTokenizerFast",
        ]
    )
    _import_structure["models.electra"].append("ElectraTokenizerFast")
    _import_structure["models.fnet"].append("FNetTokenizerFast")
    _import_structure["models.funnel"].append("FunnelTokenizerFast")
    _import_structure["models.gemma"].append("GemmaTokenizerFast")
    _import_structure["models.gpt2"].append("GPT2TokenizerFast")
    _import_structure["models.gpt_neox"].append("GPTNeoXTokenizerFast")
    _import_structure["models.gpt_neox_japanese"].append("GPTNeoXJapaneseTokenizer")
    _import_structure["models.herbert"].append("HerbertTokenizerFast")
    _import_structure["models.layoutlm"].append("LayoutLMTokenizerFast")
    _import_structure["models.layoutlmv2"].append("LayoutLMv2TokenizerFast")
    _import_structure["models.layoutlmv3"].append("LayoutLMv3TokenizerFast")
    _import_structure["models.layoutxlm"].append("LayoutXLMTokenizerFast")
    _import_structure["models.led"].append("LEDTokenizerFast")
    _import_structure["models.llama"].append("LlamaTokenizerFast")
    _import_structure["models.longformer"].append("LongformerTokenizerFast")
    _import_structure["models.lxmert"].append("LxmertTokenizerFast")
    _import_structure["models.markuplm"].append("MarkupLMTokenizerFast")
    _import_structure["models.mbart"].append("MBartTokenizerFast")
    _import_structure["models.mbart50"].append("MBart50TokenizerFast")
    _import_structure["models.mobilebert"].append("MobileBertTokenizerFast")
    _import_structure["models.mpnet"].append("MPNetTokenizerFast")
    _import_structure["models.mt5"].append("MT5TokenizerFast")
    _import_structure["models.mvp"].append("MvpTokenizerFast")
    _import_structure["models.nllb"].append("NllbTokenizerFast")
    _import_structure["models.nougat"].append("NougatTokenizerFast")
    _import_structure["models.openai"].append("OpenAIGPTTokenizerFast")
    _import_structure["models.pegasus"].append("PegasusTokenizerFast")
    _import_structure["models.qwen2"].append("Qwen2TokenizerFast")
    _import_structure["models.reformer"].append("ReformerTokenizerFast")
    _import_structure["models.rembert"].append("RemBertTokenizerFast")
    _import_structure["models.roberta"].append("RobertaTokenizerFast")
    _import_structure["models.roformer"].append("RoFormerTokenizerFast")
    _import_structure["models.seamless_m4t"].append("SeamlessM4TTokenizerFast")
    _import_structure["models.splinter"].append("SplinterTokenizerFast")
    _import_structure["models.squeezebert"].append("SqueezeBertTokenizerFast")
    _import_structure["models.t5"].append("T5TokenizerFast")
    _import_structure["models.udop"].append("UdopTokenizerFast")
    _import_structure["models.whisper"].append("WhisperTokenizerFast")
    _import_structure["models.xglm"].append("XGLMTokenizerFast")
    _import_structure["models.xlm_roberta"].append("XLMRobertaTokenizerFast")
    _import_structure["models.xlnet"].append("XLNetTokenizerFast")
    _import_structure["tokenization_utils_fast"] = ["PreTrainedTokenizerFast"]


try:
    if not (is_sentencepiece_available() and is_tokenizers_available()):
        raise OptionalDependencyNotAvailable()
except OptionalDependencyNotAvailable:
    from .utils import dummy_sentencepiece_and_tokenizers_objects

    _import_structure["utils.dummy_sentencepiece_and_tokenizers_objects"] = [
        name for name in dir(dummy_sentencepiece_and_tokenizers_objects) if not name.startswith("_")
    ]
else:
    _import_structure["convert_slow_tokenizer"] = [
        "SLOW_TO_FAST_CONVERTERS",
        "convert_slow_tokenizer",
    ]

# Tensorflow-text-specific objects
try:
    if not is_tensorflow_text_available():
        raise OptionalDependencyNotAvailable()
except OptionalDependencyNotAvailable:
    from .utils import dummy_tensorflow_text_objects

    _import_structure["utils.dummy_tensorflow_text_objects"] = [
        name for name in dir(dummy_tensorflow_text_objects) if not name.startswith("_")
    ]
else:
    _import_structure["models.bert"].append("TFBertTokenizer")

# keras-nlp-specific objects
try:
    if not is_keras_nlp_available():
        raise OptionalDependencyNotAvailable()
except OptionalDependencyNotAvailable:
    from .utils import dummy_keras_nlp_objects

    _import_structure["utils.dummy_keras_nlp_objects"] = [
        name for name in dir(dummy_keras_nlp_objects) if not name.startswith("_")
    ]
else:
    _import_structure["models.gpt2"].append("TFGPT2Tokenizer")

# Vision-specific objects
try:
    if not is_vision_available():
        raise OptionalDependencyNotAvailable()
except OptionalDependencyNotAvailable:
    from .utils import dummy_vision_objects

    _import_structure["utils.dummy_vision_objects"] = [
        name for name in dir(dummy_vision_objects) if not name.startswith("_")
    ]
else:
    _import_structure["image_processing_base"] = ["ImageProcessingMixin"]
    _import_structure["image_processing_utils"] = ["BaseImageProcessor"]
    _import_structure["image_utils"] = ["ImageFeatureExtractionMixin"]
    _import_structure["models.beit"].extend(["BeitFeatureExtractor", "BeitImageProcessor"])
    _import_structure["models.bit"].extend(["BitImageProcessor"])
    _import_structure["models.blip"].extend(["BlipImageProcessor"])
    _import_structure["models.bridgetower"].append("BridgeTowerImageProcessor")
    _import_structure["models.chameleon"].append("ChameleonImageProcessor")
    _import_structure["models.chinese_clip"].extend(["ChineseCLIPFeatureExtractor", "ChineseCLIPImageProcessor"])
    _import_structure["models.clip"].extend(["CLIPFeatureExtractor", "CLIPImageProcessor"])
    _import_structure["models.conditional_detr"].extend(
        ["ConditionalDetrFeatureExtractor", "ConditionalDetrImageProcessor"]
    )
    _import_structure["models.convnext"].extend(["ConvNextFeatureExtractor", "ConvNextImageProcessor"])
    _import_structure["models.deformable_detr"].extend(
        ["DeformableDetrFeatureExtractor", "DeformableDetrImageProcessor"]
    )
    _import_structure["models.deit"].extend(["DeiTFeatureExtractor", "DeiTImageProcessor"])
    _import_structure["models.deprecated.deta"].append("DetaImageProcessor")
    _import_structure["models.deprecated.efficientformer"].append("EfficientFormerImageProcessor")
    _import_structure["models.deprecated.tvlt"].append("TvltImageProcessor")
    _import_structure["models.deprecated.vit_hybrid"].extend(["ViTHybridImageProcessor"])
    _import_structure["models.detr"].extend(["DetrFeatureExtractor", "DetrImageProcessor"])
    _import_structure["models.donut"].extend(["DonutFeatureExtractor", "DonutImageProcessor"])
    _import_structure["models.dpt"].extend(["DPTFeatureExtractor", "DPTImageProcessor"])
    _import_structure["models.efficientnet"].append("EfficientNetImageProcessor")
    _import_structure["models.flava"].extend(["FlavaFeatureExtractor", "FlavaImageProcessor", "FlavaProcessor"])
    _import_structure["models.fuyu"].extend(["FuyuImageProcessor", "FuyuProcessor"])
    _import_structure["models.glpn"].extend(["GLPNFeatureExtractor", "GLPNImageProcessor"])
    _import_structure["models.grounding_dino"].extend(["GroundingDinoImageProcessor"])
    _import_structure["models.idefics"].extend(["IdeficsImageProcessor"])
    _import_structure["models.idefics2"].extend(["Idefics2ImageProcessor"])
    _import_structure["models.imagegpt"].extend(["ImageGPTFeatureExtractor", "ImageGPTImageProcessor"])
    _import_structure["models.instructblipvideo"].extend(["InstructBlipVideoImageProcessor"])
    _import_structure["models.layoutlmv2"].extend(["LayoutLMv2FeatureExtractor", "LayoutLMv2ImageProcessor"])
    _import_structure["models.layoutlmv3"].extend(["LayoutLMv3FeatureExtractor", "LayoutLMv3ImageProcessor"])
    _import_structure["models.levit"].extend(["LevitFeatureExtractor", "LevitImageProcessor"])
    _import_structure["models.llava_next"].append("LlavaNextImageProcessor")
    _import_structure["models.llava_next_video"].append("LlavaNextVideoImageProcessor")
    _import_structure["models.llava_onevision"].extend(
        ["LlavaOnevisionImageProcessor", "LlavaOnevisionVideoProcessor"]
    )
    _import_structure["models.mask2former"].append("Mask2FormerImageProcessor")
    _import_structure["models.maskformer"].extend(["MaskFormerFeatureExtractor", "MaskFormerImageProcessor"])
    _import_structure["models.mobilenet_v1"].extend(["MobileNetV1FeatureExtractor", "MobileNetV1ImageProcessor"])
    _import_structure["models.mobilenet_v2"].extend(["MobileNetV2FeatureExtractor", "MobileNetV2ImageProcessor"])
    _import_structure["models.mobilevit"].extend(["MobileViTFeatureExtractor", "MobileViTImageProcessor"])
    _import_structure["models.nougat"].append("NougatImageProcessor")
    _import_structure["models.oneformer"].extend(["OneFormerImageProcessor"])
    _import_structure["models.owlv2"].append("Owlv2ImageProcessor")
    _import_structure["models.owlvit"].extend(["OwlViTFeatureExtractor", "OwlViTImageProcessor"])
    _import_structure["models.perceiver"].extend(["PerceiverFeatureExtractor", "PerceiverImageProcessor"])
    _import_structure["models.pix2struct"].extend(["Pix2StructImageProcessor"])
    _import_structure["models.pixtral"].append("PixtralImageProcessor")
    _import_structure["models.poolformer"].extend(["PoolFormerFeatureExtractor", "PoolFormerImageProcessor"])
    _import_structure["models.pvt"].extend(["PvtImageProcessor"])
    _import_structure["models.qwen2_vl"].extend(["Qwen2VLImageProcessor"])
    _import_structure["models.rt_detr"].extend(["RTDetrImageProcessor"])
    _import_structure["models.sam"].extend(["SamImageProcessor"])
    _import_structure["models.sam2"].extend(["Sam2ImageProcessor"])
    _import_structure["models.segformer"].extend(["SegformerFeatureExtractor", "SegformerImageProcessor"])
    _import_structure["models.seggpt"].extend(["SegGptImageProcessor"])
    _import_structure["models.siglip"].append("SiglipImageProcessor")
    _import_structure["models.superpoint"].extend(["SuperPointImageProcessor"])
    _import_structure["models.swin2sr"].append("Swin2SRImageProcessor")
    _import_structure["models.tvp"].append("TvpImageProcessor")
    _import_structure["models.video_llava"].append("VideoLlavaImageProcessor")
    _import_structure["models.videomae"].extend(["VideoMAEFeatureExtractor", "VideoMAEImageProcessor"])
    _import_structure["models.vilt"].extend(["ViltFeatureExtractor", "ViltImageProcessor", "ViltProcessor"])
    _import_structure["models.vit"].extend(["ViTFeatureExtractor", "ViTImageProcessor"])
    _import_structure["models.vitmatte"].append("VitMatteImageProcessor")
    _import_structure["models.vivit"].append("VivitImageProcessor")
    _import_structure["models.yolos"].extend(["YolosFeatureExtractor", "YolosImageProcessor"])
    _import_structure["models.zoedepth"].append("ZoeDepthImageProcessor")

try:
    if not is_torchvision_available():
        raise OptionalDependencyNotAvailable()
except OptionalDependencyNotAvailable:
    from .utils import dummy_torchvision_objects

    _import_structure["utils.dummy_torchvision_objects"] = [
        name for name in dir(dummy_torchvision_objects) if not name.startswith("_")
    ]
else:
    _import_structure["image_processing_utils_fast"] = ["BaseImageProcessorFast"]
    _import_structure["models.vit"].append("ViTImageProcessorFast")

# PyTorch-backed objects
try:
    if not is_torch_available():
        raise OptionalDependencyNotAvailable()
except OptionalDependencyNotAvailable:
    from .utils import dummy_pt_objects

    _import_structure["utils.dummy_pt_objects"] = [name for name in dir(dummy_pt_objects) if not name.startswith("_")]
else:
    _import_structure["activations"] = []
    _import_structure["benchmark.benchmark"] = ["PyTorchBenchmark"]
    _import_structure["benchmark.benchmark_args"] = ["PyTorchBenchmarkArguments"]
    _import_structure["cache_utils"] = [
        "Cache",
        "CacheConfig",
        "DynamicCache",
        "EncoderDecoderCache",
        "HQQQuantizedCache",
        "HybridCache",
        "MambaCache",
        "OffloadedCache",
        "OffloadedStaticCache",
        "QuantizedCache",
        "QuantizedCacheConfig",
        "QuantoQuantizedCache",
        "SinkCache",
        "SlidingWindowCache",
        "StaticCache",
    ]
    _import_structure["data.datasets"] = [
        "GlueDataset",
        "GlueDataTrainingArguments",
        "LineByLineTextDataset",
        "LineByLineWithRefDataset",
        "LineByLineWithSOPTextDataset",
        "SquadDataset",
        "SquadDataTrainingArguments",
        "TextDataset",
        "TextDatasetForNextSentencePrediction",
    ]
    _import_structure["generation"].extend(
        [
            "AlternatingCodebooksLogitsProcessor",
            "BeamScorer",
            "BeamSearchScorer",
            "ClassifierFreeGuidanceLogitsProcessor",
            "ConstrainedBeamSearchScorer",
            "Constraint",
            "ConstraintListState",
            "DisjunctiveConstraint",
            "EncoderNoRepeatNGramLogitsProcessor",
            "EncoderRepetitionPenaltyLogitsProcessor",
            "EosTokenCriteria",
            "EpsilonLogitsWarper",
            "EtaLogitsWarper",
            "ExponentialDecayLengthPenalty",
            "ForcedBOSTokenLogitsProcessor",
            "ForcedEOSTokenLogitsProcessor",
            "GenerationMixin",
            "HammingDiversityLogitsProcessor",
            "InfNanRemoveLogitsProcessor",
            "LogitNormalization",
            "LogitsProcessor",
            "LogitsProcessorList",
            "LogitsWarper",
            "MaxLengthCriteria",
            "MaxTimeCriteria",
            "MinLengthLogitsProcessor",
            "MinNewTokensLengthLogitsProcessor",
            "MinPLogitsWarper",
            "NoBadWordsLogitsProcessor",
            "NoRepeatNGramLogitsProcessor",
            "PhrasalConstraint",
            "PrefixConstrainedLogitsProcessor",
            "RepetitionPenaltyLogitsProcessor",
            "SequenceBiasLogitsProcessor",
            "StoppingCriteria",
            "StoppingCriteriaList",
            "StopStringCriteria",
            "SuppressTokensAtBeginLogitsProcessor",
            "SuppressTokensLogitsProcessor",
            "TemperatureLogitsWarper",
            "TopKLogitsWarper",
            "TopPLogitsWarper",
            "TypicalLogitsWarper",
            "UnbatchedClassifierFreeGuidanceLogitsProcessor",
            "WatermarkDetector",
            "WatermarkLogitsProcessor",
            "WhisperTimeStampLogitsProcessor",
        ]
    )

    # PyTorch domain libraries integration
    _import_structure["integrations.executorch"] = [
        "TorchExportableModuleWithStaticCache",
        "convert_and_export_with_cache",
    ]

    _import_structure["modeling_flash_attention_utils"] = []
    _import_structure["modeling_outputs"] = []
    _import_structure["modeling_rope_utils"] = ["ROPE_INIT_FUNCTIONS"]
    _import_structure["modeling_utils"] = ["PreTrainedModel"]

    # PyTorch models structure

    _import_structure["models.albert"].extend(
        [
            "AlbertForMaskedLM",
            "AlbertForMultipleChoice",
            "AlbertForPreTraining",
            "AlbertForQuestionAnswering",
            "AlbertForSequenceClassification",
            "AlbertForTokenClassification",
            "AlbertModel",
            "AlbertPreTrainedModel",
            "load_tf_weights_in_albert",
        ]
    )

    _import_structure["models.align"].extend(
        [
            "AlignModel",
            "AlignPreTrainedModel",
            "AlignTextModel",
            "AlignVisionModel",
        ]
    )
    _import_structure["models.altclip"].extend(
        [
            "AltCLIPModel",
            "AltCLIPPreTrainedModel",
            "AltCLIPTextModel",
            "AltCLIPVisionModel",
        ]
    )
    _import_structure["models.audio_spectrogram_transformer"].extend(
        [
            "ASTForAudioClassification",
            "ASTModel",
            "ASTPreTrainedModel",
        ]
    )
    _import_structure["models.auto"].extend(
        [
            "MODEL_FOR_AUDIO_CLASSIFICATION_MAPPING",
            "MODEL_FOR_AUDIO_FRAME_CLASSIFICATION_MAPPING",
            "MODEL_FOR_AUDIO_XVECTOR_MAPPING",
            "MODEL_FOR_BACKBONE_MAPPING",
            "MODEL_FOR_CAUSAL_IMAGE_MODELING_MAPPING",
            "MODEL_FOR_CAUSAL_LM_MAPPING",
            "MODEL_FOR_CTC_MAPPING",
            "MODEL_FOR_DEPTH_ESTIMATION_MAPPING",
            "MODEL_FOR_DOCUMENT_QUESTION_ANSWERING_MAPPING",
            "MODEL_FOR_IMAGE_CLASSIFICATION_MAPPING",
            "MODEL_FOR_IMAGE_MAPPING",
            "MODEL_FOR_IMAGE_SEGMENTATION_MAPPING",
            "MODEL_FOR_IMAGE_TO_IMAGE_MAPPING",
            "MODEL_FOR_INSTANCE_SEGMENTATION_MAPPING",
            "MODEL_FOR_KEYPOINT_DETECTION_MAPPING",
            "MODEL_FOR_MASKED_IMAGE_MODELING_MAPPING",
            "MODEL_FOR_MASKED_LM_MAPPING",
            "MODEL_FOR_MASK_GENERATION_MAPPING",
            "MODEL_FOR_MULTIPLE_CHOICE_MAPPING",
            "MODEL_FOR_NEXT_SENTENCE_PREDICTION_MAPPING",
            "MODEL_FOR_OBJECT_DETECTION_MAPPING",
            "MODEL_FOR_PRETRAINING_MAPPING",
            "MODEL_FOR_QUESTION_ANSWERING_MAPPING",
            "MODEL_FOR_SEMANTIC_SEGMENTATION_MAPPING",
            "MODEL_FOR_SEQ_TO_SEQ_CAUSAL_LM_MAPPING",
            "MODEL_FOR_SEQUENCE_CLASSIFICATION_MAPPING",
            "MODEL_FOR_SPEECH_SEQ_2_SEQ_MAPPING",
            "MODEL_FOR_TABLE_QUESTION_ANSWERING_MAPPING",
            "MODEL_FOR_TEXT_ENCODING_MAPPING",
            "MODEL_FOR_TEXT_TO_SPECTROGRAM_MAPPING",
            "MODEL_FOR_TEXT_TO_WAVEFORM_MAPPING",
            "MODEL_FOR_TIME_SERIES_CLASSIFICATION_MAPPING",
            "MODEL_FOR_TIME_SERIES_REGRESSION_MAPPING",
            "MODEL_FOR_TOKEN_CLASSIFICATION_MAPPING",
            "MODEL_FOR_UNIVERSAL_SEGMENTATION_MAPPING",
            "MODEL_FOR_VIDEO_CLASSIFICATION_MAPPING",
            "MODEL_FOR_VISION_2_SEQ_MAPPING",
            "MODEL_FOR_VISUAL_QUESTION_ANSWERING_MAPPING",
            "MODEL_FOR_ZERO_SHOT_IMAGE_CLASSIFICATION_MAPPING",
            "MODEL_FOR_ZERO_SHOT_OBJECT_DETECTION_MAPPING",
            "MODEL_MAPPING",
            "MODEL_WITH_LM_HEAD_MAPPING",
            "AutoBackbone",
            "AutoModel",
            "AutoModelForAudioClassification",
            "AutoModelForAudioFrameClassification",
            "AutoModelForAudioXVector",
            "AutoModelForCausalLM",
            "AutoModelForCTC",
            "AutoModelForDepthEstimation",
            "AutoModelForDocumentQuestionAnswering",
            "AutoModelForImageClassification",
            "AutoModelForImageSegmentation",
            "AutoModelForImageToImage",
            "AutoModelForInstanceSegmentation",
            "AutoModelForKeypointDetection",
            "AutoModelForMaskedImageModeling",
            "AutoModelForMaskedLM",
            "AutoModelForMaskGeneration",
            "AutoModelForMultipleChoice",
            "AutoModelForNextSentencePrediction",
            "AutoModelForObjectDetection",
            "AutoModelForPreTraining",
            "AutoModelForQuestionAnswering",
            "AutoModelForSemanticSegmentation",
            "AutoModelForSeq2SeqLM",
            "AutoModelForSequenceClassification",
            "AutoModelForSpeechSeq2Seq",
            "AutoModelForTableQuestionAnswering",
            "AutoModelForTextEncoding",
            "AutoModelForTextToSpectrogram",
            "AutoModelForTextToWaveform",
            "AutoModelForTokenClassification",
            "AutoModelForUniversalSegmentation",
            "AutoModelForVideoClassification",
            "AutoModelForVision2Seq",
            "AutoModelForVisualQuestionAnswering",
            "AutoModelForZeroShotImageClassification",
            "AutoModelForZeroShotObjectDetection",
            "AutoModelWithLMHead",
        ]
    )
    _import_structure["models.autoformer"].extend(
        [
            "AutoformerForPrediction",
            "AutoformerModel",
            "AutoformerPreTrainedModel",
        ]
    )
    _import_structure["models.bark"].extend(
        [
            "BarkCausalModel",
            "BarkCoarseModel",
            "BarkFineModel",
            "BarkModel",
            "BarkPreTrainedModel",
            "BarkSemanticModel",
        ]
    )
    _import_structure["models.bart"].extend(
        [
            "BartForCausalLM",
            "BartForConditionalGeneration",
            "BartForQuestionAnswering",
            "BartForSequenceClassification",
            "BartModel",
            "BartPretrainedModel",
            "BartPreTrainedModel",
            "PretrainedBartModel",
        ]
    )
    _import_structure["models.beit"].extend(
        [
            "BeitBackbone",
            "BeitForImageClassification",
            "BeitForMaskedImageModeling",
            "BeitForSemanticSegmentation",
            "BeitModel",
            "BeitPreTrainedModel",
        ]
    )
    _import_structure["models.bert"].extend(
        [
            "BertForMaskedLM",
            "BertForMultipleChoice",
            "BertForNextSentencePrediction",
            "BertForPreTraining",
            "BertForQuestionAnswering",
            "BertForSequenceClassification",
            "BertForTokenClassification",
            "BertLMHeadModel",
            "BertModel",
            "BertPreTrainedModel",
            "load_tf_weights_in_bert",
        ]
    )
    _import_structure["models.bert_generation"].extend(
        [
            "BertGenerationDecoder",
            "BertGenerationEncoder",
            "BertGenerationPreTrainedModel",
            "load_tf_weights_in_bert_generation",
        ]
    )
    _import_structure["models.big_bird"].extend(
        [
            "BigBirdForCausalLM",
            "BigBirdForMaskedLM",
            "BigBirdForMultipleChoice",
            "BigBirdForPreTraining",
            "BigBirdForQuestionAnswering",
            "BigBirdForSequenceClassification",
            "BigBirdForTokenClassification",
            "BigBirdModel",
            "BigBirdPreTrainedModel",
            "load_tf_weights_in_big_bird",
        ]
    )
    _import_structure["models.bigbird_pegasus"].extend(
        [
            "BigBirdPegasusForCausalLM",
            "BigBirdPegasusForConditionalGeneration",
            "BigBirdPegasusForQuestionAnswering",
            "BigBirdPegasusForSequenceClassification",
            "BigBirdPegasusModel",
            "BigBirdPegasusPreTrainedModel",
        ]
    )
    _import_structure["models.biogpt"].extend(
        [
            "BioGptForCausalLM",
            "BioGptForSequenceClassification",
            "BioGptForTokenClassification",
            "BioGptModel",
            "BioGptPreTrainedModel",
        ]
    )
    _import_structure["models.bit"].extend(
        [
            "BitBackbone",
            "BitForImageClassification",
            "BitModel",
            "BitPreTrainedModel",
        ]
    )
    _import_structure["models.blenderbot"].extend(
        [
            "BlenderbotForCausalLM",
            "BlenderbotForConditionalGeneration",
            "BlenderbotModel",
            "BlenderbotPreTrainedModel",
        ]
    )
    _import_structure["models.blenderbot_small"].extend(
        [
            "BlenderbotSmallForCausalLM",
            "BlenderbotSmallForConditionalGeneration",
            "BlenderbotSmallModel",
            "BlenderbotSmallPreTrainedModel",
        ]
    )
    _import_structure["models.blip"].extend(
        [
            "BlipForConditionalGeneration",
            "BlipForImageTextRetrieval",
            "BlipForQuestionAnswering",
            "BlipModel",
            "BlipPreTrainedModel",
            "BlipTextModel",
            "BlipVisionModel",
        ]
    )
    _import_structure["models.blip_2"].extend(
        [
            "Blip2ForConditionalGeneration",
            "Blip2ForImageTextRetrieval",
            "Blip2Model",
            "Blip2PreTrainedModel",
            "Blip2QFormerModel",
            "Blip2TextModelWithProjection",
            "Blip2VisionModel",
            "Blip2VisionModelWithProjection",
        ]
    )
    _import_structure["models.bloom"].extend(
        [
            "BloomForCausalLM",
            "BloomForQuestionAnswering",
            "BloomForSequenceClassification",
            "BloomForTokenClassification",
            "BloomModel",
            "BloomPreTrainedModel",
        ]
    )
    _import_structure["models.bridgetower"].extend(
        [
            "BridgeTowerForContrastiveLearning",
            "BridgeTowerForImageAndTextRetrieval",
            "BridgeTowerForMaskedLM",
            "BridgeTowerModel",
            "BridgeTowerPreTrainedModel",
        ]
    )
    _import_structure["models.bros"].extend(
        [
            "BrosForTokenClassification",
            "BrosModel",
            "BrosPreTrainedModel",
            "BrosProcessor",
            "BrosSpadeEEForTokenClassification",
            "BrosSpadeELForTokenClassification",
        ]
    )
    _import_structure["models.camembert"].extend(
        [
            "CamembertForCausalLM",
            "CamembertForMaskedLM",
            "CamembertForMultipleChoice",
            "CamembertForQuestionAnswering",
            "CamembertForSequenceClassification",
            "CamembertForTokenClassification",
            "CamembertModel",
            "CamembertPreTrainedModel",
        ]
    )
    _import_structure["models.canine"].extend(
        [
            "CanineForMultipleChoice",
            "CanineForQuestionAnswering",
            "CanineForSequenceClassification",
            "CanineForTokenClassification",
            "CanineModel",
            "CaninePreTrainedModel",
            "load_tf_weights_in_canine",
        ]
    )
    _import_structure["models.chameleon"].extend(
        [
            "ChameleonForConditionalGeneration",
            "ChameleonModel",
            "ChameleonPreTrainedModel",
            "ChameleonProcessor",
            "ChameleonVQVAE",
        ]
    )
    _import_structure["models.chinese_clip"].extend(
        [
            "ChineseCLIPModel",
            "ChineseCLIPPreTrainedModel",
            "ChineseCLIPTextModel",
            "ChineseCLIPVisionModel",
        ]
    )
    _import_structure["models.clap"].extend(
        [
            "ClapAudioModel",
            "ClapAudioModelWithProjection",
            "ClapFeatureExtractor",
            "ClapModel",
            "ClapPreTrainedModel",
            "ClapTextModel",
            "ClapTextModelWithProjection",
        ]
    )
    _import_structure["models.clip"].extend(
        [
            "CLIPForImageClassification",
            "CLIPModel",
            "CLIPPreTrainedModel",
            "CLIPTextModel",
            "CLIPTextModelWithProjection",
            "CLIPVisionModel",
            "CLIPVisionModelWithProjection",
        ]
    )
    _import_structure["models.clipseg"].extend(
        [
            "CLIPSegForImageSegmentation",
            "CLIPSegModel",
            "CLIPSegPreTrainedModel",
            "CLIPSegTextModel",
            "CLIPSegVisionModel",
        ]
    )
    _import_structure["models.clvp"].extend(
        [
            "ClvpDecoder",
            "ClvpEncoder",
            "ClvpForCausalLM",
            "ClvpModel",
            "ClvpModelForConditionalGeneration",
            "ClvpPreTrainedModel",
        ]
    )
    _import_structure["models.codegen"].extend(
        [
            "CodeGenForCausalLM",
            "CodeGenModel",
            "CodeGenPreTrainedModel",
        ]
    )
    _import_structure["models.cohere"].extend(["CohereForCausalLM", "CohereModel", "CoherePreTrainedModel"])
    _import_structure["models.conditional_detr"].extend(
        [
            "ConditionalDetrForObjectDetection",
            "ConditionalDetrForSegmentation",
            "ConditionalDetrModel",
            "ConditionalDetrPreTrainedModel",
        ]
    )
    _import_structure["models.convbert"].extend(
        [
            "ConvBertForMaskedLM",
            "ConvBertForMultipleChoice",
            "ConvBertForQuestionAnswering",
            "ConvBertForSequenceClassification",
            "ConvBertForTokenClassification",
            "ConvBertModel",
            "ConvBertPreTrainedModel",
            "load_tf_weights_in_convbert",
        ]
    )
    _import_structure["models.convnext"].extend(
        [
            "ConvNextBackbone",
            "ConvNextForImageClassification",
            "ConvNextModel",
            "ConvNextPreTrainedModel",
        ]
    )
    _import_structure["models.convnextv2"].extend(
        [
            "ConvNextV2Backbone",
            "ConvNextV2ForImageClassification",
            "ConvNextV2Model",
            "ConvNextV2PreTrainedModel",
        ]
    )
    _import_structure["models.cpmant"].extend(
        [
            "CpmAntForCausalLM",
            "CpmAntModel",
            "CpmAntPreTrainedModel",
        ]
    )
    _import_structure["models.ctrl"].extend(
        [
            "CTRLForSequenceClassification",
            "CTRLLMHeadModel",
            "CTRLModel",
            "CTRLPreTrainedModel",
        ]
    )
    _import_structure["models.cvt"].extend(
        [
            "CvtForImageClassification",
            "CvtModel",
            "CvtPreTrainedModel",
        ]
    )
    _import_structure["models.dac"].extend(
        [
            "DacModel",
            "DacPreTrainedModel",
        ]
    )
    _import_structure["models.data2vec"].extend(
        [
            "Data2VecAudioForAudioFrameClassification",
            "Data2VecAudioForCTC",
            "Data2VecAudioForSequenceClassification",
            "Data2VecAudioForXVector",
            "Data2VecAudioModel",
            "Data2VecAudioPreTrainedModel",
            "Data2VecTextForCausalLM",
            "Data2VecTextForMaskedLM",
            "Data2VecTextForMultipleChoice",
            "Data2VecTextForQuestionAnswering",
            "Data2VecTextForSequenceClassification",
            "Data2VecTextForTokenClassification",
            "Data2VecTextModel",
            "Data2VecTextPreTrainedModel",
            "Data2VecVisionForImageClassification",
            "Data2VecVisionForSemanticSegmentation",
            "Data2VecVisionModel",
            "Data2VecVisionPreTrainedModel",
        ]
    )
    _import_structure["models.dbrx"].extend(
        [
            "DbrxForCausalLM",
            "DbrxModel",
            "DbrxPreTrainedModel",
        ]
    )
    _import_structure["models.deberta"].extend(
        [
            "DebertaForMaskedLM",
            "DebertaForQuestionAnswering",
            "DebertaForSequenceClassification",
            "DebertaForTokenClassification",
            "DebertaModel",
            "DebertaPreTrainedModel",
        ]
    )
    _import_structure["models.deberta_v2"].extend(
        [
            "DebertaV2ForMaskedLM",
            "DebertaV2ForMultipleChoice",
            "DebertaV2ForQuestionAnswering",
            "DebertaV2ForSequenceClassification",
            "DebertaV2ForTokenClassification",
            "DebertaV2Model",
            "DebertaV2PreTrainedModel",
        ]
    )
    _import_structure["models.decision_transformer"].extend(
        [
            "DecisionTransformerGPT2Model",
            "DecisionTransformerGPT2PreTrainedModel",
            "DecisionTransformerModel",
            "DecisionTransformerPreTrainedModel",
        ]
    )
    _import_structure["models.deformable_detr"].extend(
        [
            "DeformableDetrForObjectDetection",
            "DeformableDetrModel",
            "DeformableDetrPreTrainedModel",
        ]
    )
    _import_structure["models.deit"].extend(
        [
            "DeiTForImageClassification",
            "DeiTForImageClassificationWithTeacher",
            "DeiTForMaskedImageModeling",
            "DeiTModel",
            "DeiTPreTrainedModel",
        ]
    )
    _import_structure["models.deprecated.deta"].extend(
        [
            "DetaForObjectDetection",
            "DetaModel",
            "DetaPreTrainedModel",
        ]
    )
    _import_structure["models.deprecated.efficientformer"].extend(
        [
            "EfficientFormerForImageClassification",
            "EfficientFormerForImageClassificationWithTeacher",
            "EfficientFormerModel",
            "EfficientFormerPreTrainedModel",
        ]
    )
    _import_structure["models.deprecated.ernie_m"].extend(
        [
            "ErnieMForInformationExtraction",
            "ErnieMForMultipleChoice",
            "ErnieMForQuestionAnswering",
            "ErnieMForSequenceClassification",
            "ErnieMForTokenClassification",
            "ErnieMModel",
            "ErnieMPreTrainedModel",
        ]
    )
    _import_structure["models.deprecated.gptsan_japanese"].extend(
        [
            "GPTSanJapaneseForConditionalGeneration",
            "GPTSanJapaneseModel",
            "GPTSanJapanesePreTrainedModel",
        ]
    )
    _import_structure["models.deprecated.graphormer"].extend(
        [
            "GraphormerForGraphClassification",
            "GraphormerModel",
            "GraphormerPreTrainedModel",
        ]
    )
    _import_structure["models.deprecated.jukebox"].extend(
        [
            "JukeboxModel",
            "JukeboxPreTrainedModel",
            "JukeboxPrior",
            "JukeboxVQVAE",
        ]
    )
    _import_structure["models.deprecated.mctct"].extend(
        [
            "MCTCTForCTC",
            "MCTCTModel",
            "MCTCTPreTrainedModel",
        ]
    )
    _import_structure["models.deprecated.mega"].extend(
        [
            "MegaForCausalLM",
            "MegaForMaskedLM",
            "MegaForMultipleChoice",
            "MegaForQuestionAnswering",
            "MegaForSequenceClassification",
            "MegaForTokenClassification",
            "MegaModel",
            "MegaPreTrainedModel",
        ]
    )
    _import_structure["models.deprecated.mmbt"].extend(["MMBTForClassification", "MMBTModel", "ModalEmbeddings"])
    _import_structure["models.deprecated.nat"].extend(
        [
            "NatBackbone",
            "NatForImageClassification",
            "NatModel",
            "NatPreTrainedModel",
        ]
    )
    _import_structure["models.deprecated.nezha"].extend(
        [
            "NezhaForMaskedLM",
            "NezhaForMultipleChoice",
            "NezhaForNextSentencePrediction",
            "NezhaForPreTraining",
            "NezhaForQuestionAnswering",
            "NezhaForSequenceClassification",
            "NezhaForTokenClassification",
            "NezhaModel",
            "NezhaPreTrainedModel",
        ]
    )
    _import_structure["models.deprecated.open_llama"].extend(
        [
            "OpenLlamaForCausalLM",
            "OpenLlamaForSequenceClassification",
            "OpenLlamaModel",
            "OpenLlamaPreTrainedModel",
        ]
    )
    _import_structure["models.deprecated.qdqbert"].extend(
        [
            "QDQBertForMaskedLM",
            "QDQBertForMultipleChoice",
            "QDQBertForNextSentencePrediction",
            "QDQBertForQuestionAnswering",
            "QDQBertForSequenceClassification",
            "QDQBertForTokenClassification",
            "QDQBertLMHeadModel",
            "QDQBertModel",
            "QDQBertPreTrainedModel",
            "load_tf_weights_in_qdqbert",
        ]
    )
    _import_structure["models.deprecated.realm"].extend(
        [
            "RealmEmbedder",
            "RealmForOpenQA",
            "RealmKnowledgeAugEncoder",
            "RealmPreTrainedModel",
            "RealmReader",
            "RealmRetriever",
            "RealmScorer",
            "load_tf_weights_in_realm",
        ]
    )
    _import_structure["models.deprecated.retribert"].extend(
        [
            "RetriBertModel",
            "RetriBertPreTrainedModel",
        ]
    )
    _import_structure["models.deprecated.speech_to_text_2"].extend(
        ["Speech2Text2ForCausalLM", "Speech2Text2PreTrainedModel"]
    )
    _import_structure["models.deprecated.trajectory_transformer"].extend(
        [
            "TrajectoryTransformerModel",
            "TrajectoryTransformerPreTrainedModel",
        ]
    )
    _import_structure["models.deprecated.transfo_xl"].extend(
        [
            "AdaptiveEmbedding",
            "TransfoXLForSequenceClassification",
            "TransfoXLLMHeadModel",
            "TransfoXLModel",
            "TransfoXLPreTrainedModel",
            "load_tf_weights_in_transfo_xl",
        ]
    )
    _import_structure["models.deprecated.tvlt"].extend(
        [
            "TvltForAudioVisualClassification",
            "TvltForPreTraining",
            "TvltModel",
            "TvltPreTrainedModel",
        ]
    )
    _import_structure["models.deprecated.van"].extend(
        [
            "VanForImageClassification",
            "VanModel",
            "VanPreTrainedModel",
        ]
    )
    _import_structure["models.deprecated.vit_hybrid"].extend(
        [
            "ViTHybridForImageClassification",
            "ViTHybridModel",
            "ViTHybridPreTrainedModel",
        ]
    )
    _import_structure["models.deprecated.xlm_prophetnet"].extend(
        [
            "XLMProphetNetDecoder",
            "XLMProphetNetEncoder",
            "XLMProphetNetForCausalLM",
            "XLMProphetNetForConditionalGeneration",
            "XLMProphetNetModel",
            "XLMProphetNetPreTrainedModel",
        ]
    )
    _import_structure["models.depth_anything"].extend(
        [
            "DepthAnythingForDepthEstimation",
            "DepthAnythingPreTrainedModel",
        ]
    )
    _import_structure["models.detr"].extend(
        [
            "DetrForObjectDetection",
            "DetrForSegmentation",
            "DetrModel",
            "DetrPreTrainedModel",
        ]
    )
    _import_structure["models.dinat"].extend(
        [
            "DinatBackbone",
            "DinatForImageClassification",
            "DinatModel",
            "DinatPreTrainedModel",
        ]
    )
    _import_structure["models.dinov2"].extend(
        [
            "Dinov2Backbone",
            "Dinov2ForImageClassification",
            "Dinov2Model",
            "Dinov2PreTrainedModel",
        ]
    )
    _import_structure["models.distilbert"].extend(
        [
            "DistilBertForMaskedLM",
            "DistilBertForMultipleChoice",
            "DistilBertForQuestionAnswering",
            "DistilBertForSequenceClassification",
            "DistilBertForTokenClassification",
            "DistilBertModel",
            "DistilBertPreTrainedModel",
        ]
    )
    _import_structure["models.donut"].extend(
        [
            "DonutSwinModel",
            "DonutSwinPreTrainedModel",
        ]
    )
    _import_structure["models.dpr"].extend(
        [
            "DPRContextEncoder",
            "DPRPretrainedContextEncoder",
            "DPRPreTrainedModel",
            "DPRPretrainedQuestionEncoder",
            "DPRPretrainedReader",
            "DPRQuestionEncoder",
            "DPRReader",
        ]
    )
    _import_structure["models.dpt"].extend(
        [
            "DPTForDepthEstimation",
            "DPTForSemanticSegmentation",
            "DPTModel",
            "DPTPreTrainedModel",
        ]
    )
    _import_structure["models.efficientnet"].extend(
        [
            "EfficientNetForImageClassification",
            "EfficientNetModel",
            "EfficientNetPreTrainedModel",
        ]
    )
    _import_structure["models.electra"].extend(
        [
            "ElectraForCausalLM",
            "ElectraForMaskedLM",
            "ElectraForMultipleChoice",
            "ElectraForPreTraining",
            "ElectraForQuestionAnswering",
            "ElectraForSequenceClassification",
            "ElectraForTokenClassification",
            "ElectraModel",
            "ElectraPreTrainedModel",
            "load_tf_weights_in_electra",
        ]
    )
    _import_structure["models.encodec"].extend(
        [
            "EncodecModel",
            "EncodecPreTrainedModel",
        ]
    )
    _import_structure["models.encoder_decoder"].append("EncoderDecoderModel")
    _import_structure["models.ernie"].extend(
        [
            "ErnieForCausalLM",
            "ErnieForMaskedLM",
            "ErnieForMultipleChoice",
            "ErnieForNextSentencePrediction",
            "ErnieForPreTraining",
            "ErnieForQuestionAnswering",
            "ErnieForSequenceClassification",
            "ErnieForTokenClassification",
            "ErnieModel",
            "ErniePreTrainedModel",
        ]
    )
    _import_structure["models.esm"].extend(
        [
            "EsmFoldPreTrainedModel",
            "EsmForMaskedLM",
            "EsmForProteinFolding",
            "EsmForSequenceClassification",
            "EsmForTokenClassification",
            "EsmModel",
            "EsmPreTrainedModel",
        ]
    )
    _import_structure["models.falcon"].extend(
        [
            "FalconForCausalLM",
            "FalconForQuestionAnswering",
            "FalconForSequenceClassification",
            "FalconForTokenClassification",
            "FalconModel",
            "FalconPreTrainedModel",
        ]
    )
    _import_structure["models.falcon_mamba"].extend(
        [
            "FalconMambaForCausalLM",
            "FalconMambaModel",
            "FalconMambaPreTrainedModel",
        ]
    )
    _import_structure["models.fastspeech2_conformer"].extend(
        [
            "FastSpeech2ConformerHifiGan",
            "FastSpeech2ConformerModel",
            "FastSpeech2ConformerPreTrainedModel",
            "FastSpeech2ConformerWithHifiGan",
        ]
    )
    _import_structure["models.flaubert"].extend(
        [
            "FlaubertForMultipleChoice",
            "FlaubertForQuestionAnswering",
            "FlaubertForQuestionAnsweringSimple",
            "FlaubertForSequenceClassification",
            "FlaubertForTokenClassification",
            "FlaubertModel",
            "FlaubertPreTrainedModel",
            "FlaubertWithLMHeadModel",
        ]
    )
    _import_structure["models.flava"].extend(
        [
            "FlavaForPreTraining",
            "FlavaImageCodebook",
            "FlavaImageModel",
            "FlavaModel",
            "FlavaMultimodalModel",
            "FlavaPreTrainedModel",
            "FlavaTextModel",
        ]
    )
    _import_structure["models.fnet"].extend(
        [
            "FNetForMaskedLM",
            "FNetForMultipleChoice",
            "FNetForNextSentencePrediction",
            "FNetForPreTraining",
            "FNetForQuestionAnswering",
            "FNetForSequenceClassification",
            "FNetForTokenClassification",
            "FNetModel",
            "FNetPreTrainedModel",
        ]
    )
    _import_structure["models.focalnet"].extend(
        [
            "FocalNetBackbone",
            "FocalNetForImageClassification",
            "FocalNetForMaskedImageModeling",
            "FocalNetModel",
            "FocalNetPreTrainedModel",
        ]
    )
    _import_structure["models.fsmt"].extend(["FSMTForConditionalGeneration", "FSMTModel", "PretrainedFSMTModel"])
    _import_structure["models.funnel"].extend(
        [
            "FunnelBaseModel",
            "FunnelForMaskedLM",
            "FunnelForMultipleChoice",
            "FunnelForPreTraining",
            "FunnelForQuestionAnswering",
            "FunnelForSequenceClassification",
            "FunnelForTokenClassification",
            "FunnelModel",
            "FunnelPreTrainedModel",
            "load_tf_weights_in_funnel",
        ]
    )
    _import_structure["models.fuyu"].extend(["FuyuForCausalLM", "FuyuPreTrainedModel"])
    _import_structure["models.gemma"].extend(
        [
            "GemmaForCausalLM",
            "GemmaForSequenceClassification",
            "GemmaForTokenClassification",
            "GemmaModel",
            "GemmaPreTrainedModel",
        ]
    )
    _import_structure["models.gemma2"].extend(
        [
            "Gemma2ForCausalLM",
            "Gemma2ForSequenceClassification",
            "Gemma2ForTokenClassification",
            "Gemma2Model",
            "Gemma2PreTrainedModel",
        ]
    )
    _import_structure["models.git"].extend(
        [
            "GitForCausalLM",
            "GitModel",
            "GitPreTrainedModel",
            "GitVisionModel",
        ]
    )
    _import_structure["models.glpn"].extend(
        [
            "GLPNForDepthEstimation",
            "GLPNModel",
            "GLPNPreTrainedModel",
        ]
    )
    _import_structure["models.gpt2"].extend(
        [
            "GPT2DoubleHeadsModel",
            "GPT2ForQuestionAnswering",
            "GPT2ForSequenceClassification",
            "GPT2ForTokenClassification",
            "GPT2LMHeadModel",
            "GPT2Model",
            "GPT2PreTrainedModel",
            "load_tf_weights_in_gpt2",
        ]
    )
    _import_structure["models.gpt_bigcode"].extend(
        [
            "GPTBigCodeForCausalLM",
            "GPTBigCodeForSequenceClassification",
            "GPTBigCodeForTokenClassification",
            "GPTBigCodeModel",
            "GPTBigCodePreTrainedModel",
        ]
    )
    _import_structure["models.gpt_neo"].extend(
        [
            "GPTNeoForCausalLM",
            "GPTNeoForQuestionAnswering",
            "GPTNeoForSequenceClassification",
            "GPTNeoForTokenClassification",
            "GPTNeoModel",
            "GPTNeoPreTrainedModel",
            "load_tf_weights_in_gpt_neo",
        ]
    )
    _import_structure["models.gpt_neox"].extend(
        [
            "GPTNeoXForCausalLM",
            "GPTNeoXForQuestionAnswering",
            "GPTNeoXForSequenceClassification",
            "GPTNeoXForTokenClassification",
            "GPTNeoXModel",
            "GPTNeoXPreTrainedModel",
        ]
    )
    _import_structure["models.gpt_neox_japanese"].extend(
        [
            "GPTNeoXJapaneseForCausalLM",
            "GPTNeoXJapaneseModel",
            "GPTNeoXJapanesePreTrainedModel",
        ]
    )
    _import_structure["models.gptj"].extend(
        [
            "GPTJForCausalLM",
            "GPTJForQuestionAnswering",
            "GPTJForSequenceClassification",
            "GPTJModel",
            "GPTJPreTrainedModel",
        ]
    )
    _import_structure["models.granite"].extend(
        [
            "GraniteForCausalLM",
            "GraniteModel",
            "GranitePreTrainedModel",
        ]
    )
    _import_structure["models.granitemoe"].extend(
        [
            "GraniteMoeForCausalLM",
            "GraniteMoeModel",
            "GraniteMoePreTrainedModel",
        ]
    )
    _import_structure["models.grounding_dino"].extend(
        [
            "GroundingDinoForObjectDetection",
            "GroundingDinoModel",
            "GroundingDinoPreTrainedModel",
        ]
    )
    _import_structure["models.groupvit"].extend(
        [
            "GroupViTModel",
            "GroupViTPreTrainedModel",
            "GroupViTTextModel",
            "GroupViTVisionModel",
        ]
    )
    _import_structure["models.hiera"].extend(
        [
            "HieraBackbone",
            "HieraForImageClassification",
            "HieraForPreTraining",
            "HieraModel",
            "HieraPreTrainedModel",
        ]
    )
    _import_structure["models.hubert"].extend(
        [
            "HubertForCTC",
            "HubertForSequenceClassification",
            "HubertModel",
            "HubertPreTrainedModel",
        ]
    )
    _import_structure["models.ibert"].extend(
        [
            "IBertForMaskedLM",
            "IBertForMultipleChoice",
            "IBertForQuestionAnswering",
            "IBertForSequenceClassification",
            "IBertForTokenClassification",
            "IBertModel",
            "IBertPreTrainedModel",
        ]
    )
    _import_structure["models.idefics"].extend(
        [
            "IdeficsForVisionText2Text",
            "IdeficsModel",
            "IdeficsPreTrainedModel",
            "IdeficsProcessor",
        ]
    )
    _import_structure["models.idefics2"].extend(
        [
            "Idefics2ForConditionalGeneration",
            "Idefics2Model",
            "Idefics2PreTrainedModel",
            "Idefics2Processor",
        ]
    )
    _import_structure["models.imagegpt"].extend(
        [
            "ImageGPTForCausalImageModeling",
            "ImageGPTForImageClassification",
            "ImageGPTModel",
            "ImageGPTPreTrainedModel",
            "load_tf_weights_in_imagegpt",
        ]
    )
    _import_structure["models.informer"].extend(
        [
            "InformerForPrediction",
            "InformerModel",
            "InformerPreTrainedModel",
        ]
    )
    _import_structure["models.instructblip"].extend(
        [
            "InstructBlipForConditionalGeneration",
            "InstructBlipPreTrainedModel",
            "InstructBlipQFormerModel",
            "InstructBlipVisionModel",
        ]
    )
    _import_structure["models.instructblipvideo"].extend(
        [
            "InstructBlipVideoForConditionalGeneration",
            "InstructBlipVideoPreTrainedModel",
            "InstructBlipVideoQFormerModel",
            "InstructBlipVideoVisionModel",
        ]
    )
    _import_structure["models.jamba"].extend(
        [
            "JambaForCausalLM",
            "JambaForSequenceClassification",
            "JambaModel",
            "JambaPreTrainedModel",
        ]
    )
    _import_structure["models.jetmoe"].extend(
        [
            "JetMoeForCausalLM",
            "JetMoeForSequenceClassification",
            "JetMoeModel",
            "JetMoePreTrainedModel",
        ]
    )
    _import_structure["models.kosmos2"].extend(
        [
            "Kosmos2ForConditionalGeneration",
            "Kosmos2Model",
            "Kosmos2PreTrainedModel",
        ]
    )
    _import_structure["models.layoutlm"].extend(
        [
            "LayoutLMForMaskedLM",
            "LayoutLMForQuestionAnswering",
            "LayoutLMForSequenceClassification",
            "LayoutLMForTokenClassification",
            "LayoutLMModel",
            "LayoutLMPreTrainedModel",
        ]
    )
    _import_structure["models.layoutlmv2"].extend(
        [
            "LayoutLMv2ForQuestionAnswering",
            "LayoutLMv2ForSequenceClassification",
            "LayoutLMv2ForTokenClassification",
            "LayoutLMv2Model",
            "LayoutLMv2PreTrainedModel",
        ]
    )
    _import_structure["models.layoutlmv3"].extend(
        [
            "LayoutLMv3ForQuestionAnswering",
            "LayoutLMv3ForSequenceClassification",
            "LayoutLMv3ForTokenClassification",
            "LayoutLMv3Model",
            "LayoutLMv3PreTrainedModel",
        ]
    )
    _import_structure["models.led"].extend(
        [
            "LEDForConditionalGeneration",
            "LEDForQuestionAnswering",
            "LEDForSequenceClassification",
            "LEDModel",
            "LEDPreTrainedModel",
        ]
    )
    _import_structure["models.levit"].extend(
        [
            "LevitForImageClassification",
            "LevitForImageClassificationWithTeacher",
            "LevitModel",
            "LevitPreTrainedModel",
        ]
    )
    _import_structure["models.lilt"].extend(
        [
            "LiltForQuestionAnswering",
            "LiltForSequenceClassification",
            "LiltForTokenClassification",
            "LiltModel",
            "LiltPreTrainedModel",
        ]
    )
    _import_structure["models.llama"].extend(
        [
            "LlamaForCausalLM",
            "LlamaForQuestionAnswering",
            "LlamaForSequenceClassification",
            "LlamaForTokenClassification",
            "LlamaModel",
            "LlamaPreTrainedModel",
        ]
    )
    _import_structure["models.llava"].extend(
        [
            "LlavaForConditionalGeneration",
            "LlavaPreTrainedModel",
        ]
    )
    _import_structure["models.llava_next"].extend(
        [
            "LlavaNextForConditionalGeneration",
            "LlavaNextPreTrainedModel",
        ]
    )
    _import_structure["models.llava_next_video"].extend(
        [
            "LlavaNextVideoForConditionalGeneration",
            "LlavaNextVideoPreTrainedModel",
        ]
    )
    _import_structure["models.llava_onevision"].extend(
        [
            "LlavaOnevisionForConditionalGeneration",
            "LlavaOnevisionPreTrainedModel",
        ]
    )
    _import_structure["models.longformer"].extend(
        [
            "LongformerForMaskedLM",
            "LongformerForMultipleChoice",
            "LongformerForQuestionAnswering",
            "LongformerForSequenceClassification",
            "LongformerForTokenClassification",
            "LongformerModel",
            "LongformerPreTrainedModel",
        ]
    )
    _import_structure["models.longt5"].extend(
        [
            "LongT5EncoderModel",
            "LongT5ForConditionalGeneration",
            "LongT5Model",
            "LongT5PreTrainedModel",
        ]
    )
    _import_structure["models.luke"].extend(
        [
            "LukeForEntityClassification",
            "LukeForEntityPairClassification",
            "LukeForEntitySpanClassification",
            "LukeForMaskedLM",
            "LukeForMultipleChoice",
            "LukeForQuestionAnswering",
            "LukeForSequenceClassification",
            "LukeForTokenClassification",
            "LukeModel",
            "LukePreTrainedModel",
        ]
    )
    _import_structure["models.lxmert"].extend(
        [
            "LxmertEncoder",
            "LxmertForPreTraining",
            "LxmertForQuestionAnswering",
            "LxmertModel",
            "LxmertPreTrainedModel",
            "LxmertVisualFeatureEncoder",
        ]
    )
    _import_structure["models.m2m_100"].extend(
        [
            "M2M100ForConditionalGeneration",
            "M2M100Model",
            "M2M100PreTrainedModel",
        ]
    )
    _import_structure["models.mamba"].extend(
        [
            "MambaForCausalLM",
            "MambaModel",
            "MambaPreTrainedModel",
        ]
    )
    _import_structure["models.mamba2"].extend(
        [
            "Mamba2ForCausalLM",
            "Mamba2Model",
            "Mamba2PreTrainedModel",
        ]
    )
    _import_structure["models.marian"].extend(
        ["MarianForCausalLM", "MarianModel", "MarianMTModel", "MarianPreTrainedModel"]
    )
    _import_structure["models.markuplm"].extend(
        [
            "MarkupLMForQuestionAnswering",
            "MarkupLMForSequenceClassification",
            "MarkupLMForTokenClassification",
            "MarkupLMModel",
            "MarkupLMPreTrainedModel",
        ]
    )
    _import_structure["models.mask2former"].extend(
        [
            "Mask2FormerForUniversalSegmentation",
            "Mask2FormerModel",
            "Mask2FormerPreTrainedModel",
        ]
    )
    _import_structure["models.maskformer"].extend(
        [
            "MaskFormerForInstanceSegmentation",
            "MaskFormerModel",
            "MaskFormerPreTrainedModel",
            "MaskFormerSwinBackbone",
        ]
    )
    _import_structure["models.mbart"].extend(
        [
            "MBartForCausalLM",
            "MBartForConditionalGeneration",
            "MBartForQuestionAnswering",
            "MBartForSequenceClassification",
            "MBartModel",
            "MBartPreTrainedModel",
        ]
    )
    _import_structure["models.megatron_bert"].extend(
        [
            "MegatronBertForCausalLM",
            "MegatronBertForMaskedLM",
            "MegatronBertForMultipleChoice",
            "MegatronBertForNextSentencePrediction",
            "MegatronBertForPreTraining",
            "MegatronBertForQuestionAnswering",
            "MegatronBertForSequenceClassification",
            "MegatronBertForTokenClassification",
            "MegatronBertModel",
            "MegatronBertPreTrainedModel",
        ]
    )
    _import_structure["models.mgp_str"].extend(
        [
            "MgpstrForSceneTextRecognition",
            "MgpstrModel",
            "MgpstrPreTrainedModel",
        ]
    )
    _import_structure["models.mimi"].extend(
        [
            "MimiModel",
            "MimiPreTrainedModel",
        ]
    )
    _import_structure["models.mistral"].extend(
        [
            "MistralForCausalLM",
            "MistralForSequenceClassification",
            "MistralForTokenClassification",
            "MistralModel",
            "MistralPreTrainedModel",
        ]
    )
    _import_structure["models.mixtral"].extend(
        [
            "MixtralForCausalLM",
            "MixtralForSequenceClassification",
            "MixtralForTokenClassification",
            "MixtralModel",
            "MixtralPreTrainedModel",
        ]
    )
    _import_structure["models.mobilebert"].extend(
        [
            "MobileBertForMaskedLM",
            "MobileBertForMultipleChoice",
            "MobileBertForNextSentencePrediction",
            "MobileBertForPreTraining",
            "MobileBertForQuestionAnswering",
            "MobileBertForSequenceClassification",
            "MobileBertForTokenClassification",
            "MobileBertModel",
            "MobileBertPreTrainedModel",
            "load_tf_weights_in_mobilebert",
        ]
    )
    _import_structure["models.mobilenet_v1"].extend(
        [
            "MobileNetV1ForImageClassification",
            "MobileNetV1Model",
            "MobileNetV1PreTrainedModel",
            "load_tf_weights_in_mobilenet_v1",
        ]
    )
    _import_structure["models.mobilenet_v2"].extend(
        [
            "MobileNetV2ForImageClassification",
            "MobileNetV2ForSemanticSegmentation",
            "MobileNetV2Model",
            "MobileNetV2PreTrainedModel",
            "load_tf_weights_in_mobilenet_v2",
        ]
    )
    _import_structure["models.mobilevit"].extend(
        [
            "MobileViTForImageClassification",
            "MobileViTForSemanticSegmentation",
            "MobileViTModel",
            "MobileViTPreTrainedModel",
        ]
    )
    _import_structure["models.mobilevitv2"].extend(
        [
            "MobileViTV2ForImageClassification",
            "MobileViTV2ForSemanticSegmentation",
            "MobileViTV2Model",
            "MobileViTV2PreTrainedModel",
        ]
    )
    _import_structure["models.mpnet"].extend(
        [
            "MPNetForMaskedLM",
            "MPNetForMultipleChoice",
            "MPNetForQuestionAnswering",
            "MPNetForSequenceClassification",
            "MPNetForTokenClassification",
            "MPNetModel",
            "MPNetPreTrainedModel",
        ]
    )
    _import_structure["models.mpt"].extend(
        [
            "MptForCausalLM",
            "MptForQuestionAnswering",
            "MptForSequenceClassification",
            "MptForTokenClassification",
            "MptModel",
            "MptPreTrainedModel",
        ]
    )
    _import_structure["models.mra"].extend(
        [
            "MraForMaskedLM",
            "MraForMultipleChoice",
            "MraForQuestionAnswering",
            "MraForSequenceClassification",
            "MraForTokenClassification",
            "MraModel",
            "MraPreTrainedModel",
        ]
    )
    _import_structure["models.mt5"].extend(
        [
            "MT5EncoderModel",
            "MT5ForConditionalGeneration",
            "MT5ForQuestionAnswering",
            "MT5ForSequenceClassification",
            "MT5ForTokenClassification",
            "MT5Model",
            "MT5PreTrainedModel",
        ]
    )
    _import_structure["models.musicgen"].extend(
        [
            "MusicgenForCausalLM",
            "MusicgenForConditionalGeneration",
            "MusicgenModel",
            "MusicgenPreTrainedModel",
            "MusicgenProcessor",
        ]
    )
    _import_structure["models.musicgen_melody"].extend(
        [
            "MusicgenMelodyForCausalLM",
            "MusicgenMelodyForConditionalGeneration",
            "MusicgenMelodyModel",
            "MusicgenMelodyPreTrainedModel",
        ]
    )
    _import_structure["models.mvp"].extend(
        [
            "MvpForCausalLM",
            "MvpForConditionalGeneration",
            "MvpForQuestionAnswering",
            "MvpForSequenceClassification",
            "MvpModel",
            "MvpPreTrainedModel",
        ]
    )
    _import_structure["models.nemotron"].extend(
        [
            "NemotronForCausalLM",
            "NemotronForQuestionAnswering",
            "NemotronForSequenceClassification",
            "NemotronForTokenClassification",
            "NemotronModel",
            "NemotronPreTrainedModel",
        ]
    )
    _import_structure["models.nllb_moe"].extend(
        [
            "NllbMoeForConditionalGeneration",
            "NllbMoeModel",
            "NllbMoePreTrainedModel",
            "NllbMoeSparseMLP",
            "NllbMoeTop2Router",
        ]
    )
    _import_structure["models.nystromformer"].extend(
        [
            "NystromformerForMaskedLM",
            "NystromformerForMultipleChoice",
            "NystromformerForQuestionAnswering",
            "NystromformerForSequenceClassification",
            "NystromformerForTokenClassification",
            "NystromformerModel",
            "NystromformerPreTrainedModel",
        ]
    )
    _import_structure["models.olmo"].extend(
        [
            "OlmoForCausalLM",
            "OlmoModel",
            "OlmoPreTrainedModel",
        ]
    )
    _import_structure["models.olmoe"].extend(
        [
            "OlmoeForCausalLM",
            "OlmoeModel",
            "OlmoePreTrainedModel",
        ]
    )
    _import_structure["models.oneformer"].extend(
        [
            "OneFormerForUniversalSegmentation",
            "OneFormerModel",
            "OneFormerPreTrainedModel",
        ]
    )
    _import_structure["models.openai"].extend(
        [
            "OpenAIGPTDoubleHeadsModel",
            "OpenAIGPTForSequenceClassification",
            "OpenAIGPTLMHeadModel",
            "OpenAIGPTModel",
            "OpenAIGPTPreTrainedModel",
            "load_tf_weights_in_openai_gpt",
        ]
    )
    _import_structure["models.opt"].extend(
        [
            "OPTForCausalLM",
            "OPTForQuestionAnswering",
            "OPTForSequenceClassification",
            "OPTModel",
            "OPTPreTrainedModel",
        ]
    )
    _import_structure["models.owlv2"].extend(
        [
            "Owlv2ForObjectDetection",
            "Owlv2Model",
            "Owlv2PreTrainedModel",
            "Owlv2TextModel",
            "Owlv2VisionModel",
        ]
    )
    _import_structure["models.owlvit"].extend(
        [
            "OwlViTForObjectDetection",
            "OwlViTModel",
            "OwlViTPreTrainedModel",
            "OwlViTTextModel",
            "OwlViTVisionModel",
        ]
    )
    _import_structure["models.paligemma"].extend(
        [
            "PaliGemmaForConditionalGeneration",
            "PaliGemmaPreTrainedModel",
            "PaliGemmaProcessor",
        ]
    )
    _import_structure["models.patchtsmixer"].extend(
        [
            "PatchTSMixerForPrediction",
            "PatchTSMixerForPretraining",
            "PatchTSMixerForRegression",
            "PatchTSMixerForTimeSeriesClassification",
            "PatchTSMixerModel",
            "PatchTSMixerPreTrainedModel",
        ]
    )
    _import_structure["models.patchtst"].extend(
        [
            "PatchTSTForClassification",
            "PatchTSTForPrediction",
            "PatchTSTForPretraining",
            "PatchTSTForRegression",
            "PatchTSTModel",
            "PatchTSTPreTrainedModel",
        ]
    )
    _import_structure["models.pegasus"].extend(
        [
            "PegasusForCausalLM",
            "PegasusForConditionalGeneration",
            "PegasusModel",
            "PegasusPreTrainedModel",
        ]
    )
    _import_structure["models.pegasus_x"].extend(
        [
            "PegasusXForConditionalGeneration",
            "PegasusXModel",
            "PegasusXPreTrainedModel",
        ]
    )
    _import_structure["models.perceiver"].extend(
        [
            "PerceiverForImageClassificationConvProcessing",
            "PerceiverForImageClassificationFourier",
            "PerceiverForImageClassificationLearned",
            "PerceiverForMaskedLM",
            "PerceiverForMultimodalAutoencoding",
            "PerceiverForOpticalFlow",
            "PerceiverForSequenceClassification",
            "PerceiverModel",
            "PerceiverPreTrainedModel",
        ]
    )
    _import_structure["models.persimmon"].extend(
        [
            "PersimmonForCausalLM",
            "PersimmonForSequenceClassification",
            "PersimmonForTokenClassification",
            "PersimmonModel",
            "PersimmonPreTrainedModel",
        ]
    )
    _import_structure["models.phi"].extend(
        [
            "PhiForCausalLM",
            "PhiForSequenceClassification",
            "PhiForTokenClassification",
            "PhiModel",
            "PhiPreTrainedModel",
        ]
    )
    _import_structure["models.phi3"].extend(
        [
            "Phi3ForCausalLM",
            "Phi3ForSequenceClassification",
            "Phi3ForTokenClassification",
            "Phi3Model",
            "Phi3PreTrainedModel",
        ]
    )
    _import_structure["models.pix2struct"].extend(
        [
            "Pix2StructForConditionalGeneration",
            "Pix2StructPreTrainedModel",
            "Pix2StructTextModel",
            "Pix2StructVisionModel",
        ]
    )
    _import_structure["models.pixtral"].extend(["PixtralModel", "PixtralPreTrainedModel"])
    _import_structure["models.plbart"].extend(
        [
            "PLBartForCausalLM",
            "PLBartForConditionalGeneration",
            "PLBartForSequenceClassification",
            "PLBartModel",
            "PLBartPreTrainedModel",
        ]
    )
    _import_structure["models.poolformer"].extend(
        [
            "PoolFormerForImageClassification",
            "PoolFormerModel",
            "PoolFormerPreTrainedModel",
        ]
    )
    _import_structure["models.pop2piano"].extend(
        [
            "Pop2PianoForConditionalGeneration",
            "Pop2PianoPreTrainedModel",
        ]
    )
    _import_structure["models.prophetnet"].extend(
        [
            "ProphetNetDecoder",
            "ProphetNetEncoder",
            "ProphetNetForCausalLM",
            "ProphetNetForConditionalGeneration",
            "ProphetNetModel",
            "ProphetNetPreTrainedModel",
        ]
    )
    _import_structure["models.pvt"].extend(
        [
            "PvtForImageClassification",
            "PvtModel",
            "PvtPreTrainedModel",
        ]
    )
    _import_structure["models.pvt_v2"].extend(
        [
            "PvtV2Backbone",
            "PvtV2ForImageClassification",
            "PvtV2Model",
            "PvtV2PreTrainedModel",
        ]
    )
    _import_structure["models.qwen2"].extend(
        [
            "Qwen2ForCausalLM",
            "Qwen2ForSequenceClassification",
            "Qwen2ForTokenClassification",
            "Qwen2Model",
            "Qwen2PreTrainedModel",
        ]
    )
    _import_structure["models.qwen2_audio"].extend(
        [
            "Qwen2AudioEncoder",
            "Qwen2AudioForConditionalGeneration",
            "Qwen2AudioPreTrainedModel",
        ]
    )
    _import_structure["models.qwen2_moe"].extend(
        [
            "Qwen2MoeForCausalLM",
            "Qwen2MoeForSequenceClassification",
            "Qwen2MoeForTokenClassification",
            "Qwen2MoeModel",
            "Qwen2MoePreTrainedModel",
        ]
    )
    _import_structure["models.qwen2_vl"].extend(
        [
            "Qwen2VLForConditionalGeneration",
            "Qwen2VLModel",
            "Qwen2VLPreTrainedModel",
        ]
    )
    _import_structure["models.rag"].extend(
        [
            "RagModel",
            "RagPreTrainedModel",
            "RagSequenceForGeneration",
            "RagTokenForGeneration",
        ]
    )
    _import_structure["models.recurrent_gemma"].extend(
        [
            "RecurrentGemmaForCausalLM",
            "RecurrentGemmaModel",
            "RecurrentGemmaPreTrainedModel",
        ]
    )
    _import_structure["models.reformer"].extend(
        [
            "ReformerForMaskedLM",
            "ReformerForQuestionAnswering",
            "ReformerForSequenceClassification",
            "ReformerModel",
            "ReformerModelWithLMHead",
            "ReformerPreTrainedModel",
        ]
    )
    _import_structure["models.regnet"].extend(
        [
            "RegNetForImageClassification",
            "RegNetModel",
            "RegNetPreTrainedModel",
        ]
    )
    _import_structure["models.rembert"].extend(
        [
            "RemBertForCausalLM",
            "RemBertForMaskedLM",
            "RemBertForMultipleChoice",
            "RemBertForQuestionAnswering",
            "RemBertForSequenceClassification",
            "RemBertForTokenClassification",
            "RemBertModel",
            "RemBertPreTrainedModel",
            "load_tf_weights_in_rembert",
        ]
    )
    _import_structure["models.resnet"].extend(
        [
            "ResNetBackbone",
            "ResNetForImageClassification",
            "ResNetModel",
            "ResNetPreTrainedModel",
        ]
    )
    _import_structure["models.roberta"].extend(
        [
            "RobertaForCausalLM",
            "RobertaForMaskedLM",
            "RobertaForMultipleChoice",
            "RobertaForQuestionAnswering",
            "RobertaForSequenceClassification",
            "RobertaForTokenClassification",
            "RobertaModel",
            "RobertaPreTrainedModel",
        ]
    )
    _import_structure["models.roberta_prelayernorm"].extend(
        [
            "RobertaPreLayerNormForCausalLM",
            "RobertaPreLayerNormForMaskedLM",
            "RobertaPreLayerNormForMultipleChoice",
            "RobertaPreLayerNormForQuestionAnswering",
            "RobertaPreLayerNormForSequenceClassification",
            "RobertaPreLayerNormForTokenClassification",
            "RobertaPreLayerNormModel",
            "RobertaPreLayerNormPreTrainedModel",
        ]
    )
    _import_structure["models.roc_bert"].extend(
        [
            "RoCBertForCausalLM",
            "RoCBertForMaskedLM",
            "RoCBertForMultipleChoice",
            "RoCBertForPreTraining",
            "RoCBertForQuestionAnswering",
            "RoCBertForSequenceClassification",
            "RoCBertForTokenClassification",
            "RoCBertModel",
            "RoCBertPreTrainedModel",
            "load_tf_weights_in_roc_bert",
        ]
    )
    _import_structure["models.roformer"].extend(
        [
            "RoFormerForCausalLM",
            "RoFormerForMaskedLM",
            "RoFormerForMultipleChoice",
            "RoFormerForQuestionAnswering",
            "RoFormerForSequenceClassification",
            "RoFormerForTokenClassification",
            "RoFormerModel",
            "RoFormerPreTrainedModel",
            "load_tf_weights_in_roformer",
        ]
    )
    _import_structure["models.rt_detr"].extend(
        [
            "RTDetrForObjectDetection",
            "RTDetrModel",
            "RTDetrPreTrainedModel",
            "RTDetrResNetBackbone",
            "RTDetrResNetPreTrainedModel",
        ]
    )
    _import_structure["models.rwkv"].extend(
        [
            "RwkvForCausalLM",
            "RwkvModel",
            "RwkvPreTrainedModel",
        ]
    )
    _import_structure["models.sam"].extend(
        [
            "SamModel",
            "SamPreTrainedModel",
        ]
    )
    _import_structure["models.sam2"].extend(
        [
<<<<<<< HEAD
            "Sam2Model",
            "Sam2PreTrainedModel",
=======
            "Sam2ImagePredictor",
            "Sam2Model",
            "Sam2PreTrainedModel",
            "Sam2VideoPredictor",
>>>>>>> cefa0d98
        ]
    )
    _import_structure["models.seamless_m4t"].extend(
        [
            "SeamlessM4TCodeHifiGan",
            "SeamlessM4TForSpeechToSpeech",
            "SeamlessM4TForSpeechToText",
            "SeamlessM4TForTextToSpeech",
            "SeamlessM4TForTextToText",
            "SeamlessM4THifiGan",
            "SeamlessM4TModel",
            "SeamlessM4TPreTrainedModel",
            "SeamlessM4TTextToUnitForConditionalGeneration",
            "SeamlessM4TTextToUnitModel",
        ]
    )
    _import_structure["models.seamless_m4t_v2"].extend(
        [
            "SeamlessM4Tv2ForSpeechToSpeech",
            "SeamlessM4Tv2ForSpeechToText",
            "SeamlessM4Tv2ForTextToSpeech",
            "SeamlessM4Tv2ForTextToText",
            "SeamlessM4Tv2Model",
            "SeamlessM4Tv2PreTrainedModel",
        ]
    )
    _import_structure["models.segformer"].extend(
        [
            "SegformerDecodeHead",
            "SegformerForImageClassification",
            "SegformerForSemanticSegmentation",
            "SegformerModel",
            "SegformerPreTrainedModel",
        ]
    )
    _import_structure["models.seggpt"].extend(
        [
            "SegGptForImageSegmentation",
            "SegGptModel",
            "SegGptPreTrainedModel",
        ]
    )
    _import_structure["models.sew"].extend(
        [
            "SEWForCTC",
            "SEWForSequenceClassification",
            "SEWModel",
            "SEWPreTrainedModel",
        ]
    )
    _import_structure["models.sew_d"].extend(
        [
            "SEWDForCTC",
            "SEWDForSequenceClassification",
            "SEWDModel",
            "SEWDPreTrainedModel",
        ]
    )
    _import_structure["models.siglip"].extend(
        [
            "SiglipForImageClassification",
            "SiglipModel",
            "SiglipPreTrainedModel",
            "SiglipTextModel",
            "SiglipVisionModel",
        ]
    )
    _import_structure["models.speech_encoder_decoder"].extend(["SpeechEncoderDecoderModel"])
    _import_structure["models.speech_to_text"].extend(
        [
            "Speech2TextForConditionalGeneration",
            "Speech2TextModel",
            "Speech2TextPreTrainedModel",
        ]
    )
    _import_structure["models.speecht5"].extend(
        [
            "SpeechT5ForSpeechToSpeech",
            "SpeechT5ForSpeechToText",
            "SpeechT5ForTextToSpeech",
            "SpeechT5HifiGan",
            "SpeechT5Model",
            "SpeechT5PreTrainedModel",
        ]
    )
    _import_structure["models.splinter"].extend(
        [
            "SplinterForPreTraining",
            "SplinterForQuestionAnswering",
            "SplinterModel",
            "SplinterPreTrainedModel",
        ]
    )
    _import_structure["models.squeezebert"].extend(
        [
            "SqueezeBertForMaskedLM",
            "SqueezeBertForMultipleChoice",
            "SqueezeBertForQuestionAnswering",
            "SqueezeBertForSequenceClassification",
            "SqueezeBertForTokenClassification",
            "SqueezeBertModel",
            "SqueezeBertPreTrainedModel",
        ]
    )
    _import_structure["models.stablelm"].extend(
        [
            "StableLmForCausalLM",
            "StableLmForSequenceClassification",
            "StableLmForTokenClassification",
            "StableLmModel",
            "StableLmPreTrainedModel",
        ]
    )
    _import_structure["models.starcoder2"].extend(
        [
            "Starcoder2ForCausalLM",
            "Starcoder2ForSequenceClassification",
            "Starcoder2ForTokenClassification",
            "Starcoder2Model",
            "Starcoder2PreTrainedModel",
        ]
    )
    _import_structure["models.superpoint"].extend(
        [
            "SuperPointForKeypointDetection",
            "SuperPointPreTrainedModel",
        ]
    )
    _import_structure["models.swiftformer"].extend(
        [
            "SwiftFormerForImageClassification",
            "SwiftFormerModel",
            "SwiftFormerPreTrainedModel",
        ]
    )
    _import_structure["models.swin"].extend(
        [
            "SwinBackbone",
            "SwinForImageClassification",
            "SwinForMaskedImageModeling",
            "SwinModel",
            "SwinPreTrainedModel",
        ]
    )
    _import_structure["models.swin2sr"].extend(
        [
            "Swin2SRForImageSuperResolution",
            "Swin2SRModel",
            "Swin2SRPreTrainedModel",
        ]
    )
    _import_structure["models.swinv2"].extend(
        [
            "Swinv2Backbone",
            "Swinv2ForImageClassification",
            "Swinv2ForMaskedImageModeling",
            "Swinv2Model",
            "Swinv2PreTrainedModel",
        ]
    )
    _import_structure["models.switch_transformers"].extend(
        [
            "SwitchTransformersEncoderModel",
            "SwitchTransformersForConditionalGeneration",
            "SwitchTransformersModel",
            "SwitchTransformersPreTrainedModel",
            "SwitchTransformersSparseMLP",
            "SwitchTransformersTop1Router",
        ]
    )
    _import_structure["models.t5"].extend(
        [
            "T5EncoderModel",
            "T5ForConditionalGeneration",
            "T5ForQuestionAnswering",
            "T5ForSequenceClassification",
            "T5ForTokenClassification",
            "T5Model",
            "T5PreTrainedModel",
            "load_tf_weights_in_t5",
        ]
    )
    _import_structure["models.table_transformer"].extend(
        [
            "TableTransformerForObjectDetection",
            "TableTransformerModel",
            "TableTransformerPreTrainedModel",
        ]
    )
    _import_structure["models.tapas"].extend(
        [
            "TapasForMaskedLM",
            "TapasForQuestionAnswering",
            "TapasForSequenceClassification",
            "TapasModel",
            "TapasPreTrainedModel",
            "load_tf_weights_in_tapas",
        ]
    )
    _import_structure["models.time_series_transformer"].extend(
        [
            "TimeSeriesTransformerForPrediction",
            "TimeSeriesTransformerModel",
            "TimeSeriesTransformerPreTrainedModel",
        ]
    )
    _import_structure["models.timesformer"].extend(
        [
            "TimesformerForVideoClassification",
            "TimesformerModel",
            "TimesformerPreTrainedModel",
        ]
    )
    _import_structure["models.timm_backbone"].extend(["TimmBackbone"])
    _import_structure["models.trocr"].extend(
        [
            "TrOCRForCausalLM",
            "TrOCRPreTrainedModel",
        ]
    )
    _import_structure["models.tvp"].extend(
        [
            "TvpForVideoGrounding",
            "TvpModel",
            "TvpPreTrainedModel",
        ]
    )
    _import_structure["models.udop"].extend(
        [
            "UdopEncoderModel",
            "UdopForConditionalGeneration",
            "UdopModel",
            "UdopPreTrainedModel",
        ],
    )
    _import_structure["models.umt5"].extend(
        [
            "UMT5EncoderModel",
            "UMT5ForConditionalGeneration",
            "UMT5ForQuestionAnswering",
            "UMT5ForSequenceClassification",
            "UMT5ForTokenClassification",
            "UMT5Model",
            "UMT5PreTrainedModel",
        ]
    )
    _import_structure["models.unispeech"].extend(
        [
            "UniSpeechForCTC",
            "UniSpeechForPreTraining",
            "UniSpeechForSequenceClassification",
            "UniSpeechModel",
            "UniSpeechPreTrainedModel",
        ]
    )
    _import_structure["models.unispeech_sat"].extend(
        [
            "UniSpeechSatForAudioFrameClassification",
            "UniSpeechSatForCTC",
            "UniSpeechSatForPreTraining",
            "UniSpeechSatForSequenceClassification",
            "UniSpeechSatForXVector",
            "UniSpeechSatModel",
            "UniSpeechSatPreTrainedModel",
        ]
    )
    _import_structure["models.univnet"].extend(
        [
            "UnivNetModel",
        ]
    )
    _import_structure["models.upernet"].extend(
        [
            "UperNetForSemanticSegmentation",
            "UperNetPreTrainedModel",
        ]
    )
    _import_structure["models.video_llava"].extend(
        [
            "VideoLlavaForConditionalGeneration",
            "VideoLlavaPreTrainedModel",
            "VideoLlavaProcessor",
        ]
    )
    _import_structure["models.videomae"].extend(
        [
            "VideoMAEForPreTraining",
            "VideoMAEForVideoClassification",
            "VideoMAEModel",
            "VideoMAEPreTrainedModel",
        ]
    )
    _import_structure["models.vilt"].extend(
        [
            "ViltForImageAndTextRetrieval",
            "ViltForImagesAndTextClassification",
            "ViltForMaskedLM",
            "ViltForQuestionAnswering",
            "ViltForTokenClassification",
            "ViltModel",
            "ViltPreTrainedModel",
        ]
    )
    _import_structure["models.vipllava"].extend(
        [
            "VipLlavaForConditionalGeneration",
            "VipLlavaPreTrainedModel",
        ]
    )
    _import_structure["models.vision_encoder_decoder"].extend(["VisionEncoderDecoderModel"])
    _import_structure["models.vision_text_dual_encoder"].extend(["VisionTextDualEncoderModel"])
    _import_structure["models.visual_bert"].extend(
        [
            "VisualBertForMultipleChoice",
            "VisualBertForPreTraining",
            "VisualBertForQuestionAnswering",
            "VisualBertForRegionToPhraseAlignment",
            "VisualBertForVisualReasoning",
            "VisualBertModel",
            "VisualBertPreTrainedModel",
        ]
    )
    _import_structure["models.vit"].extend(
        [
            "ViTForImageClassification",
            "ViTForMaskedImageModeling",
            "ViTModel",
            "ViTPreTrainedModel",
        ]
    )
    _import_structure["models.vit_mae"].extend(
        [
            "ViTMAEForPreTraining",
            "ViTMAEModel",
            "ViTMAEPreTrainedModel",
        ]
    )
    _import_structure["models.vit_msn"].extend(
        [
            "ViTMSNForImageClassification",
            "ViTMSNModel",
            "ViTMSNPreTrainedModel",
        ]
    )
    _import_structure["models.vitdet"].extend(
        [
            "VitDetBackbone",
            "VitDetModel",
            "VitDetPreTrainedModel",
        ]
    )
    _import_structure["models.vitmatte"].extend(
        [
            "VitMatteForImageMatting",
            "VitMattePreTrainedModel",
        ]
    )
    _import_structure["models.vits"].extend(
        [
            "VitsModel",
            "VitsPreTrainedModel",
        ]
    )
    _import_structure["models.vivit"].extend(
        [
            "VivitForVideoClassification",
            "VivitModel",
            "VivitPreTrainedModel",
        ]
    )
    _import_structure["models.wav2vec2"].extend(
        [
            "Wav2Vec2ForAudioFrameClassification",
            "Wav2Vec2ForCTC",
            "Wav2Vec2ForMaskedLM",
            "Wav2Vec2ForPreTraining",
            "Wav2Vec2ForSequenceClassification",
            "Wav2Vec2ForXVector",
            "Wav2Vec2Model",
            "Wav2Vec2PreTrainedModel",
        ]
    )
    _import_structure["models.wav2vec2_bert"].extend(
        [
            "Wav2Vec2BertForAudioFrameClassification",
            "Wav2Vec2BertForCTC",
            "Wav2Vec2BertForSequenceClassification",
            "Wav2Vec2BertForXVector",
            "Wav2Vec2BertModel",
            "Wav2Vec2BertPreTrainedModel",
        ]
    )
    _import_structure["models.wav2vec2_conformer"].extend(
        [
            "Wav2Vec2ConformerForAudioFrameClassification",
            "Wav2Vec2ConformerForCTC",
            "Wav2Vec2ConformerForPreTraining",
            "Wav2Vec2ConformerForSequenceClassification",
            "Wav2Vec2ConformerForXVector",
            "Wav2Vec2ConformerModel",
            "Wav2Vec2ConformerPreTrainedModel",
        ]
    )
    _import_structure["models.wavlm"].extend(
        [
            "WavLMForAudioFrameClassification",
            "WavLMForCTC",
            "WavLMForSequenceClassification",
            "WavLMForXVector",
            "WavLMModel",
            "WavLMPreTrainedModel",
        ]
    )
    _import_structure["models.whisper"].extend(
        [
            "WhisperForAudioClassification",
            "WhisperForCausalLM",
            "WhisperForConditionalGeneration",
            "WhisperModel",
            "WhisperPreTrainedModel",
        ]
    )
    _import_structure["models.x_clip"].extend(
        [
            "XCLIPModel",
            "XCLIPPreTrainedModel",
            "XCLIPTextModel",
            "XCLIPVisionModel",
        ]
    )
    _import_structure["models.xglm"].extend(
        [
            "XGLMForCausalLM",
            "XGLMModel",
            "XGLMPreTrainedModel",
        ]
    )
    _import_structure["models.xlm"].extend(
        [
            "XLMForMultipleChoice",
            "XLMForQuestionAnswering",
            "XLMForQuestionAnsweringSimple",
            "XLMForSequenceClassification",
            "XLMForTokenClassification",
            "XLMModel",
            "XLMPreTrainedModel",
            "XLMWithLMHeadModel",
        ]
    )
    _import_structure["models.xlm_roberta"].extend(
        [
            "XLMRobertaForCausalLM",
            "XLMRobertaForMaskedLM",
            "XLMRobertaForMultipleChoice",
            "XLMRobertaForQuestionAnswering",
            "XLMRobertaForSequenceClassification",
            "XLMRobertaForTokenClassification",
            "XLMRobertaModel",
            "XLMRobertaPreTrainedModel",
        ]
    )
    _import_structure["models.xlm_roberta_xl"].extend(
        [
            "XLMRobertaXLForCausalLM",
            "XLMRobertaXLForMaskedLM",
            "XLMRobertaXLForMultipleChoice",
            "XLMRobertaXLForQuestionAnswering",
            "XLMRobertaXLForSequenceClassification",
            "XLMRobertaXLForTokenClassification",
            "XLMRobertaXLModel",
            "XLMRobertaXLPreTrainedModel",
        ]
    )
    _import_structure["models.xlnet"].extend(
        [
            "XLNetForMultipleChoice",
            "XLNetForQuestionAnswering",
            "XLNetForQuestionAnsweringSimple",
            "XLNetForSequenceClassification",
            "XLNetForTokenClassification",
            "XLNetLMHeadModel",
            "XLNetModel",
            "XLNetPreTrainedModel",
            "load_tf_weights_in_xlnet",
        ]
    )
    _import_structure["models.xmod"].extend(
        [
            "XmodForCausalLM",
            "XmodForMaskedLM",
            "XmodForMultipleChoice",
            "XmodForQuestionAnswering",
            "XmodForSequenceClassification",
            "XmodForTokenClassification",
            "XmodModel",
            "XmodPreTrainedModel",
        ]
    )
    _import_structure["models.yolos"].extend(
        [
            "YolosForObjectDetection",
            "YolosModel",
            "YolosPreTrainedModel",
        ]
    )
    _import_structure["models.yoso"].extend(
        [
            "YosoForMaskedLM",
            "YosoForMultipleChoice",
            "YosoForQuestionAnswering",
            "YosoForSequenceClassification",
            "YosoForTokenClassification",
            "YosoModel",
            "YosoPreTrainedModel",
        ]
    )
    _import_structure["models.zoedepth"].extend(
        [
            "ZoeDepthForDepthEstimation",
            "ZoeDepthPreTrainedModel",
        ]
    )
    _import_structure["optimization"] = [
        "Adafactor",
        "AdamW",
        "get_constant_schedule",
        "get_constant_schedule_with_warmup",
        "get_cosine_schedule_with_warmup",
        "get_cosine_with_hard_restarts_schedule_with_warmup",
        "get_inverse_sqrt_schedule",
        "get_linear_schedule_with_warmup",
        "get_polynomial_decay_schedule_with_warmup",
        "get_scheduler",
        "get_wsd_schedule",
    ]
    _import_structure["pytorch_utils"] = [
        "Conv1D",
        "apply_chunking_to_forward",
        "prune_layer",
    ]
    _import_structure["sagemaker"] = []
    _import_structure["time_series_utils"] = []
    _import_structure["trainer"] = ["Trainer"]
    _import_structure["trainer_pt_utils"] = ["torch_distributed_zero_first"]
    _import_structure["trainer_seq2seq"] = ["Seq2SeqTrainer"]

# TensorFlow-backed objects
try:
    if not is_tf_available():
        raise OptionalDependencyNotAvailable()
except OptionalDependencyNotAvailable:
    from .utils import dummy_tf_objects

    _import_structure["utils.dummy_tf_objects"] = [name for name in dir(dummy_tf_objects) if not name.startswith("_")]
else:
    _import_structure["activations_tf"] = []
    _import_structure["benchmark.benchmark_args_tf"] = ["TensorFlowBenchmarkArguments"]
    _import_structure["benchmark.benchmark_tf"] = ["TensorFlowBenchmark"]
    _import_structure["generation"].extend(
        [
            "TFForcedBOSTokenLogitsProcessor",
            "TFForcedEOSTokenLogitsProcessor",
            "TFForceTokensLogitsProcessor",
            "TFGenerationMixin",
            "TFLogitsProcessor",
            "TFLogitsProcessorList",
            "TFLogitsWarper",
            "TFMinLengthLogitsProcessor",
            "TFNoBadWordsLogitsProcessor",
            "TFNoRepeatNGramLogitsProcessor",
            "TFRepetitionPenaltyLogitsProcessor",
            "TFSuppressTokensAtBeginLogitsProcessor",
            "TFSuppressTokensLogitsProcessor",
            "TFTemperatureLogitsWarper",
            "TFTopKLogitsWarper",
            "TFTopPLogitsWarper",
        ]
    )
    _import_structure["keras_callbacks"] = ["KerasMetricCallback", "PushToHubCallback"]
    _import_structure["modeling_tf_outputs"] = []
    _import_structure["modeling_tf_utils"] = [
        "TFPreTrainedModel",
        "TFSequenceSummary",
        "TFSharedEmbeddings",
        "shape_list",
    ]
    # TensorFlow models structure
    _import_structure["models.albert"].extend(
        [
            "TFAlbertForMaskedLM",
            "TFAlbertForMultipleChoice",
            "TFAlbertForPreTraining",
            "TFAlbertForQuestionAnswering",
            "TFAlbertForSequenceClassification",
            "TFAlbertForTokenClassification",
            "TFAlbertMainLayer",
            "TFAlbertModel",
            "TFAlbertPreTrainedModel",
        ]
    )
    _import_structure["models.auto"].extend(
        [
            "TF_MODEL_FOR_AUDIO_CLASSIFICATION_MAPPING",
            "TF_MODEL_FOR_CAUSAL_LM_MAPPING",
            "TF_MODEL_FOR_DOCUMENT_QUESTION_ANSWERING_MAPPING",
            "TF_MODEL_FOR_IMAGE_CLASSIFICATION_MAPPING",
            "TF_MODEL_FOR_MASKED_IMAGE_MODELING_MAPPING",
            "TF_MODEL_FOR_MASKED_LM_MAPPING",
            "TF_MODEL_FOR_MASK_GENERATION_MAPPING",
            "TF_MODEL_FOR_MULTIPLE_CHOICE_MAPPING",
            "TF_MODEL_FOR_NEXT_SENTENCE_PREDICTION_MAPPING",
            "TF_MODEL_FOR_PRETRAINING_MAPPING",
            "TF_MODEL_FOR_QUESTION_ANSWERING_MAPPING",
            "TF_MODEL_FOR_SEMANTIC_SEGMENTATION_MAPPING",
            "TF_MODEL_FOR_SEQ_TO_SEQ_CAUSAL_LM_MAPPING",
            "TF_MODEL_FOR_SEQUENCE_CLASSIFICATION_MAPPING",
            "TF_MODEL_FOR_SPEECH_SEQ_2_SEQ_MAPPING",
            "TF_MODEL_FOR_TABLE_QUESTION_ANSWERING_MAPPING",
            "TF_MODEL_FOR_TEXT_ENCODING_MAPPING",
            "TF_MODEL_FOR_TOKEN_CLASSIFICATION_MAPPING",
            "TF_MODEL_FOR_VISION_2_SEQ_MAPPING",
            "TF_MODEL_FOR_ZERO_SHOT_IMAGE_CLASSIFICATION_MAPPING",
            "TF_MODEL_MAPPING",
            "TF_MODEL_WITH_LM_HEAD_MAPPING",
            "TFAutoModel",
            "TFAutoModelForAudioClassification",
            "TFAutoModelForCausalLM",
            "TFAutoModelForDocumentQuestionAnswering",
            "TFAutoModelForImageClassification",
            "TFAutoModelForMaskedImageModeling",
            "TFAutoModelForMaskedLM",
            "TFAutoModelForMaskGeneration",
            "TFAutoModelForMultipleChoice",
            "TFAutoModelForNextSentencePrediction",
            "TFAutoModelForPreTraining",
            "TFAutoModelForQuestionAnswering",
            "TFAutoModelForSemanticSegmentation",
            "TFAutoModelForSeq2SeqLM",
            "TFAutoModelForSequenceClassification",
            "TFAutoModelForSpeechSeq2Seq",
            "TFAutoModelForTableQuestionAnswering",
            "TFAutoModelForTextEncoding",
            "TFAutoModelForTokenClassification",
            "TFAutoModelForVision2Seq",
            "TFAutoModelForZeroShotImageClassification",
            "TFAutoModelWithLMHead",
        ]
    )
    _import_structure["models.bart"].extend(
        [
            "TFBartForConditionalGeneration",
            "TFBartForSequenceClassification",
            "TFBartModel",
            "TFBartPretrainedModel",
        ]
    )
    _import_structure["models.bert"].extend(
        [
            "TFBertForMaskedLM",
            "TFBertForMultipleChoice",
            "TFBertForNextSentencePrediction",
            "TFBertForPreTraining",
            "TFBertForQuestionAnswering",
            "TFBertForSequenceClassification",
            "TFBertForTokenClassification",
            "TFBertLMHeadModel",
            "TFBertMainLayer",
            "TFBertModel",
            "TFBertPreTrainedModel",
        ]
    )
    _import_structure["models.blenderbot"].extend(
        [
            "TFBlenderbotForConditionalGeneration",
            "TFBlenderbotModel",
            "TFBlenderbotPreTrainedModel",
        ]
    )
    _import_structure["models.blenderbot_small"].extend(
        [
            "TFBlenderbotSmallForConditionalGeneration",
            "TFBlenderbotSmallModel",
            "TFBlenderbotSmallPreTrainedModel",
        ]
    )
    _import_structure["models.blip"].extend(
        [
            "TFBlipForConditionalGeneration",
            "TFBlipForImageTextRetrieval",
            "TFBlipForQuestionAnswering",
            "TFBlipModel",
            "TFBlipPreTrainedModel",
            "TFBlipTextModel",
            "TFBlipVisionModel",
        ]
    )
    _import_structure["models.camembert"].extend(
        [
            "TFCamembertForCausalLM",
            "TFCamembertForMaskedLM",
            "TFCamembertForMultipleChoice",
            "TFCamembertForQuestionAnswering",
            "TFCamembertForSequenceClassification",
            "TFCamembertForTokenClassification",
            "TFCamembertModel",
            "TFCamembertPreTrainedModel",
        ]
    )
    _import_structure["models.clip"].extend(
        [
            "TFCLIPModel",
            "TFCLIPPreTrainedModel",
            "TFCLIPTextModel",
            "TFCLIPVisionModel",
        ]
    )
    _import_structure["models.convbert"].extend(
        [
            "TFConvBertForMaskedLM",
            "TFConvBertForMultipleChoice",
            "TFConvBertForQuestionAnswering",
            "TFConvBertForSequenceClassification",
            "TFConvBertForTokenClassification",
            "TFConvBertModel",
            "TFConvBertPreTrainedModel",
        ]
    )
    _import_structure["models.convnext"].extend(
        [
            "TFConvNextForImageClassification",
            "TFConvNextModel",
            "TFConvNextPreTrainedModel",
        ]
    )
    _import_structure["models.convnextv2"].extend(
        [
            "TFConvNextV2ForImageClassification",
            "TFConvNextV2Model",
            "TFConvNextV2PreTrainedModel",
        ]
    )
    _import_structure["models.ctrl"].extend(
        [
            "TFCTRLForSequenceClassification",
            "TFCTRLLMHeadModel",
            "TFCTRLModel",
            "TFCTRLPreTrainedModel",
        ]
    )
    _import_structure["models.cvt"].extend(
        [
            "TFCvtForImageClassification",
            "TFCvtModel",
            "TFCvtPreTrainedModel",
        ]
    )
    _import_structure["models.data2vec"].extend(
        [
            "TFData2VecVisionForImageClassification",
            "TFData2VecVisionForSemanticSegmentation",
            "TFData2VecVisionModel",
            "TFData2VecVisionPreTrainedModel",
        ]
    )
    _import_structure["models.deberta"].extend(
        [
            "TFDebertaForMaskedLM",
            "TFDebertaForQuestionAnswering",
            "TFDebertaForSequenceClassification",
            "TFDebertaForTokenClassification",
            "TFDebertaModel",
            "TFDebertaPreTrainedModel",
        ]
    )
    _import_structure["models.deberta_v2"].extend(
        [
            "TFDebertaV2ForMaskedLM",
            "TFDebertaV2ForMultipleChoice",
            "TFDebertaV2ForQuestionAnswering",
            "TFDebertaV2ForSequenceClassification",
            "TFDebertaV2ForTokenClassification",
            "TFDebertaV2Model",
            "TFDebertaV2PreTrainedModel",
        ]
    )
    _import_structure["models.deit"].extend(
        [
            "TFDeiTForImageClassification",
            "TFDeiTForImageClassificationWithTeacher",
            "TFDeiTForMaskedImageModeling",
            "TFDeiTModel",
            "TFDeiTPreTrainedModel",
        ]
    )
    _import_structure["models.deprecated.efficientformer"].extend(
        [
            "TFEfficientFormerForImageClassification",
            "TFEfficientFormerForImageClassificationWithTeacher",
            "TFEfficientFormerModel",
            "TFEfficientFormerPreTrainedModel",
        ]
    )
    _import_structure["models.deprecated.transfo_xl"].extend(
        [
            "TFAdaptiveEmbedding",
            "TFTransfoXLForSequenceClassification",
            "TFTransfoXLLMHeadModel",
            "TFTransfoXLMainLayer",
            "TFTransfoXLModel",
            "TFTransfoXLPreTrainedModel",
        ]
    )
    _import_structure["models.distilbert"].extend(
        [
            "TFDistilBertForMaskedLM",
            "TFDistilBertForMultipleChoice",
            "TFDistilBertForQuestionAnswering",
            "TFDistilBertForSequenceClassification",
            "TFDistilBertForTokenClassification",
            "TFDistilBertMainLayer",
            "TFDistilBertModel",
            "TFDistilBertPreTrainedModel",
        ]
    )
    _import_structure["models.dpr"].extend(
        [
            "TFDPRContextEncoder",
            "TFDPRPretrainedContextEncoder",
            "TFDPRPretrainedQuestionEncoder",
            "TFDPRPretrainedReader",
            "TFDPRQuestionEncoder",
            "TFDPRReader",
        ]
    )
    _import_structure["models.electra"].extend(
        [
            "TFElectraForMaskedLM",
            "TFElectraForMultipleChoice",
            "TFElectraForPreTraining",
            "TFElectraForQuestionAnswering",
            "TFElectraForSequenceClassification",
            "TFElectraForTokenClassification",
            "TFElectraModel",
            "TFElectraPreTrainedModel",
        ]
    )
    _import_structure["models.encoder_decoder"].append("TFEncoderDecoderModel")
    _import_structure["models.esm"].extend(
        [
            "TFEsmForMaskedLM",
            "TFEsmForSequenceClassification",
            "TFEsmForTokenClassification",
            "TFEsmModel",
            "TFEsmPreTrainedModel",
        ]
    )
    _import_structure["models.flaubert"].extend(
        [
            "TFFlaubertForMultipleChoice",
            "TFFlaubertForQuestionAnsweringSimple",
            "TFFlaubertForSequenceClassification",
            "TFFlaubertForTokenClassification",
            "TFFlaubertModel",
            "TFFlaubertPreTrainedModel",
            "TFFlaubertWithLMHeadModel",
        ]
    )
    _import_structure["models.funnel"].extend(
        [
            "TFFunnelBaseModel",
            "TFFunnelForMaskedLM",
            "TFFunnelForMultipleChoice",
            "TFFunnelForPreTraining",
            "TFFunnelForQuestionAnswering",
            "TFFunnelForSequenceClassification",
            "TFFunnelForTokenClassification",
            "TFFunnelModel",
            "TFFunnelPreTrainedModel",
        ]
    )
    _import_structure["models.gpt2"].extend(
        [
            "TFGPT2DoubleHeadsModel",
            "TFGPT2ForSequenceClassification",
            "TFGPT2LMHeadModel",
            "TFGPT2MainLayer",
            "TFGPT2Model",
            "TFGPT2PreTrainedModel",
        ]
    )
    _import_structure["models.gptj"].extend(
        [
            "TFGPTJForCausalLM",
            "TFGPTJForQuestionAnswering",
            "TFGPTJForSequenceClassification",
            "TFGPTJModel",
            "TFGPTJPreTrainedModel",
        ]
    )
    _import_structure["models.groupvit"].extend(
        [
            "TFGroupViTModel",
            "TFGroupViTPreTrainedModel",
            "TFGroupViTTextModel",
            "TFGroupViTVisionModel",
        ]
    )
    _import_structure["models.hubert"].extend(
        [
            "TFHubertForCTC",
            "TFHubertModel",
            "TFHubertPreTrainedModel",
        ]
    )

    _import_structure["models.idefics"].extend(
        [
            "TFIdeficsForVisionText2Text",
            "TFIdeficsModel",
            "TFIdeficsPreTrainedModel",
        ]
    )

    _import_structure["models.layoutlm"].extend(
        [
            "TFLayoutLMForMaskedLM",
            "TFLayoutLMForQuestionAnswering",
            "TFLayoutLMForSequenceClassification",
            "TFLayoutLMForTokenClassification",
            "TFLayoutLMMainLayer",
            "TFLayoutLMModel",
            "TFLayoutLMPreTrainedModel",
        ]
    )
    _import_structure["models.layoutlmv3"].extend(
        [
            "TFLayoutLMv3ForQuestionAnswering",
            "TFLayoutLMv3ForSequenceClassification",
            "TFLayoutLMv3ForTokenClassification",
            "TFLayoutLMv3Model",
            "TFLayoutLMv3PreTrainedModel",
        ]
    )
    _import_structure["models.led"].extend(["TFLEDForConditionalGeneration", "TFLEDModel", "TFLEDPreTrainedModel"])
    _import_structure["models.longformer"].extend(
        [
            "TFLongformerForMaskedLM",
            "TFLongformerForMultipleChoice",
            "TFLongformerForQuestionAnswering",
            "TFLongformerForSequenceClassification",
            "TFLongformerForTokenClassification",
            "TFLongformerModel",
            "TFLongformerPreTrainedModel",
        ]
    )
    _import_structure["models.lxmert"].extend(
        [
            "TFLxmertForPreTraining",
            "TFLxmertMainLayer",
            "TFLxmertModel",
            "TFLxmertPreTrainedModel",
            "TFLxmertVisualFeatureEncoder",
        ]
    )
    _import_structure["models.marian"].extend(["TFMarianModel", "TFMarianMTModel", "TFMarianPreTrainedModel"])
    _import_structure["models.mbart"].extend(
        ["TFMBartForConditionalGeneration", "TFMBartModel", "TFMBartPreTrainedModel"]
    )
    _import_structure["models.mistral"].extend(
        ["TFMistralForCausalLM", "TFMistralForSequenceClassification", "TFMistralModel", "TFMistralPreTrainedModel"]
    )
    _import_structure["models.mobilebert"].extend(
        [
            "TFMobileBertForMaskedLM",
            "TFMobileBertForMultipleChoice",
            "TFMobileBertForNextSentencePrediction",
            "TFMobileBertForPreTraining",
            "TFMobileBertForQuestionAnswering",
            "TFMobileBertForSequenceClassification",
            "TFMobileBertForTokenClassification",
            "TFMobileBertMainLayer",
            "TFMobileBertModel",
            "TFMobileBertPreTrainedModel",
        ]
    )
    _import_structure["models.mobilevit"].extend(
        [
            "TFMobileViTForImageClassification",
            "TFMobileViTForSemanticSegmentation",
            "TFMobileViTModel",
            "TFMobileViTPreTrainedModel",
        ]
    )
    _import_structure["models.mpnet"].extend(
        [
            "TFMPNetForMaskedLM",
            "TFMPNetForMultipleChoice",
            "TFMPNetForQuestionAnswering",
            "TFMPNetForSequenceClassification",
            "TFMPNetForTokenClassification",
            "TFMPNetMainLayer",
            "TFMPNetModel",
            "TFMPNetPreTrainedModel",
        ]
    )
    _import_structure["models.mt5"].extend(["TFMT5EncoderModel", "TFMT5ForConditionalGeneration", "TFMT5Model"])
    _import_structure["models.openai"].extend(
        [
            "TFOpenAIGPTDoubleHeadsModel",
            "TFOpenAIGPTForSequenceClassification",
            "TFOpenAIGPTLMHeadModel",
            "TFOpenAIGPTMainLayer",
            "TFOpenAIGPTModel",
            "TFOpenAIGPTPreTrainedModel",
        ]
    )
    _import_structure["models.opt"].extend(
        [
            "TFOPTForCausalLM",
            "TFOPTModel",
            "TFOPTPreTrainedModel",
        ]
    )
    _import_structure["models.pegasus"].extend(
        [
            "TFPegasusForConditionalGeneration",
            "TFPegasusModel",
            "TFPegasusPreTrainedModel",
        ]
    )
    _import_structure["models.rag"].extend(
        [
            "TFRagModel",
            "TFRagPreTrainedModel",
            "TFRagSequenceForGeneration",
            "TFRagTokenForGeneration",
        ]
    )
    _import_structure["models.regnet"].extend(
        [
            "TFRegNetForImageClassification",
            "TFRegNetModel",
            "TFRegNetPreTrainedModel",
        ]
    )
    _import_structure["models.rembert"].extend(
        [
            "TFRemBertForCausalLM",
            "TFRemBertForMaskedLM",
            "TFRemBertForMultipleChoice",
            "TFRemBertForQuestionAnswering",
            "TFRemBertForSequenceClassification",
            "TFRemBertForTokenClassification",
            "TFRemBertModel",
            "TFRemBertPreTrainedModel",
        ]
    )
    _import_structure["models.resnet"].extend(
        [
            "TFResNetForImageClassification",
            "TFResNetModel",
            "TFResNetPreTrainedModel",
        ]
    )
    _import_structure["models.roberta"].extend(
        [
            "TFRobertaForCausalLM",
            "TFRobertaForMaskedLM",
            "TFRobertaForMultipleChoice",
            "TFRobertaForQuestionAnswering",
            "TFRobertaForSequenceClassification",
            "TFRobertaForTokenClassification",
            "TFRobertaMainLayer",
            "TFRobertaModel",
            "TFRobertaPreTrainedModel",
        ]
    )
    _import_structure["models.roberta_prelayernorm"].extend(
        [
            "TFRobertaPreLayerNormForCausalLM",
            "TFRobertaPreLayerNormForMaskedLM",
            "TFRobertaPreLayerNormForMultipleChoice",
            "TFRobertaPreLayerNormForQuestionAnswering",
            "TFRobertaPreLayerNormForSequenceClassification",
            "TFRobertaPreLayerNormForTokenClassification",
            "TFRobertaPreLayerNormMainLayer",
            "TFRobertaPreLayerNormModel",
            "TFRobertaPreLayerNormPreTrainedModel",
        ]
    )
    _import_structure["models.roformer"].extend(
        [
            "TFRoFormerForCausalLM",
            "TFRoFormerForMaskedLM",
            "TFRoFormerForMultipleChoice",
            "TFRoFormerForQuestionAnswering",
            "TFRoFormerForSequenceClassification",
            "TFRoFormerForTokenClassification",
            "TFRoFormerModel",
            "TFRoFormerPreTrainedModel",
        ]
    )
    _import_structure["models.sam"].extend(
        [
            "TFSamModel",
            "TFSamPreTrainedModel",
        ]
    )
    _import_structure["models.segformer"].extend(
        [
            "TFSegformerDecodeHead",
            "TFSegformerForImageClassification",
            "TFSegformerForSemanticSegmentation",
            "TFSegformerModel",
            "TFSegformerPreTrainedModel",
        ]
    )
    _import_structure["models.speech_to_text"].extend(
        [
            "TFSpeech2TextForConditionalGeneration",
            "TFSpeech2TextModel",
            "TFSpeech2TextPreTrainedModel",
        ]
    )
    _import_structure["models.swiftformer"].extend(
        [
            "TFSwiftFormerForImageClassification",
            "TFSwiftFormerModel",
            "TFSwiftFormerPreTrainedModel",
        ]
    )
    _import_structure["models.swin"].extend(
        [
            "TFSwinForImageClassification",
            "TFSwinForMaskedImageModeling",
            "TFSwinModel",
            "TFSwinPreTrainedModel",
        ]
    )
    _import_structure["models.t5"].extend(
        [
            "TFT5EncoderModel",
            "TFT5ForConditionalGeneration",
            "TFT5Model",
            "TFT5PreTrainedModel",
        ]
    )
    _import_structure["models.tapas"].extend(
        [
            "TFTapasForMaskedLM",
            "TFTapasForQuestionAnswering",
            "TFTapasForSequenceClassification",
            "TFTapasModel",
            "TFTapasPreTrainedModel",
        ]
    )
    _import_structure["models.vision_encoder_decoder"].extend(["TFVisionEncoderDecoderModel"])
    _import_structure["models.vision_text_dual_encoder"].extend(["TFVisionTextDualEncoderModel"])
    _import_structure["models.vit"].extend(
        [
            "TFViTForImageClassification",
            "TFViTModel",
            "TFViTPreTrainedModel",
        ]
    )
    _import_structure["models.vit_mae"].extend(
        [
            "TFViTMAEForPreTraining",
            "TFViTMAEModel",
            "TFViTMAEPreTrainedModel",
        ]
    )
    _import_structure["models.wav2vec2"].extend(
        [
            "TFWav2Vec2ForCTC",
            "TFWav2Vec2ForSequenceClassification",
            "TFWav2Vec2Model",
            "TFWav2Vec2PreTrainedModel",
        ]
    )
    _import_structure["models.whisper"].extend(
        [
            "TFWhisperForConditionalGeneration",
            "TFWhisperModel",
            "TFWhisperPreTrainedModel",
        ]
    )
    _import_structure["models.xglm"].extend(
        [
            "TFXGLMForCausalLM",
            "TFXGLMModel",
            "TFXGLMPreTrainedModel",
        ]
    )
    _import_structure["models.xlm"].extend(
        [
            "TFXLMForMultipleChoice",
            "TFXLMForQuestionAnsweringSimple",
            "TFXLMForSequenceClassification",
            "TFXLMForTokenClassification",
            "TFXLMMainLayer",
            "TFXLMModel",
            "TFXLMPreTrainedModel",
            "TFXLMWithLMHeadModel",
        ]
    )
    _import_structure["models.xlm_roberta"].extend(
        [
            "TFXLMRobertaForCausalLM",
            "TFXLMRobertaForMaskedLM",
            "TFXLMRobertaForMultipleChoice",
            "TFXLMRobertaForQuestionAnswering",
            "TFXLMRobertaForSequenceClassification",
            "TFXLMRobertaForTokenClassification",
            "TFXLMRobertaModel",
            "TFXLMRobertaPreTrainedModel",
        ]
    )
    _import_structure["models.xlnet"].extend(
        [
            "TFXLNetForMultipleChoice",
            "TFXLNetForQuestionAnsweringSimple",
            "TFXLNetForSequenceClassification",
            "TFXLNetForTokenClassification",
            "TFXLNetLMHeadModel",
            "TFXLNetMainLayer",
            "TFXLNetModel",
            "TFXLNetPreTrainedModel",
        ]
    )
    _import_structure["optimization_tf"] = [
        "AdamWeightDecay",
        "GradientAccumulator",
        "WarmUp",
        "create_optimizer",
    ]
    _import_structure["tf_utils"] = []


try:
    if not (
        is_librosa_available()
        and is_essentia_available()
        and is_scipy_available()
        and is_torch_available()
        and is_pretty_midi_available()
    ):
        raise OptionalDependencyNotAvailable()
except OptionalDependencyNotAvailable:
    from .utils import (
        dummy_essentia_and_librosa_and_pretty_midi_and_scipy_and_torch_objects,
    )

    _import_structure["utils.dummy_essentia_and_librosa_and_pretty_midi_and_scipy_and_torch_objects"] = [
        name
        for name in dir(dummy_essentia_and_librosa_and_pretty_midi_and_scipy_and_torch_objects)
        if not name.startswith("_")
    ]
else:
    _import_structure["models.pop2piano"].append("Pop2PianoFeatureExtractor")
    _import_structure["models.pop2piano"].append("Pop2PianoTokenizer")
    _import_structure["models.pop2piano"].append("Pop2PianoProcessor")

try:
    if not is_torchaudio_available():
        raise OptionalDependencyNotAvailable()
except OptionalDependencyNotAvailable:
    from .utils import (
        dummy_torchaudio_objects,
    )

    _import_structure["utils.dummy_torchaudio_objects"] = [
        name for name in dir(dummy_torchaudio_objects) if not name.startswith("_")
    ]
else:
    _import_structure["models.musicgen_melody"].append("MusicgenMelodyFeatureExtractor")
    _import_structure["models.musicgen_melody"].append("MusicgenMelodyProcessor")


# FLAX-backed objects
try:
    if not is_flax_available():
        raise OptionalDependencyNotAvailable()
except OptionalDependencyNotAvailable:
    from .utils import dummy_flax_objects

    _import_structure["utils.dummy_flax_objects"] = [
        name for name in dir(dummy_flax_objects) if not name.startswith("_")
    ]
else:
    _import_structure["generation"].extend(
        [
            "FlaxForcedBOSTokenLogitsProcessor",
            "FlaxForcedEOSTokenLogitsProcessor",
            "FlaxForceTokensLogitsProcessor",
            "FlaxGenerationMixin",
            "FlaxLogitsProcessor",
            "FlaxLogitsProcessorList",
            "FlaxLogitsWarper",
            "FlaxMinLengthLogitsProcessor",
            "FlaxTemperatureLogitsWarper",
            "FlaxSuppressTokensAtBeginLogitsProcessor",
            "FlaxSuppressTokensLogitsProcessor",
            "FlaxTopKLogitsWarper",
            "FlaxTopPLogitsWarper",
            "FlaxWhisperTimeStampLogitsProcessor",
        ]
    )
    _import_structure["modeling_flax_outputs"] = []
    _import_structure["modeling_flax_utils"] = ["FlaxPreTrainedModel"]
    _import_structure["models.albert"].extend(
        [
            "FlaxAlbertForMaskedLM",
            "FlaxAlbertForMultipleChoice",
            "FlaxAlbertForPreTraining",
            "FlaxAlbertForQuestionAnswering",
            "FlaxAlbertForSequenceClassification",
            "FlaxAlbertForTokenClassification",
            "FlaxAlbertModel",
            "FlaxAlbertPreTrainedModel",
        ]
    )
    _import_structure["models.auto"].extend(
        [
            "FLAX_MODEL_FOR_AUDIO_CLASSIFICATION_MAPPING",
            "FLAX_MODEL_FOR_CAUSAL_LM_MAPPING",
            "FLAX_MODEL_FOR_IMAGE_CLASSIFICATION_MAPPING",
            "FLAX_MODEL_FOR_MASKED_LM_MAPPING",
            "FLAX_MODEL_FOR_MULTIPLE_CHOICE_MAPPING",
            "FLAX_MODEL_FOR_NEXT_SENTENCE_PREDICTION_MAPPING",
            "FLAX_MODEL_FOR_PRETRAINING_MAPPING",
            "FLAX_MODEL_FOR_QUESTION_ANSWERING_MAPPING",
            "FLAX_MODEL_FOR_SEQ_TO_SEQ_CAUSAL_LM_MAPPING",
            "FLAX_MODEL_FOR_SEQUENCE_CLASSIFICATION_MAPPING",
            "FLAX_MODEL_FOR_SPEECH_SEQ_2_SEQ_MAPPING",
            "FLAX_MODEL_FOR_TOKEN_CLASSIFICATION_MAPPING",
            "FLAX_MODEL_FOR_VISION_2_SEQ_MAPPING",
            "FLAX_MODEL_MAPPING",
            "FlaxAutoModel",
            "FlaxAutoModelForCausalLM",
            "FlaxAutoModelForImageClassification",
            "FlaxAutoModelForMaskedLM",
            "FlaxAutoModelForMultipleChoice",
            "FlaxAutoModelForNextSentencePrediction",
            "FlaxAutoModelForPreTraining",
            "FlaxAutoModelForQuestionAnswering",
            "FlaxAutoModelForSeq2SeqLM",
            "FlaxAutoModelForSequenceClassification",
            "FlaxAutoModelForSpeechSeq2Seq",
            "FlaxAutoModelForTokenClassification",
            "FlaxAutoModelForVision2Seq",
        ]
    )

    # Flax models structure

    _import_structure["models.bart"].extend(
        [
            "FlaxBartDecoderPreTrainedModel",
            "FlaxBartForCausalLM",
            "FlaxBartForConditionalGeneration",
            "FlaxBartForQuestionAnswering",
            "FlaxBartForSequenceClassification",
            "FlaxBartModel",
            "FlaxBartPreTrainedModel",
        ]
    )
    _import_structure["models.beit"].extend(
        [
            "FlaxBeitForImageClassification",
            "FlaxBeitForMaskedImageModeling",
            "FlaxBeitModel",
            "FlaxBeitPreTrainedModel",
        ]
    )

    _import_structure["models.bert"].extend(
        [
            "FlaxBertForCausalLM",
            "FlaxBertForMaskedLM",
            "FlaxBertForMultipleChoice",
            "FlaxBertForNextSentencePrediction",
            "FlaxBertForPreTraining",
            "FlaxBertForQuestionAnswering",
            "FlaxBertForSequenceClassification",
            "FlaxBertForTokenClassification",
            "FlaxBertModel",
            "FlaxBertPreTrainedModel",
        ]
    )
    _import_structure["models.big_bird"].extend(
        [
            "FlaxBigBirdForCausalLM",
            "FlaxBigBirdForMaskedLM",
            "FlaxBigBirdForMultipleChoice",
            "FlaxBigBirdForPreTraining",
            "FlaxBigBirdForQuestionAnswering",
            "FlaxBigBirdForSequenceClassification",
            "FlaxBigBirdForTokenClassification",
            "FlaxBigBirdModel",
            "FlaxBigBirdPreTrainedModel",
        ]
    )
    _import_structure["models.blenderbot"].extend(
        [
            "FlaxBlenderbotForConditionalGeneration",
            "FlaxBlenderbotModel",
            "FlaxBlenderbotPreTrainedModel",
        ]
    )
    _import_structure["models.blenderbot_small"].extend(
        [
            "FlaxBlenderbotSmallForConditionalGeneration",
            "FlaxBlenderbotSmallModel",
            "FlaxBlenderbotSmallPreTrainedModel",
        ]
    )
    _import_structure["models.bloom"].extend(
        [
            "FlaxBloomForCausalLM",
            "FlaxBloomModel",
            "FlaxBloomPreTrainedModel",
        ]
    )
    _import_structure["models.clip"].extend(
        [
            "FlaxCLIPModel",
            "FlaxCLIPPreTrainedModel",
            "FlaxCLIPTextModel",
            "FlaxCLIPTextPreTrainedModel",
            "FlaxCLIPTextModelWithProjection",
            "FlaxCLIPVisionModel",
            "FlaxCLIPVisionPreTrainedModel",
        ]
    )
    _import_structure["models.dinov2"].extend(
        [
            "FlaxDinov2Model",
            "FlaxDinov2ForImageClassification",
            "FlaxDinov2PreTrainedModel",
        ]
    )
    _import_structure["models.distilbert"].extend(
        [
            "FlaxDistilBertForMaskedLM",
            "FlaxDistilBertForMultipleChoice",
            "FlaxDistilBertForQuestionAnswering",
            "FlaxDistilBertForSequenceClassification",
            "FlaxDistilBertForTokenClassification",
            "FlaxDistilBertModel",
            "FlaxDistilBertPreTrainedModel",
        ]
    )
    _import_structure["models.electra"].extend(
        [
            "FlaxElectraForCausalLM",
            "FlaxElectraForMaskedLM",
            "FlaxElectraForMultipleChoice",
            "FlaxElectraForPreTraining",
            "FlaxElectraForQuestionAnswering",
            "FlaxElectraForSequenceClassification",
            "FlaxElectraForTokenClassification",
            "FlaxElectraModel",
            "FlaxElectraPreTrainedModel",
        ]
    )
    _import_structure["models.encoder_decoder"].append("FlaxEncoderDecoderModel")
    _import_structure["models.gpt2"].extend(["FlaxGPT2LMHeadModel", "FlaxGPT2Model", "FlaxGPT2PreTrainedModel"])
    _import_structure["models.gpt_neo"].extend(
        ["FlaxGPTNeoForCausalLM", "FlaxGPTNeoModel", "FlaxGPTNeoPreTrainedModel"]
    )
    _import_structure["models.gptj"].extend(["FlaxGPTJForCausalLM", "FlaxGPTJModel", "FlaxGPTJPreTrainedModel"])
    _import_structure["models.llama"].extend(["FlaxLlamaForCausalLM", "FlaxLlamaModel", "FlaxLlamaPreTrainedModel"])
    _import_structure["models.gemma"].extend(["FlaxGemmaForCausalLM", "FlaxGemmaModel", "FlaxGemmaPreTrainedModel"])
    _import_structure["models.longt5"].extend(
        [
            "FlaxLongT5ForConditionalGeneration",
            "FlaxLongT5Model",
            "FlaxLongT5PreTrainedModel",
        ]
    )
    _import_structure["models.marian"].extend(
        [
            "FlaxMarianModel",
            "FlaxMarianMTModel",
            "FlaxMarianPreTrainedModel",
        ]
    )
    _import_structure["models.mbart"].extend(
        [
            "FlaxMBartForConditionalGeneration",
            "FlaxMBartForQuestionAnswering",
            "FlaxMBartForSequenceClassification",
            "FlaxMBartModel",
            "FlaxMBartPreTrainedModel",
        ]
    )
    _import_structure["models.mistral"].extend(
        [
            "FlaxMistralForCausalLM",
            "FlaxMistralModel",
            "FlaxMistralPreTrainedModel",
        ]
    )
    _import_structure["models.mt5"].extend(["FlaxMT5EncoderModel", "FlaxMT5ForConditionalGeneration", "FlaxMT5Model"])
    _import_structure["models.opt"].extend(
        [
            "FlaxOPTForCausalLM",
            "FlaxOPTModel",
            "FlaxOPTPreTrainedModel",
        ]
    )
    _import_structure["models.pegasus"].extend(
        [
            "FlaxPegasusForConditionalGeneration",
            "FlaxPegasusModel",
            "FlaxPegasusPreTrainedModel",
        ]
    )
    _import_structure["models.regnet"].extend(
        [
            "FlaxRegNetForImageClassification",
            "FlaxRegNetModel",
            "FlaxRegNetPreTrainedModel",
        ]
    )
    _import_structure["models.resnet"].extend(
        [
            "FlaxResNetForImageClassification",
            "FlaxResNetModel",
            "FlaxResNetPreTrainedModel",
        ]
    )
    _import_structure["models.roberta"].extend(
        [
            "FlaxRobertaForCausalLM",
            "FlaxRobertaForMaskedLM",
            "FlaxRobertaForMultipleChoice",
            "FlaxRobertaForQuestionAnswering",
            "FlaxRobertaForSequenceClassification",
            "FlaxRobertaForTokenClassification",
            "FlaxRobertaModel",
            "FlaxRobertaPreTrainedModel",
        ]
    )
    _import_structure["models.roberta_prelayernorm"].extend(
        [
            "FlaxRobertaPreLayerNormForCausalLM",
            "FlaxRobertaPreLayerNormForMaskedLM",
            "FlaxRobertaPreLayerNormForMultipleChoice",
            "FlaxRobertaPreLayerNormForQuestionAnswering",
            "FlaxRobertaPreLayerNormForSequenceClassification",
            "FlaxRobertaPreLayerNormForTokenClassification",
            "FlaxRobertaPreLayerNormModel",
            "FlaxRobertaPreLayerNormPreTrainedModel",
        ]
    )
    _import_structure["models.roformer"].extend(
        [
            "FlaxRoFormerForMaskedLM",
            "FlaxRoFormerForMultipleChoice",
            "FlaxRoFormerForQuestionAnswering",
            "FlaxRoFormerForSequenceClassification",
            "FlaxRoFormerForTokenClassification",
            "FlaxRoFormerModel",
            "FlaxRoFormerPreTrainedModel",
        ]
    )
    _import_structure["models.speech_encoder_decoder"].append("FlaxSpeechEncoderDecoderModel")
    _import_structure["models.t5"].extend(
        [
            "FlaxT5EncoderModel",
            "FlaxT5ForConditionalGeneration",
            "FlaxT5Model",
            "FlaxT5PreTrainedModel",
        ]
    )
    _import_structure["models.vision_encoder_decoder"].append("FlaxVisionEncoderDecoderModel")
    _import_structure["models.vision_text_dual_encoder"].extend(["FlaxVisionTextDualEncoderModel"])
    _import_structure["models.vit"].extend(["FlaxViTForImageClassification", "FlaxViTModel", "FlaxViTPreTrainedModel"])
    _import_structure["models.wav2vec2"].extend(
        [
            "FlaxWav2Vec2ForCTC",
            "FlaxWav2Vec2ForPreTraining",
            "FlaxWav2Vec2Model",
            "FlaxWav2Vec2PreTrainedModel",
        ]
    )
    _import_structure["models.whisper"].extend(
        [
            "FlaxWhisperForConditionalGeneration",
            "FlaxWhisperModel",
            "FlaxWhisperPreTrainedModel",
            "FlaxWhisperForAudioClassification",
        ]
    )
    _import_structure["models.xglm"].extend(
        [
            "FlaxXGLMForCausalLM",
            "FlaxXGLMModel",
            "FlaxXGLMPreTrainedModel",
        ]
    )
    _import_structure["models.xlm_roberta"].extend(
        [
            "FlaxXLMRobertaForMaskedLM",
            "FlaxXLMRobertaForMultipleChoice",
            "FlaxXLMRobertaForQuestionAnswering",
            "FlaxXLMRobertaForSequenceClassification",
            "FlaxXLMRobertaForTokenClassification",
            "FlaxXLMRobertaModel",
            "FlaxXLMRobertaForCausalLM",
            "FlaxXLMRobertaPreTrainedModel",
        ]
    )


# Direct imports for type-checking
if TYPE_CHECKING:
    # Configuration
    # Agents
    from .agents import (
        Agent,
        CodeAgent,
        HfApiEngine,
        ManagedAgent,
        PipelineTool,
        ReactAgent,
        ReactCodeAgent,
        ReactJsonAgent,
        Tool,
        Toolbox,
        ToolCollection,
        TransformersEngine,
        launch_gradio_demo,
        load_tool,
        stream_to_gradio,
        tool,
    )
    from .configuration_utils import PretrainedConfig

    # Data
    from .data import (
        DataProcessor,
        InputExample,
        InputFeatures,
        SingleSentenceClassificationProcessor,
        SquadExample,
        SquadFeatures,
        SquadV1Processor,
        SquadV2Processor,
        glue_compute_metrics,
        glue_convert_examples_to_features,
        glue_output_modes,
        glue_processors,
        glue_tasks_num_labels,
        squad_convert_examples_to_features,
        xnli_compute_metrics,
        xnli_output_modes,
        xnli_processors,
        xnli_tasks_num_labels,
    )
    from .data.data_collator import (
        DataCollator,
        DataCollatorForLanguageModeling,
        DataCollatorForPermutationLanguageModeling,
        DataCollatorForSeq2Seq,
        DataCollatorForSOP,
        DataCollatorForTokenClassification,
        DataCollatorForWholeWordMask,
        DataCollatorWithFlattening,
        DataCollatorWithPadding,
        DefaultDataCollator,
        default_data_collator,
    )
    from .feature_extraction_sequence_utils import SequenceFeatureExtractor

    # Feature Extractor
    from .feature_extraction_utils import BatchFeature, FeatureExtractionMixin

    # Generation
    from .generation import GenerationConfig, TextIteratorStreamer, TextStreamer, WatermarkingConfig
    from .hf_argparser import HfArgumentParser

    # Integrations
    from .integrations import (
        is_clearml_available,
        is_comet_available,
        is_dvclive_available,
        is_neptune_available,
        is_optuna_available,
        is_ray_available,
        is_ray_tune_available,
        is_sigopt_available,
        is_tensorboard_available,
        is_wandb_available,
    )

    # Model Cards
    from .modelcard import ModelCard

    # TF 2.0 <=> PyTorch conversion utilities
    from .modeling_tf_pytorch_utils import (
        convert_tf_weight_name_to_pt_weight_name,
        load_pytorch_checkpoint_in_tf2_model,
        load_pytorch_model_in_tf2_model,
        load_pytorch_weights_in_tf2_model,
        load_tf2_checkpoint_in_pytorch_model,
        load_tf2_model_in_pytorch_model,
        load_tf2_weights_in_pytorch_model,
    )
    from .models.albert import AlbertConfig
    from .models.align import (
        AlignConfig,
        AlignProcessor,
        AlignTextConfig,
        AlignVisionConfig,
    )
    from .models.altclip import (
        AltCLIPConfig,
        AltCLIPProcessor,
        AltCLIPTextConfig,
        AltCLIPVisionConfig,
    )
    from .models.audio_spectrogram_transformer import (
        ASTConfig,
        ASTFeatureExtractor,
    )
    from .models.auto import (
        CONFIG_MAPPING,
        FEATURE_EXTRACTOR_MAPPING,
        IMAGE_PROCESSOR_MAPPING,
        MODEL_NAMES_MAPPING,
        PROCESSOR_MAPPING,
        TOKENIZER_MAPPING,
        AutoConfig,
        AutoFeatureExtractor,
        AutoImageProcessor,
        AutoProcessor,
        AutoTokenizer,
    )
    from .models.autoformer import (
        AutoformerConfig,
    )
    from .models.bark import (
        BarkCoarseConfig,
        BarkConfig,
        BarkFineConfig,
        BarkProcessor,
        BarkSemanticConfig,
    )
    from .models.bart import BartConfig, BartTokenizer
    from .models.beit import BeitConfig
    from .models.bert import (
        BasicTokenizer,
        BertConfig,
        BertTokenizer,
        WordpieceTokenizer,
    )
    from .models.bert_generation import BertGenerationConfig
    from .models.bert_japanese import (
        BertJapaneseTokenizer,
        CharacterTokenizer,
        MecabTokenizer,
    )
    from .models.bertweet import BertweetTokenizer
    from .models.big_bird import BigBirdConfig
    from .models.bigbird_pegasus import (
        BigBirdPegasusConfig,
    )
    from .models.biogpt import (
        BioGptConfig,
        BioGptTokenizer,
    )
    from .models.bit import BitConfig
    from .models.blenderbot import (
        BlenderbotConfig,
        BlenderbotTokenizer,
    )
    from .models.blenderbot_small import (
        BlenderbotSmallConfig,
        BlenderbotSmallTokenizer,
    )
    from .models.blip import (
        BlipConfig,
        BlipProcessor,
        BlipTextConfig,
        BlipVisionConfig,
    )
    from .models.blip_2 import (
        Blip2Config,
        Blip2Processor,
        Blip2QFormerConfig,
        Blip2VisionConfig,
    )
    from .models.bloom import BloomConfig
    from .models.bridgetower import (
        BridgeTowerConfig,
        BridgeTowerProcessor,
        BridgeTowerTextConfig,
        BridgeTowerVisionConfig,
    )
    from .models.bros import (
        BrosConfig,
        BrosProcessor,
    )
    from .models.byt5 import ByT5Tokenizer
    from .models.camembert import (
        CamembertConfig,
    )
    from .models.canine import (
        CanineConfig,
        CanineTokenizer,
    )
    from .models.chameleon import (
        ChameleonConfig,
        ChameleonProcessor,
        ChameleonVQVAEConfig,
    )
    from .models.chinese_clip import (
        ChineseCLIPConfig,
        ChineseCLIPProcessor,
        ChineseCLIPTextConfig,
        ChineseCLIPVisionConfig,
    )
    from .models.clap import (
        ClapAudioConfig,
        ClapConfig,
        ClapProcessor,
        ClapTextConfig,
    )
    from .models.clip import (
        CLIPConfig,
        CLIPProcessor,
        CLIPTextConfig,
        CLIPTokenizer,
        CLIPVisionConfig,
    )
    from .models.clipseg import (
        CLIPSegConfig,
        CLIPSegProcessor,
        CLIPSegTextConfig,
        CLIPSegVisionConfig,
    )
    from .models.clvp import (
        ClvpConfig,
        ClvpDecoderConfig,
        ClvpEncoderConfig,
        ClvpFeatureExtractor,
        ClvpProcessor,
        ClvpTokenizer,
    )
    from .models.codegen import (
        CodeGenConfig,
        CodeGenTokenizer,
    )
    from .models.cohere import CohereConfig
    from .models.conditional_detr import (
        ConditionalDetrConfig,
    )
    from .models.convbert import (
        ConvBertConfig,
        ConvBertTokenizer,
    )
    from .models.convnext import ConvNextConfig
    from .models.convnextv2 import (
        ConvNextV2Config,
    )
    from .models.cpmant import (
        CpmAntConfig,
        CpmAntTokenizer,
    )
    from .models.ctrl import (
        CTRLConfig,
        CTRLTokenizer,
    )
    from .models.cvt import CvtConfig
    from .models.dac import (
        DacConfig,
        DacFeatureExtractor,
    )
    from .models.data2vec import (
        Data2VecAudioConfig,
        Data2VecTextConfig,
        Data2VecVisionConfig,
    )
    from .models.dbrx import DbrxConfig
    from .models.deberta import (
        DebertaConfig,
        DebertaTokenizer,
    )
    from .models.deberta_v2 import (
        DebertaV2Config,
    )
    from .models.decision_transformer import (
        DecisionTransformerConfig,
    )
    from .models.deformable_detr import (
        DeformableDetrConfig,
    )
    from .models.deit import DeiTConfig
    from .models.deprecated.deta import DetaConfig
    from .models.deprecated.efficientformer import (
        EfficientFormerConfig,
    )
    from .models.deprecated.ernie_m import ErnieMConfig
    from .models.deprecated.gptsan_japanese import (
        GPTSanJapaneseConfig,
        GPTSanJapaneseTokenizer,
    )
    from .models.deprecated.graphormer import GraphormerConfig
    from .models.deprecated.jukebox import (
        JukeboxConfig,
        JukeboxPriorConfig,
        JukeboxTokenizer,
        JukeboxVQVAEConfig,
    )
    from .models.deprecated.mctct import (
        MCTCTConfig,
        MCTCTFeatureExtractor,
        MCTCTProcessor,
    )
    from .models.deprecated.mega import MegaConfig
    from .models.deprecated.mmbt import MMBTConfig
    from .models.deprecated.nat import NatConfig
    from .models.deprecated.nezha import NezhaConfig
    from .models.deprecated.open_llama import (
        OpenLlamaConfig,
    )
    from .models.deprecated.qdqbert import QDQBertConfig
    from .models.deprecated.realm import (
        RealmConfig,
        RealmTokenizer,
    )
    from .models.deprecated.retribert import (
        RetriBertConfig,
        RetriBertTokenizer,
    )
    from .models.deprecated.speech_to_text_2 import (
        Speech2Text2Config,
        Speech2Text2Processor,
        Speech2Text2Tokenizer,
    )
    from .models.deprecated.tapex import TapexTokenizer
    from .models.deprecated.trajectory_transformer import (
        TrajectoryTransformerConfig,
    )
    from .models.deprecated.transfo_xl import (
        TransfoXLConfig,
        TransfoXLCorpus,
        TransfoXLTokenizer,
    )
    from .models.deprecated.tvlt import (
        TvltConfig,
        TvltFeatureExtractor,
        TvltProcessor,
    )
    from .models.deprecated.van import VanConfig
    from .models.deprecated.vit_hybrid import (
        ViTHybridConfig,
    )
    from .models.deprecated.xlm_prophetnet import (
        XLMProphetNetConfig,
    )
    from .models.depth_anything import DepthAnythingConfig
    from .models.detr import DetrConfig
    from .models.dinat import DinatConfig
    from .models.dinov2 import Dinov2Config
    from .models.distilbert import (
        DistilBertConfig,
        DistilBertTokenizer,
    )
    from .models.donut import (
        DonutProcessor,
        DonutSwinConfig,
    )
    from .models.dpr import (
        DPRConfig,
        DPRContextEncoderTokenizer,
        DPRQuestionEncoderTokenizer,
        DPRReaderOutput,
        DPRReaderTokenizer,
    )
    from .models.dpt import DPTConfig
    from .models.efficientnet import (
        EfficientNetConfig,
    )
    from .models.electra import (
        ElectraConfig,
        ElectraTokenizer,
    )
    from .models.encodec import (
        EncodecConfig,
        EncodecFeatureExtractor,
    )
    from .models.encoder_decoder import EncoderDecoderConfig
    from .models.ernie import ErnieConfig
    from .models.esm import EsmConfig, EsmTokenizer
    from .models.falcon import FalconConfig
    from .models.falcon_mamba import FalconMambaConfig
    from .models.fastspeech2_conformer import (
        FastSpeech2ConformerConfig,
        FastSpeech2ConformerHifiGanConfig,
        FastSpeech2ConformerTokenizer,
        FastSpeech2ConformerWithHifiGanConfig,
    )
    from .models.flaubert import FlaubertConfig, FlaubertTokenizer
    from .models.flava import (
        FlavaConfig,
        FlavaImageCodebookConfig,
        FlavaImageConfig,
        FlavaMultimodalConfig,
        FlavaTextConfig,
    )
    from .models.fnet import FNetConfig
    from .models.focalnet import FocalNetConfig
    from .models.fsmt import (
        FSMTConfig,
        FSMTTokenizer,
    )
    from .models.funnel import (
        FunnelConfig,
        FunnelTokenizer,
    )
    from .models.fuyu import FuyuConfig
    from .models.gemma import GemmaConfig
    from .models.gemma2 import Gemma2Config
    from .models.git import (
        GitConfig,
        GitProcessor,
        GitVisionConfig,
    )
    from .models.glpn import GLPNConfig
    from .models.gpt2 import (
        GPT2Config,
        GPT2Tokenizer,
    )
    from .models.gpt_bigcode import (
        GPTBigCodeConfig,
    )
    from .models.gpt_neo import GPTNeoConfig
    from .models.gpt_neox import GPTNeoXConfig
    from .models.gpt_neox_japanese import (
        GPTNeoXJapaneseConfig,
    )
    from .models.gptj import GPTJConfig
    from .models.granite import GraniteConfig
    from .models.granitemoe import GraniteMoeConfig
    from .models.grounding_dino import (
        GroundingDinoConfig,
        GroundingDinoProcessor,
    )
    from .models.groupvit import (
        GroupViTConfig,
        GroupViTTextConfig,
        GroupViTVisionConfig,
    )
    from .models.herbert import HerbertTokenizer
    from .models.hiera import HieraConfig
    from .models.hubert import HubertConfig
    from .models.ibert import IBertConfig
    from .models.idefics import (
        IdeficsConfig,
    )
    from .models.idefics2 import Idefics2Config
    from .models.imagegpt import ImageGPTConfig
    from .models.informer import InformerConfig
    from .models.instructblip import (
        InstructBlipConfig,
        InstructBlipProcessor,
        InstructBlipQFormerConfig,
        InstructBlipVisionConfig,
    )
    from .models.instructblipvideo import (
        InstructBlipVideoConfig,
        InstructBlipVideoProcessor,
        InstructBlipVideoQFormerConfig,
        InstructBlipVideoVisionConfig,
    )
    from .models.jamba import JambaConfig
    from .models.jetmoe import JetMoeConfig
    from .models.kosmos2 import (
        Kosmos2Config,
        Kosmos2Processor,
    )
    from .models.layoutlm import (
        LayoutLMConfig,
        LayoutLMTokenizer,
    )
    from .models.layoutlmv2 import (
        LayoutLMv2Config,
        LayoutLMv2FeatureExtractor,
        LayoutLMv2ImageProcessor,
        LayoutLMv2Processor,
        LayoutLMv2Tokenizer,
    )
    from .models.layoutlmv3 import (
        LayoutLMv3Config,
        LayoutLMv3FeatureExtractor,
        LayoutLMv3ImageProcessor,
        LayoutLMv3Processor,
        LayoutLMv3Tokenizer,
    )
    from .models.layoutxlm import LayoutXLMProcessor
    from .models.led import LEDConfig, LEDTokenizer
    from .models.levit import LevitConfig
    from .models.lilt import LiltConfig
    from .models.llama import LlamaConfig
    from .models.llava import (
        LlavaConfig,
        LlavaProcessor,
    )
    from .models.llava_next import (
        LlavaNextConfig,
        LlavaNextProcessor,
    )
    from .models.llava_next_video import (
        LlavaNextVideoConfig,
        LlavaNextVideoProcessor,
    )
    from .models.llava_onevision import (
        LlavaOnevisionConfig,
        LlavaOnevisionProcessor,
    )
    from .models.longformer import (
        LongformerConfig,
        LongformerTokenizer,
    )
    from .models.longt5 import LongT5Config
    from .models.luke import (
        LukeConfig,
        LukeTokenizer,
    )
    from .models.lxmert import (
        LxmertConfig,
        LxmertTokenizer,
    )
    from .models.m2m_100 import M2M100Config
    from .models.mamba import MambaConfig
    from .models.mamba2 import Mamba2Config
    from .models.marian import MarianConfig
    from .models.markuplm import (
        MarkupLMConfig,
        MarkupLMFeatureExtractor,
        MarkupLMProcessor,
        MarkupLMTokenizer,
    )
    from .models.mask2former import (
        Mask2FormerConfig,
    )
    from .models.maskformer import (
        MaskFormerConfig,
        MaskFormerSwinConfig,
    )
    from .models.mbart import MBartConfig
    from .models.megatron_bert import (
        MegatronBertConfig,
    )
    from .models.mgp_str import (
        MgpstrConfig,
        MgpstrProcessor,
        MgpstrTokenizer,
    )
    from .models.mimi import (
        MimiConfig,
    )
    from .models.mistral import MistralConfig
    from .models.mixtral import MixtralConfig
    from .models.mobilebert import (
        MobileBertConfig,
        MobileBertTokenizer,
    )
    from .models.mobilenet_v1 import (
        MobileNetV1Config,
    )
    from .models.mobilenet_v2 import (
        MobileNetV2Config,
    )
    from .models.mobilevit import (
        MobileViTConfig,
    )
    from .models.mobilevitv2 import (
        MobileViTV2Config,
    )
    from .models.mpnet import (
        MPNetConfig,
        MPNetTokenizer,
    )
    from .models.mpt import MptConfig
    from .models.mra import MraConfig
    from .models.mt5 import MT5Config
    from .models.musicgen import (
        MusicgenConfig,
        MusicgenDecoderConfig,
    )
    from .models.musicgen_melody import (
        MusicgenMelodyConfig,
        MusicgenMelodyDecoderConfig,
    )
    from .models.mvp import MvpConfig, MvpTokenizer
    from .models.nemotron import NemotronConfig
    from .models.nllb_moe import NllbMoeConfig
    from .models.nougat import NougatProcessor
    from .models.nystromformer import (
        NystromformerConfig,
    )
    from .models.olmo import OlmoConfig
    from .models.olmoe import OlmoeConfig
    from .models.oneformer import (
        OneFormerConfig,
        OneFormerProcessor,
    )
    from .models.openai import (
        OpenAIGPTConfig,
        OpenAIGPTTokenizer,
    )
    from .models.opt import OPTConfig
    from .models.owlv2 import (
        Owlv2Config,
        Owlv2Processor,
        Owlv2TextConfig,
        Owlv2VisionConfig,
    )
    from .models.owlvit import (
        OwlViTConfig,
        OwlViTProcessor,
        OwlViTTextConfig,
        OwlViTVisionConfig,
    )
    from .models.paligemma import (
        PaliGemmaConfig,
    )
    from .models.patchtsmixer import (
        PatchTSMixerConfig,
    )
    from .models.patchtst import PatchTSTConfig
    from .models.pegasus import (
        PegasusConfig,
        PegasusTokenizer,
    )
    from .models.pegasus_x import (
        PegasusXConfig,
    )
    from .models.perceiver import (
        PerceiverConfig,
        PerceiverTokenizer,
    )
    from .models.persimmon import (
        PersimmonConfig,
    )
    from .models.phi import PhiConfig
    from .models.phi3 import Phi3Config
    from .models.phobert import PhobertTokenizer
    from .models.pix2struct import (
        Pix2StructConfig,
        Pix2StructProcessor,
        Pix2StructTextConfig,
        Pix2StructVisionConfig,
    )
    from .models.pixtral import (
        PixtralProcessor,
        PixtralVisionConfig,
    )
    from .models.plbart import PLBartConfig
    from .models.poolformer import (
        PoolFormerConfig,
    )
    from .models.pop2piano import (
        Pop2PianoConfig,
    )
    from .models.prophetnet import (
        ProphetNetConfig,
        ProphetNetTokenizer,
    )
    from .models.pvt import PvtConfig
    from .models.pvt_v2 import PvtV2Config
    from .models.qwen2 import Qwen2Config, Qwen2Tokenizer
    from .models.qwen2_audio import (
        Qwen2AudioConfig,
        Qwen2AudioEncoderConfig,
        Qwen2AudioProcessor,
    )
    from .models.qwen2_moe import Qwen2MoeConfig
    from .models.qwen2_vl import (
        Qwen2VLConfig,
        Qwen2VLProcessor,
    )
    from .models.rag import RagConfig, RagRetriever, RagTokenizer
    from .models.recurrent_gemma import RecurrentGemmaConfig
    from .models.reformer import ReformerConfig
    from .models.regnet import RegNetConfig
    from .models.rembert import RemBertConfig
    from .models.resnet import ResNetConfig
    from .models.roberta import (
        RobertaConfig,
        RobertaTokenizer,
    )
    from .models.roberta_prelayernorm import (
        RobertaPreLayerNormConfig,
    )
    from .models.roc_bert import (
        RoCBertConfig,
        RoCBertTokenizer,
    )
    from .models.roformer import (
        RoFormerConfig,
        RoFormerTokenizer,
    )
    from .models.rt_detr import (
        RTDetrConfig,
        RTDetrResNetConfig,
    )
    from .models.rwkv import RwkvConfig
    from .models.sam import (
        SamConfig,
        SamMaskDecoderConfig,
        SamProcessor,
        SamPromptEncoderConfig,
        SamVisionConfig,
    )
<<<<<<< HEAD
    from .models.sam2 import (
        Sam2Config,
        Sam2MaskDecoderConfig,
        Sam2Processor,
        Sam2PromptEncoderConfig,
        Sam2VisionConfig,
    )
=======
    from .models.sam2 import Sam2Config, Sam2ImageEncoderConfig, Sam2MemoryAttentionConfig, Sam2MemoryEncoderConfig
>>>>>>> cefa0d98
    from .models.seamless_m4t import (
        SeamlessM4TConfig,
        SeamlessM4TFeatureExtractor,
        SeamlessM4TProcessor,
    )
    from .models.seamless_m4t_v2 import (
        SeamlessM4Tv2Config,
    )
    from .models.segformer import SegformerConfig
    from .models.seggpt import SegGptConfig
    from .models.sew import SEWConfig
    from .models.sew_d import SEWDConfig
    from .models.siglip import (
        SiglipConfig,
        SiglipProcessor,
        SiglipTextConfig,
        SiglipVisionConfig,
    )
    from .models.speech_encoder_decoder import SpeechEncoderDecoderConfig
    from .models.speech_to_text import (
        Speech2TextConfig,
        Speech2TextFeatureExtractor,
        Speech2TextProcessor,
    )
    from .models.speecht5 import (
        SpeechT5Config,
        SpeechT5FeatureExtractor,
        SpeechT5HifiGanConfig,
        SpeechT5Processor,
    )
    from .models.splinter import (
        SplinterConfig,
        SplinterTokenizer,
    )
    from .models.squeezebert import (
        SqueezeBertConfig,
        SqueezeBertTokenizer,
    )
    from .models.stablelm import StableLmConfig
    from .models.starcoder2 import Starcoder2Config
    from .models.superpoint import SuperPointConfig
    from .models.swiftformer import (
        SwiftFormerConfig,
    )
    from .models.swin import SwinConfig
    from .models.swin2sr import Swin2SRConfig
    from .models.swinv2 import Swinv2Config
    from .models.switch_transformers import (
        SwitchTransformersConfig,
    )
    from .models.t5 import T5Config
    from .models.table_transformer import (
        TableTransformerConfig,
    )
    from .models.tapas import (
        TapasConfig,
        TapasTokenizer,
    )
    from .models.time_series_transformer import (
        TimeSeriesTransformerConfig,
    )
    from .models.timesformer import (
        TimesformerConfig,
    )
    from .models.timm_backbone import TimmBackboneConfig
    from .models.trocr import (
        TrOCRConfig,
        TrOCRProcessor,
    )
    from .models.tvp import (
        TvpConfig,
        TvpProcessor,
    )
    from .models.udop import UdopConfig, UdopProcessor
    from .models.umt5 import UMT5Config
    from .models.unispeech import (
        UniSpeechConfig,
    )
    from .models.unispeech_sat import (
        UniSpeechSatConfig,
    )
    from .models.univnet import (
        UnivNetConfig,
        UnivNetFeatureExtractor,
    )
    from .models.upernet import UperNetConfig
    from .models.video_llava import VideoLlavaConfig
    from .models.videomae import VideoMAEConfig
    from .models.vilt import (
        ViltConfig,
        ViltFeatureExtractor,
        ViltImageProcessor,
        ViltProcessor,
    )
    from .models.vipllava import (
        VipLlavaConfig,
    )
    from .models.vision_encoder_decoder import VisionEncoderDecoderConfig
    from .models.vision_text_dual_encoder import (
        VisionTextDualEncoderConfig,
        VisionTextDualEncoderProcessor,
    )
    from .models.visual_bert import (
        VisualBertConfig,
    )
    from .models.vit import ViTConfig
    from .models.vit_mae import ViTMAEConfig
    from .models.vit_msn import ViTMSNConfig
    from .models.vitdet import VitDetConfig
    from .models.vitmatte import VitMatteConfig
    from .models.vits import (
        VitsConfig,
        VitsTokenizer,
    )
    from .models.vivit import VivitConfig
    from .models.wav2vec2 import (
        Wav2Vec2Config,
        Wav2Vec2CTCTokenizer,
        Wav2Vec2FeatureExtractor,
        Wav2Vec2Processor,
        Wav2Vec2Tokenizer,
    )
    from .models.wav2vec2_bert import (
        Wav2Vec2BertConfig,
        Wav2Vec2BertProcessor,
    )
    from .models.wav2vec2_conformer import (
        Wav2Vec2ConformerConfig,
    )
    from .models.wav2vec2_phoneme import Wav2Vec2PhonemeCTCTokenizer
    from .models.wav2vec2_with_lm import Wav2Vec2ProcessorWithLM
    from .models.wavlm import WavLMConfig
    from .models.whisper import (
        WhisperConfig,
        WhisperFeatureExtractor,
        WhisperProcessor,
        WhisperTokenizer,
    )
    from .models.x_clip import (
        XCLIPConfig,
        XCLIPProcessor,
        XCLIPTextConfig,
        XCLIPVisionConfig,
    )
    from .models.xglm import XGLMConfig
    from .models.xlm import XLMConfig, XLMTokenizer
    from .models.xlm_roberta import (
        XLMRobertaConfig,
    )
    from .models.xlm_roberta_xl import (
        XLMRobertaXLConfig,
    )
    from .models.xlnet import XLNetConfig
    from .models.xmod import XmodConfig
    from .models.yolos import YolosConfig
    from .models.yoso import YosoConfig
    from .models.zoedepth import ZoeDepthConfig

    # Pipelines
    from .pipelines import (
        AudioClassificationPipeline,
        AutomaticSpeechRecognitionPipeline,
        CsvPipelineDataFormat,
        DepthEstimationPipeline,
        DocumentQuestionAnsweringPipeline,
        FeatureExtractionPipeline,
        FillMaskPipeline,
        ImageClassificationPipeline,
        ImageFeatureExtractionPipeline,
        ImageSegmentationPipeline,
        ImageToImagePipeline,
        ImageToTextPipeline,
        JsonPipelineDataFormat,
        MaskGenerationPipeline,
        NerPipeline,
        ObjectDetectionPipeline,
        PipedPipelineDataFormat,
        Pipeline,
        PipelineDataFormat,
        QuestionAnsweringPipeline,
        SummarizationPipeline,
        TableQuestionAnsweringPipeline,
        Text2TextGenerationPipeline,
        TextClassificationPipeline,
        TextGenerationPipeline,
        TextToAudioPipeline,
        TokenClassificationPipeline,
        TranslationPipeline,
        VideoClassificationPipeline,
        VisualQuestionAnsweringPipeline,
        ZeroShotAudioClassificationPipeline,
        ZeroShotClassificationPipeline,
        ZeroShotImageClassificationPipeline,
        ZeroShotObjectDetectionPipeline,
        pipeline,
    )
    from .processing_utils import ProcessorMixin

    # Tokenization
    from .tokenization_utils import PreTrainedTokenizer
    from .tokenization_utils_base import (
        AddedToken,
        BatchEncoding,
        CharSpan,
        PreTrainedTokenizerBase,
        SpecialTokensMixin,
        TokenSpan,
    )

    # Trainer
    from .trainer_callback import (
        DefaultFlowCallback,
        EarlyStoppingCallback,
        PrinterCallback,
        ProgressCallback,
        TrainerCallback,
        TrainerControl,
        TrainerState,
    )
    from .trainer_utils import (
        EvalPrediction,
        IntervalStrategy,
        SchedulerType,
        enable_full_determinism,
        set_seed,
    )
    from .training_args import TrainingArguments
    from .training_args_seq2seq import Seq2SeqTrainingArguments
    from .training_args_tf import TFTrainingArguments

    # Files and general utilities
    from .utils import (
        CONFIG_NAME,
        MODEL_CARD_NAME,
        PYTORCH_PRETRAINED_BERT_CACHE,
        PYTORCH_TRANSFORMERS_CACHE,
        SPIECE_UNDERLINE,
        TF2_WEIGHTS_NAME,
        TF_WEIGHTS_NAME,
        TRANSFORMERS_CACHE,
        WEIGHTS_NAME,
        TensorType,
        add_end_docstrings,
        add_start_docstrings,
        is_apex_available,
        is_av_available,
        is_bitsandbytes_available,
        is_datasets_available,
        is_decord_available,
        is_faiss_available,
        is_flax_available,
        is_keras_nlp_available,
        is_phonemizer_available,
        is_psutil_available,
        is_py3nvml_available,
        is_pyctcdecode_available,
        is_sacremoses_available,
        is_safetensors_available,
        is_scipy_available,
        is_sentencepiece_available,
        is_sklearn_available,
        is_speech_available,
        is_tensorflow_text_available,
        is_tf_available,
        is_timm_available,
        is_tokenizers_available,
        is_torch_available,
        is_torch_mlu_available,
        is_torch_musa_available,
        is_torch_neuroncore_available,
        is_torch_npu_available,
        is_torch_tpu_available,
        is_torch_xla_available,
        is_torch_xpu_available,
        is_torchvision_available,
        is_vision_available,
        logging,
    )

    # bitsandbytes config
    from .utils.quantization_config import (
        AqlmConfig,
        AwqConfig,
        BitsAndBytesConfig,
        EetqConfig,
        FbgemmFp8Config,
        GPTQConfig,
        HqqConfig,
        QuantoConfig,
        TorchAoConfig,
    )

    try:
        if not is_sentencepiece_available():
            raise OptionalDependencyNotAvailable()
    except OptionalDependencyNotAvailable:
        from .utils.dummy_sentencepiece_objects import *
    else:
        from .models.albert import AlbertTokenizer
        from .models.barthez import BarthezTokenizer
        from .models.bartpho import BartphoTokenizer
        from .models.bert_generation import BertGenerationTokenizer
        from .models.big_bird import BigBirdTokenizer
        from .models.camembert import CamembertTokenizer
        from .models.code_llama import CodeLlamaTokenizer
        from .models.cpm import CpmTokenizer
        from .models.deberta_v2 import DebertaV2Tokenizer
        from .models.deprecated.ernie_m import ErnieMTokenizer
        from .models.deprecated.xlm_prophetnet import XLMProphetNetTokenizer
        from .models.fnet import FNetTokenizer
        from .models.gemma import GemmaTokenizer
        from .models.gpt_sw3 import GPTSw3Tokenizer
        from .models.layoutxlm import LayoutXLMTokenizer
        from .models.llama import LlamaTokenizer
        from .models.m2m_100 import M2M100Tokenizer
        from .models.marian import MarianTokenizer
        from .models.mbart import MBartTokenizer
        from .models.mbart50 import MBart50Tokenizer
        from .models.mluke import MLukeTokenizer
        from .models.mt5 import MT5Tokenizer
        from .models.nllb import NllbTokenizer
        from .models.pegasus import PegasusTokenizer
        from .models.plbart import PLBartTokenizer
        from .models.reformer import ReformerTokenizer
        from .models.rembert import RemBertTokenizer
        from .models.seamless_m4t import SeamlessM4TTokenizer
        from .models.siglip import SiglipTokenizer
        from .models.speech_to_text import Speech2TextTokenizer
        from .models.speecht5 import SpeechT5Tokenizer
        from .models.t5 import T5Tokenizer
        from .models.udop import UdopTokenizer
        from .models.xglm import XGLMTokenizer
        from .models.xlm_roberta import XLMRobertaTokenizer
        from .models.xlnet import XLNetTokenizer

    try:
        if not is_tokenizers_available():
            raise OptionalDependencyNotAvailable()
    except OptionalDependencyNotAvailable:
        from .utils.dummy_tokenizers_objects import *
    else:
        # Fast tokenizers imports
        from .models.albert import AlbertTokenizerFast
        from .models.bart import BartTokenizerFast
        from .models.barthez import BarthezTokenizerFast
        from .models.bert import BertTokenizerFast
        from .models.big_bird import BigBirdTokenizerFast
        from .models.blenderbot import BlenderbotTokenizerFast
        from .models.blenderbot_small import BlenderbotSmallTokenizerFast
        from .models.bloom import BloomTokenizerFast
        from .models.camembert import CamembertTokenizerFast
        from .models.clip import CLIPTokenizerFast
        from .models.code_llama import CodeLlamaTokenizerFast
        from .models.codegen import CodeGenTokenizerFast
        from .models.cohere import CohereTokenizerFast
        from .models.convbert import ConvBertTokenizerFast
        from .models.cpm import CpmTokenizerFast
        from .models.deberta import DebertaTokenizerFast
        from .models.deberta_v2 import DebertaV2TokenizerFast
        from .models.deprecated.realm import RealmTokenizerFast
        from .models.deprecated.retribert import RetriBertTokenizerFast
        from .models.distilbert import DistilBertTokenizerFast
        from .models.dpr import (
            DPRContextEncoderTokenizerFast,
            DPRQuestionEncoderTokenizerFast,
            DPRReaderTokenizerFast,
        )
        from .models.electra import ElectraTokenizerFast
        from .models.fnet import FNetTokenizerFast
        from .models.funnel import FunnelTokenizerFast
        from .models.gemma import GemmaTokenizerFast
        from .models.gpt2 import GPT2TokenizerFast
        from .models.gpt_neox import GPTNeoXTokenizerFast
        from .models.gpt_neox_japanese import GPTNeoXJapaneseTokenizer
        from .models.herbert import HerbertTokenizerFast
        from .models.layoutlm import LayoutLMTokenizerFast
        from .models.layoutlmv2 import LayoutLMv2TokenizerFast
        from .models.layoutlmv3 import LayoutLMv3TokenizerFast
        from .models.layoutxlm import LayoutXLMTokenizerFast
        from .models.led import LEDTokenizerFast
        from .models.llama import LlamaTokenizerFast
        from .models.longformer import LongformerTokenizerFast
        from .models.lxmert import LxmertTokenizerFast
        from .models.markuplm import MarkupLMTokenizerFast
        from .models.mbart import MBartTokenizerFast
        from .models.mbart50 import MBart50TokenizerFast
        from .models.mobilebert import MobileBertTokenizerFast
        from .models.mpnet import MPNetTokenizerFast
        from .models.mt5 import MT5TokenizerFast
        from .models.mvp import MvpTokenizerFast
        from .models.nllb import NllbTokenizerFast
        from .models.nougat import NougatTokenizerFast
        from .models.openai import OpenAIGPTTokenizerFast
        from .models.pegasus import PegasusTokenizerFast
        from .models.qwen2 import Qwen2TokenizerFast
        from .models.reformer import ReformerTokenizerFast
        from .models.rembert import RemBertTokenizerFast
        from .models.roberta import RobertaTokenizerFast
        from .models.roformer import RoFormerTokenizerFast
        from .models.seamless_m4t import SeamlessM4TTokenizerFast
        from .models.splinter import SplinterTokenizerFast
        from .models.squeezebert import SqueezeBertTokenizerFast
        from .models.t5 import T5TokenizerFast
        from .models.udop import UdopTokenizerFast
        from .models.whisper import WhisperTokenizerFast
        from .models.xglm import XGLMTokenizerFast
        from .models.xlm_roberta import XLMRobertaTokenizerFast
        from .models.xlnet import XLNetTokenizerFast
        from .tokenization_utils_fast import PreTrainedTokenizerFast

    try:
        if not (is_sentencepiece_available() and is_tokenizers_available()):
            raise OptionalDependencyNotAvailable()
    except OptionalDependencyNotAvailable:
        from .utils.dummies_sentencepiece_and_tokenizers_objects import *
    else:
        from .convert_slow_tokenizer import (
            SLOW_TO_FAST_CONVERTERS,
            convert_slow_tokenizer,
        )

    try:
        if not is_tensorflow_text_available():
            raise OptionalDependencyNotAvailable()
    except OptionalDependencyNotAvailable:
        from .utils.dummy_tensorflow_text_objects import *
    else:
        from .models.bert import TFBertTokenizer

    try:
        if not is_keras_nlp_available():
            raise OptionalDependencyNotAvailable()
    except OptionalDependencyNotAvailable:
        from .utils.dummy_keras_nlp_objects import *
    else:
        from .models.gpt2 import TFGPT2Tokenizer

    try:
        if not is_vision_available():
            raise OptionalDependencyNotAvailable()
    except OptionalDependencyNotAvailable:
        from .utils.dummy_vision_objects import *
    else:
        from .image_processing_base import ImageProcessingMixin
        from .image_processing_utils import BaseImageProcessor
        from .image_utils import ImageFeatureExtractionMixin
        from .models.beit import BeitFeatureExtractor, BeitImageProcessor
        from .models.bit import BitImageProcessor
        from .models.blip import BlipImageProcessor
        from .models.bridgetower import BridgeTowerImageProcessor
        from .models.chameleon import ChameleonImageProcessor
        from .models.chinese_clip import (
            ChineseCLIPFeatureExtractor,
            ChineseCLIPImageProcessor,
        )
        from .models.clip import CLIPFeatureExtractor, CLIPImageProcessor
        from .models.conditional_detr import (
            ConditionalDetrFeatureExtractor,
            ConditionalDetrImageProcessor,
        )
        from .models.convnext import ConvNextFeatureExtractor, ConvNextImageProcessor
        from .models.deformable_detr import (
            DeformableDetrFeatureExtractor,
            DeformableDetrImageProcessor,
        )
        from .models.deit import DeiTFeatureExtractor, DeiTImageProcessor
        from .models.deprecated.deta import DetaImageProcessor
        from .models.deprecated.efficientformer import EfficientFormerImageProcessor
        from .models.deprecated.tvlt import TvltImageProcessor
        from .models.deprecated.vit_hybrid import ViTHybridImageProcessor
        from .models.detr import DetrFeatureExtractor, DetrImageProcessor
        from .models.donut import DonutFeatureExtractor, DonutImageProcessor
        from .models.dpt import DPTFeatureExtractor, DPTImageProcessor
        from .models.efficientnet import EfficientNetImageProcessor
        from .models.flava import (
            FlavaFeatureExtractor,
            FlavaImageProcessor,
            FlavaProcessor,
        )
        from .models.fuyu import FuyuImageProcessor, FuyuProcessor
        from .models.glpn import GLPNFeatureExtractor, GLPNImageProcessor
        from .models.grounding_dino import GroundingDinoImageProcessor
        from .models.idefics import IdeficsImageProcessor
        from .models.idefics2 import Idefics2ImageProcessor
        from .models.imagegpt import ImageGPTFeatureExtractor, ImageGPTImageProcessor
        from .models.instructblipvideo import InstructBlipVideoImageProcessor
        from .models.layoutlmv2 import (
            LayoutLMv2FeatureExtractor,
            LayoutLMv2ImageProcessor,
        )
        from .models.layoutlmv3 import (
            LayoutLMv3FeatureExtractor,
            LayoutLMv3ImageProcessor,
        )
        from .models.levit import LevitFeatureExtractor, LevitImageProcessor
        from .models.llava_next import LlavaNextImageProcessor
        from .models.llava_next_video import LlavaNextVideoImageProcessor
        from .models.llava_onevision import LlavaOnevisionImageProcessor, LlavaOnevisionVideoProcessor
        from .models.mask2former import Mask2FormerImageProcessor
        from .models.maskformer import (
            MaskFormerFeatureExtractor,
            MaskFormerImageProcessor,
        )
        from .models.mobilenet_v1 import (
            MobileNetV1FeatureExtractor,
            MobileNetV1ImageProcessor,
        )
        from .models.mobilenet_v2 import (
            MobileNetV2FeatureExtractor,
            MobileNetV2ImageProcessor,
        )
        from .models.mobilevit import MobileViTFeatureExtractor, MobileViTImageProcessor
        from .models.nougat import NougatImageProcessor
        from .models.oneformer import OneFormerImageProcessor
        from .models.owlv2 import Owlv2ImageProcessor
        from .models.owlvit import OwlViTFeatureExtractor, OwlViTImageProcessor
        from .models.perceiver import PerceiverFeatureExtractor, PerceiverImageProcessor
        from .models.pix2struct import Pix2StructImageProcessor
        from .models.pixtral import PixtralImageProcessor
        from .models.poolformer import (
            PoolFormerFeatureExtractor,
            PoolFormerImageProcessor,
        )
        from .models.pvt import PvtImageProcessor
        from .models.qwen2_vl import Qwen2VLImageProcessor
        from .models.rt_detr import RTDetrImageProcessor
        from .models.sam import SamImageProcessor
        from .models.sam2 import Sam2ImageProcessor
        from .models.segformer import SegformerFeatureExtractor, SegformerImageProcessor
        from .models.seggpt import SegGptImageProcessor
        from .models.siglip import SiglipImageProcessor
        from .models.superpoint import SuperPointImageProcessor
        from .models.swin2sr import Swin2SRImageProcessor
        from .models.tvp import TvpImageProcessor
        from .models.video_llava import VideoLlavaImageProcessor
        from .models.videomae import VideoMAEFeatureExtractor, VideoMAEImageProcessor
        from .models.vilt import ViltFeatureExtractor, ViltImageProcessor, ViltProcessor
        from .models.vit import ViTFeatureExtractor, ViTImageProcessor
        from .models.vitmatte import VitMatteImageProcessor
        from .models.vivit import VivitImageProcessor
        from .models.yolos import YolosFeatureExtractor, YolosImageProcessor
        from .models.zoedepth import ZoeDepthImageProcessor

    try:
        if not is_torchvision_available():
            raise OptionalDependencyNotAvailable()
    except OptionalDependencyNotAvailable:
        from .utils.dummy_torchvision_objects import *
    else:
        from .image_processing_utils_fast import BaseImageProcessorFast
        from .models.vit import ViTImageProcessorFast

    # Modeling
    try:
        if not is_torch_available():
            raise OptionalDependencyNotAvailable()
    except OptionalDependencyNotAvailable:
        from .utils.dummy_pt_objects import *
    else:
        # Benchmarks
        from .benchmark.benchmark import PyTorchBenchmark
        from .benchmark.benchmark_args import PyTorchBenchmarkArguments
        from .cache_utils import (
            Cache,
            CacheConfig,
            DynamicCache,
            EncoderDecoderCache,
            HQQQuantizedCache,
            HybridCache,
            MambaCache,
            OffloadedCache,
            OffloadedStaticCache,
            QuantizedCache,
            QuantizedCacheConfig,
            QuantoQuantizedCache,
            SinkCache,
            SlidingWindowCache,
            StaticCache,
        )
        from .data.datasets import (
            GlueDataset,
            GlueDataTrainingArguments,
            LineByLineTextDataset,
            LineByLineWithRefDataset,
            LineByLineWithSOPTextDataset,
            SquadDataset,
            SquadDataTrainingArguments,
            TextDataset,
            TextDatasetForNextSentencePrediction,
        )
        from .generation import (
            AlternatingCodebooksLogitsProcessor,
            BeamScorer,
            BeamSearchScorer,
            ClassifierFreeGuidanceLogitsProcessor,
            ConstrainedBeamSearchScorer,
            Constraint,
            ConstraintListState,
            DisjunctiveConstraint,
            EncoderNoRepeatNGramLogitsProcessor,
            EncoderRepetitionPenaltyLogitsProcessor,
            EosTokenCriteria,
            EpsilonLogitsWarper,
            EtaLogitsWarper,
            ExponentialDecayLengthPenalty,
            ForcedBOSTokenLogitsProcessor,
            ForcedEOSTokenLogitsProcessor,
            GenerationMixin,
            HammingDiversityLogitsProcessor,
            InfNanRemoveLogitsProcessor,
            LogitNormalization,
            LogitsProcessor,
            LogitsProcessorList,
            LogitsWarper,
            MaxLengthCriteria,
            MaxTimeCriteria,
            MinLengthLogitsProcessor,
            MinNewTokensLengthLogitsProcessor,
            MinPLogitsWarper,
            NoBadWordsLogitsProcessor,
            NoRepeatNGramLogitsProcessor,
            PhrasalConstraint,
            PrefixConstrainedLogitsProcessor,
            RepetitionPenaltyLogitsProcessor,
            SequenceBiasLogitsProcessor,
            StoppingCriteria,
            StoppingCriteriaList,
            StopStringCriteria,
            SuppressTokensAtBeginLogitsProcessor,
            SuppressTokensLogitsProcessor,
            TemperatureLogitsWarper,
            TopKLogitsWarper,
            TopPLogitsWarper,
            TypicalLogitsWarper,
            UnbatchedClassifierFreeGuidanceLogitsProcessor,
            WatermarkDetector,
            WatermarkLogitsProcessor,
            WhisperTimeStampLogitsProcessor,
        )
        from .integrations.executorch import (
            TorchExportableModuleWithStaticCache,
            convert_and_export_with_cache,
        )
        from .modeling_rope_utils import ROPE_INIT_FUNCTIONS
        from .modeling_utils import PreTrainedModel
        from .models.albert import (
            AlbertForMaskedLM,
            AlbertForMultipleChoice,
            AlbertForPreTraining,
            AlbertForQuestionAnswering,
            AlbertForSequenceClassification,
            AlbertForTokenClassification,
            AlbertModel,
            AlbertPreTrainedModel,
            load_tf_weights_in_albert,
        )
        from .models.align import (
            AlignModel,
            AlignPreTrainedModel,
            AlignTextModel,
            AlignVisionModel,
        )
        from .models.altclip import (
            AltCLIPModel,
            AltCLIPPreTrainedModel,
            AltCLIPTextModel,
            AltCLIPVisionModel,
        )
        from .models.audio_spectrogram_transformer import (
            ASTForAudioClassification,
            ASTModel,
            ASTPreTrainedModel,
        )
        from .models.auto import (
            MODEL_FOR_AUDIO_CLASSIFICATION_MAPPING,
            MODEL_FOR_AUDIO_FRAME_CLASSIFICATION_MAPPING,
            MODEL_FOR_AUDIO_XVECTOR_MAPPING,
            MODEL_FOR_BACKBONE_MAPPING,
            MODEL_FOR_CAUSAL_IMAGE_MODELING_MAPPING,
            MODEL_FOR_CAUSAL_LM_MAPPING,
            MODEL_FOR_CTC_MAPPING,
            MODEL_FOR_DEPTH_ESTIMATION_MAPPING,
            MODEL_FOR_DOCUMENT_QUESTION_ANSWERING_MAPPING,
            MODEL_FOR_IMAGE_CLASSIFICATION_MAPPING,
            MODEL_FOR_IMAGE_MAPPING,
            MODEL_FOR_IMAGE_SEGMENTATION_MAPPING,
            MODEL_FOR_IMAGE_TO_IMAGE_MAPPING,
            MODEL_FOR_INSTANCE_SEGMENTATION_MAPPING,
            MODEL_FOR_KEYPOINT_DETECTION_MAPPING,
            MODEL_FOR_MASK_GENERATION_MAPPING,
            MODEL_FOR_MASKED_IMAGE_MODELING_MAPPING,
            MODEL_FOR_MASKED_LM_MAPPING,
            MODEL_FOR_MULTIPLE_CHOICE_MAPPING,
            MODEL_FOR_NEXT_SENTENCE_PREDICTION_MAPPING,
            MODEL_FOR_OBJECT_DETECTION_MAPPING,
            MODEL_FOR_PRETRAINING_MAPPING,
            MODEL_FOR_QUESTION_ANSWERING_MAPPING,
            MODEL_FOR_SEMANTIC_SEGMENTATION_MAPPING,
            MODEL_FOR_SEQ_TO_SEQ_CAUSAL_LM_MAPPING,
            MODEL_FOR_SEQUENCE_CLASSIFICATION_MAPPING,
            MODEL_FOR_SPEECH_SEQ_2_SEQ_MAPPING,
            MODEL_FOR_TABLE_QUESTION_ANSWERING_MAPPING,
            MODEL_FOR_TEXT_ENCODING_MAPPING,
            MODEL_FOR_TEXT_TO_SPECTROGRAM_MAPPING,
            MODEL_FOR_TEXT_TO_WAVEFORM_MAPPING,
            MODEL_FOR_TIME_SERIES_CLASSIFICATION_MAPPING,
            MODEL_FOR_TIME_SERIES_REGRESSION_MAPPING,
            MODEL_FOR_TOKEN_CLASSIFICATION_MAPPING,
            MODEL_FOR_UNIVERSAL_SEGMENTATION_MAPPING,
            MODEL_FOR_VIDEO_CLASSIFICATION_MAPPING,
            MODEL_FOR_VISION_2_SEQ_MAPPING,
            MODEL_FOR_VISUAL_QUESTION_ANSWERING_MAPPING,
            MODEL_FOR_ZERO_SHOT_IMAGE_CLASSIFICATION_MAPPING,
            MODEL_FOR_ZERO_SHOT_OBJECT_DETECTION_MAPPING,
            MODEL_MAPPING,
            MODEL_WITH_LM_HEAD_MAPPING,
            AutoBackbone,
            AutoModel,
            AutoModelForAudioClassification,
            AutoModelForAudioFrameClassification,
            AutoModelForAudioXVector,
            AutoModelForCausalLM,
            AutoModelForCTC,
            AutoModelForDepthEstimation,
            AutoModelForDocumentQuestionAnswering,
            AutoModelForImageClassification,
            AutoModelForImageSegmentation,
            AutoModelForImageToImage,
            AutoModelForInstanceSegmentation,
            AutoModelForKeypointDetection,
            AutoModelForMaskedImageModeling,
            AutoModelForMaskedLM,
            AutoModelForMaskGeneration,
            AutoModelForMultipleChoice,
            AutoModelForNextSentencePrediction,
            AutoModelForObjectDetection,
            AutoModelForPreTraining,
            AutoModelForQuestionAnswering,
            AutoModelForSemanticSegmentation,
            AutoModelForSeq2SeqLM,
            AutoModelForSequenceClassification,
            AutoModelForSpeechSeq2Seq,
            AutoModelForTableQuestionAnswering,
            AutoModelForTextEncoding,
            AutoModelForTextToSpectrogram,
            AutoModelForTextToWaveform,
            AutoModelForTokenClassification,
            AutoModelForUniversalSegmentation,
            AutoModelForVideoClassification,
            AutoModelForVision2Seq,
            AutoModelForVisualQuestionAnswering,
            AutoModelForZeroShotImageClassification,
            AutoModelForZeroShotObjectDetection,
            AutoModelWithLMHead,
        )
        from .models.autoformer import (
            AutoformerForPrediction,
            AutoformerModel,
            AutoformerPreTrainedModel,
        )
        from .models.bark import (
            BarkCausalModel,
            BarkCoarseModel,
            BarkFineModel,
            BarkModel,
            BarkPreTrainedModel,
            BarkSemanticModel,
        )
        from .models.bart import (
            BartForCausalLM,
            BartForConditionalGeneration,
            BartForQuestionAnswering,
            BartForSequenceClassification,
            BartModel,
            BartPreTrainedModel,
            BartPretrainedModel,
            PretrainedBartModel,
        )
        from .models.beit import (
            BeitBackbone,
            BeitForImageClassification,
            BeitForMaskedImageModeling,
            BeitForSemanticSegmentation,
            BeitModel,
            BeitPreTrainedModel,
        )
        from .models.bert import (
            BertForMaskedLM,
            BertForMultipleChoice,
            BertForNextSentencePrediction,
            BertForPreTraining,
            BertForQuestionAnswering,
            BertForSequenceClassification,
            BertForTokenClassification,
            BertLMHeadModel,
            BertModel,
            BertPreTrainedModel,
            load_tf_weights_in_bert,
        )
        from .models.bert_generation import (
            BertGenerationDecoder,
            BertGenerationEncoder,
            BertGenerationPreTrainedModel,
            load_tf_weights_in_bert_generation,
        )
        from .models.big_bird import (
            BigBirdForCausalLM,
            BigBirdForMaskedLM,
            BigBirdForMultipleChoice,
            BigBirdForPreTraining,
            BigBirdForQuestionAnswering,
            BigBirdForSequenceClassification,
            BigBirdForTokenClassification,
            BigBirdModel,
            BigBirdPreTrainedModel,
            load_tf_weights_in_big_bird,
        )
        from .models.bigbird_pegasus import (
            BigBirdPegasusForCausalLM,
            BigBirdPegasusForConditionalGeneration,
            BigBirdPegasusForQuestionAnswering,
            BigBirdPegasusForSequenceClassification,
            BigBirdPegasusModel,
            BigBirdPegasusPreTrainedModel,
        )
        from .models.biogpt import (
            BioGptForCausalLM,
            BioGptForSequenceClassification,
            BioGptForTokenClassification,
            BioGptModel,
            BioGptPreTrainedModel,
        )
        from .models.bit import (
            BitBackbone,
            BitForImageClassification,
            BitModel,
            BitPreTrainedModel,
        )
        from .models.blenderbot import (
            BlenderbotForCausalLM,
            BlenderbotForConditionalGeneration,
            BlenderbotModel,
            BlenderbotPreTrainedModel,
        )
        from .models.blenderbot_small import (
            BlenderbotSmallForCausalLM,
            BlenderbotSmallForConditionalGeneration,
            BlenderbotSmallModel,
            BlenderbotSmallPreTrainedModel,
        )
        from .models.blip import (
            BlipForConditionalGeneration,
            BlipForImageTextRetrieval,
            BlipForQuestionAnswering,
            BlipModel,
            BlipPreTrainedModel,
            BlipTextModel,
            BlipVisionModel,
        )
        from .models.blip_2 import (
            Blip2ForConditionalGeneration,
            Blip2ForImageTextRetrieval,
            Blip2Model,
            Blip2PreTrainedModel,
            Blip2QFormerModel,
            Blip2TextModelWithProjection,
            Blip2VisionModel,
            Blip2VisionModelWithProjection,
        )
        from .models.bloom import (
            BloomForCausalLM,
            BloomForQuestionAnswering,
            BloomForSequenceClassification,
            BloomForTokenClassification,
            BloomModel,
            BloomPreTrainedModel,
        )
        from .models.bridgetower import (
            BridgeTowerForContrastiveLearning,
            BridgeTowerForImageAndTextRetrieval,
            BridgeTowerForMaskedLM,
            BridgeTowerModel,
            BridgeTowerPreTrainedModel,
        )
        from .models.bros import (
            BrosForTokenClassification,
            BrosModel,
            BrosPreTrainedModel,
            BrosProcessor,
            BrosSpadeEEForTokenClassification,
            BrosSpadeELForTokenClassification,
        )
        from .models.camembert import (
            CamembertForCausalLM,
            CamembertForMaskedLM,
            CamembertForMultipleChoice,
            CamembertForQuestionAnswering,
            CamembertForSequenceClassification,
            CamembertForTokenClassification,
            CamembertModel,
            CamembertPreTrainedModel,
        )
        from .models.canine import (
            CanineForMultipleChoice,
            CanineForQuestionAnswering,
            CanineForSequenceClassification,
            CanineForTokenClassification,
            CanineModel,
            CaninePreTrainedModel,
            load_tf_weights_in_canine,
        )
        from .models.chameleon import (
            ChameleonForConditionalGeneration,
            ChameleonModel,
            ChameleonPreTrainedModel,
            ChameleonProcessor,
            ChameleonVQVAE,
        )
        from .models.chinese_clip import (
            ChineseCLIPModel,
            ChineseCLIPPreTrainedModel,
            ChineseCLIPTextModel,
            ChineseCLIPVisionModel,
        )
        from .models.clap import (
            ClapAudioModel,
            ClapAudioModelWithProjection,
            ClapFeatureExtractor,
            ClapModel,
            ClapPreTrainedModel,
            ClapTextModel,
            ClapTextModelWithProjection,
        )
        from .models.clip import (
            CLIPForImageClassification,
            CLIPModel,
            CLIPPreTrainedModel,
            CLIPTextModel,
            CLIPTextModelWithProjection,
            CLIPVisionModel,
            CLIPVisionModelWithProjection,
        )
        from .models.clipseg import (
            CLIPSegForImageSegmentation,
            CLIPSegModel,
            CLIPSegPreTrainedModel,
            CLIPSegTextModel,
            CLIPSegVisionModel,
        )
        from .models.clvp import (
            ClvpDecoder,
            ClvpEncoder,
            ClvpForCausalLM,
            ClvpModel,
            ClvpModelForConditionalGeneration,
            ClvpPreTrainedModel,
        )
        from .models.codegen import (
            CodeGenForCausalLM,
            CodeGenModel,
            CodeGenPreTrainedModel,
        )
        from .models.cohere import (
            CohereForCausalLM,
            CohereModel,
            CoherePreTrainedModel,
        )
        from .models.conditional_detr import (
            ConditionalDetrForObjectDetection,
            ConditionalDetrForSegmentation,
            ConditionalDetrModel,
            ConditionalDetrPreTrainedModel,
        )
        from .models.convbert import (
            ConvBertForMaskedLM,
            ConvBertForMultipleChoice,
            ConvBertForQuestionAnswering,
            ConvBertForSequenceClassification,
            ConvBertForTokenClassification,
            ConvBertModel,
            ConvBertPreTrainedModel,
            load_tf_weights_in_convbert,
        )
        from .models.convnext import (
            ConvNextBackbone,
            ConvNextForImageClassification,
            ConvNextModel,
            ConvNextPreTrainedModel,
        )
        from .models.convnextv2 import (
            ConvNextV2Backbone,
            ConvNextV2ForImageClassification,
            ConvNextV2Model,
            ConvNextV2PreTrainedModel,
        )
        from .models.cpmant import (
            CpmAntForCausalLM,
            CpmAntModel,
            CpmAntPreTrainedModel,
        )
        from .models.ctrl import (
            CTRLForSequenceClassification,
            CTRLLMHeadModel,
            CTRLModel,
            CTRLPreTrainedModel,
        )
        from .models.cvt import (
            CvtForImageClassification,
            CvtModel,
            CvtPreTrainedModel,
        )
        from .models.dac import (
            DacModel,
            DacPreTrainedModel,
        )
        from .models.data2vec import (
            Data2VecAudioForAudioFrameClassification,
            Data2VecAudioForCTC,
            Data2VecAudioForSequenceClassification,
            Data2VecAudioForXVector,
            Data2VecAudioModel,
            Data2VecAudioPreTrainedModel,
            Data2VecTextForCausalLM,
            Data2VecTextForMaskedLM,
            Data2VecTextForMultipleChoice,
            Data2VecTextForQuestionAnswering,
            Data2VecTextForSequenceClassification,
            Data2VecTextForTokenClassification,
            Data2VecTextModel,
            Data2VecTextPreTrainedModel,
            Data2VecVisionForImageClassification,
            Data2VecVisionForSemanticSegmentation,
            Data2VecVisionModel,
            Data2VecVisionPreTrainedModel,
        )

        # PyTorch model imports
        from .models.dbrx import (
            DbrxForCausalLM,
            DbrxModel,
            DbrxPreTrainedModel,
        )
        from .models.deberta import (
            DebertaForMaskedLM,
            DebertaForQuestionAnswering,
            DebertaForSequenceClassification,
            DebertaForTokenClassification,
            DebertaModel,
            DebertaPreTrainedModel,
        )
        from .models.deberta_v2 import (
            DebertaV2ForMaskedLM,
            DebertaV2ForMultipleChoice,
            DebertaV2ForQuestionAnswering,
            DebertaV2ForSequenceClassification,
            DebertaV2ForTokenClassification,
            DebertaV2Model,
            DebertaV2PreTrainedModel,
        )
        from .models.decision_transformer import (
            DecisionTransformerGPT2Model,
            DecisionTransformerGPT2PreTrainedModel,
            DecisionTransformerModel,
            DecisionTransformerPreTrainedModel,
        )
        from .models.deformable_detr import (
            DeformableDetrForObjectDetection,
            DeformableDetrModel,
            DeformableDetrPreTrainedModel,
        )
        from .models.deit import (
            DeiTForImageClassification,
            DeiTForImageClassificationWithTeacher,
            DeiTForMaskedImageModeling,
            DeiTModel,
            DeiTPreTrainedModel,
        )
        from .models.deprecated.deta import (
            DetaForObjectDetection,
            DetaModel,
            DetaPreTrainedModel,
        )
        from .models.deprecated.efficientformer import (
            EfficientFormerForImageClassification,
            EfficientFormerForImageClassificationWithTeacher,
            EfficientFormerModel,
            EfficientFormerPreTrainedModel,
        )
        from .models.deprecated.ernie_m import (
            ErnieMForInformationExtraction,
            ErnieMForMultipleChoice,
            ErnieMForQuestionAnswering,
            ErnieMForSequenceClassification,
            ErnieMForTokenClassification,
            ErnieMModel,
            ErnieMPreTrainedModel,
        )
        from .models.deprecated.gptsan_japanese import (
            GPTSanJapaneseForConditionalGeneration,
            GPTSanJapaneseModel,
            GPTSanJapanesePreTrainedModel,
        )
        from .models.deprecated.graphormer import (
            GraphormerForGraphClassification,
            GraphormerModel,
            GraphormerPreTrainedModel,
        )
        from .models.deprecated.jukebox import (
            JukeboxModel,
            JukeboxPreTrainedModel,
            JukeboxPrior,
            JukeboxVQVAE,
        )
        from .models.deprecated.mctct import (
            MCTCTForCTC,
            MCTCTModel,
            MCTCTPreTrainedModel,
        )
        from .models.deprecated.mega import (
            MegaForCausalLM,
            MegaForMaskedLM,
            MegaForMultipleChoice,
            MegaForQuestionAnswering,
            MegaForSequenceClassification,
            MegaForTokenClassification,
            MegaModel,
            MegaPreTrainedModel,
        )
        from .models.deprecated.mmbt import (
            MMBTForClassification,
            MMBTModel,
            ModalEmbeddings,
        )
        from .models.deprecated.nat import (
            NatBackbone,
            NatForImageClassification,
            NatModel,
            NatPreTrainedModel,
        )
        from .models.deprecated.nezha import (
            NezhaForMaskedLM,
            NezhaForMultipleChoice,
            NezhaForNextSentencePrediction,
            NezhaForPreTraining,
            NezhaForQuestionAnswering,
            NezhaForSequenceClassification,
            NezhaForTokenClassification,
            NezhaModel,
            NezhaPreTrainedModel,
        )
        from .models.deprecated.open_llama import (
            OpenLlamaForCausalLM,
            OpenLlamaForSequenceClassification,
            OpenLlamaModel,
            OpenLlamaPreTrainedModel,
        )
        from .models.deprecated.qdqbert import (
            QDQBertForMaskedLM,
            QDQBertForMultipleChoice,
            QDQBertForNextSentencePrediction,
            QDQBertForQuestionAnswering,
            QDQBertForSequenceClassification,
            QDQBertForTokenClassification,
            QDQBertLMHeadModel,
            QDQBertModel,
            QDQBertPreTrainedModel,
            load_tf_weights_in_qdqbert,
        )
        from .models.deprecated.realm import (
            RealmEmbedder,
            RealmForOpenQA,
            RealmKnowledgeAugEncoder,
            RealmPreTrainedModel,
            RealmReader,
            RealmRetriever,
            RealmScorer,
            load_tf_weights_in_realm,
        )
        from .models.deprecated.retribert import (
            RetriBertModel,
            RetriBertPreTrainedModel,
        )
        from .models.deprecated.speech_to_text_2 import (
            Speech2Text2ForCausalLM,
            Speech2Text2PreTrainedModel,
        )
        from .models.deprecated.trajectory_transformer import (
            TrajectoryTransformerModel,
            TrajectoryTransformerPreTrainedModel,
        )
        from .models.deprecated.transfo_xl import (
            AdaptiveEmbedding,
            TransfoXLForSequenceClassification,
            TransfoXLLMHeadModel,
            TransfoXLModel,
            TransfoXLPreTrainedModel,
            load_tf_weights_in_transfo_xl,
        )
        from .models.deprecated.tvlt import (
            TvltForAudioVisualClassification,
            TvltForPreTraining,
            TvltModel,
            TvltPreTrainedModel,
        )
        from .models.deprecated.van import (
            VanForImageClassification,
            VanModel,
            VanPreTrainedModel,
        )
        from .models.deprecated.vit_hybrid import (
            ViTHybridForImageClassification,
            ViTHybridModel,
            ViTHybridPreTrainedModel,
        )
        from .models.deprecated.xlm_prophetnet import (
            XLMProphetNetDecoder,
            XLMProphetNetEncoder,
            XLMProphetNetForCausalLM,
            XLMProphetNetForConditionalGeneration,
            XLMProphetNetModel,
            XLMProphetNetPreTrainedModel,
        )
        from .models.depth_anything import (
            DepthAnythingForDepthEstimation,
            DepthAnythingPreTrainedModel,
        )
        from .models.detr import (
            DetrForObjectDetection,
            DetrForSegmentation,
            DetrModel,
            DetrPreTrainedModel,
        )
        from .models.dinat import (
            DinatBackbone,
            DinatForImageClassification,
            DinatModel,
            DinatPreTrainedModel,
        )
        from .models.dinov2 import (
            Dinov2Backbone,
            Dinov2ForImageClassification,
            Dinov2Model,
            Dinov2PreTrainedModel,
        )
        from .models.distilbert import (
            DistilBertForMaskedLM,
            DistilBertForMultipleChoice,
            DistilBertForQuestionAnswering,
            DistilBertForSequenceClassification,
            DistilBertForTokenClassification,
            DistilBertModel,
            DistilBertPreTrainedModel,
        )
        from .models.donut import (
            DonutSwinModel,
            DonutSwinPreTrainedModel,
        )
        from .models.dpr import (
            DPRContextEncoder,
            DPRPretrainedContextEncoder,
            DPRPreTrainedModel,
            DPRPretrainedQuestionEncoder,
            DPRPretrainedReader,
            DPRQuestionEncoder,
            DPRReader,
        )
        from .models.dpt import (
            DPTForDepthEstimation,
            DPTForSemanticSegmentation,
            DPTModel,
            DPTPreTrainedModel,
        )
        from .models.efficientnet import (
            EfficientNetForImageClassification,
            EfficientNetModel,
            EfficientNetPreTrainedModel,
        )
        from .models.electra import (
            ElectraForCausalLM,
            ElectraForMaskedLM,
            ElectraForMultipleChoice,
            ElectraForPreTraining,
            ElectraForQuestionAnswering,
            ElectraForSequenceClassification,
            ElectraForTokenClassification,
            ElectraModel,
            ElectraPreTrainedModel,
            load_tf_weights_in_electra,
        )
        from .models.encodec import (
            EncodecModel,
            EncodecPreTrainedModel,
        )
        from .models.encoder_decoder import EncoderDecoderModel
        from .models.ernie import (
            ErnieForCausalLM,
            ErnieForMaskedLM,
            ErnieForMultipleChoice,
            ErnieForNextSentencePrediction,
            ErnieForPreTraining,
            ErnieForQuestionAnswering,
            ErnieForSequenceClassification,
            ErnieForTokenClassification,
            ErnieModel,
            ErniePreTrainedModel,
        )
        from .models.esm import (
            EsmFoldPreTrainedModel,
            EsmForMaskedLM,
            EsmForProteinFolding,
            EsmForSequenceClassification,
            EsmForTokenClassification,
            EsmModel,
            EsmPreTrainedModel,
        )
        from .models.falcon import (
            FalconForCausalLM,
            FalconForQuestionAnswering,
            FalconForSequenceClassification,
            FalconForTokenClassification,
            FalconModel,
            FalconPreTrainedModel,
        )
        from .models.falcon_mamba import (
            FalconMambaForCausalLM,
            FalconMambaModel,
            FalconMambaPreTrainedModel,
        )
        from .models.fastspeech2_conformer import (
            FastSpeech2ConformerHifiGan,
            FastSpeech2ConformerModel,
            FastSpeech2ConformerPreTrainedModel,
            FastSpeech2ConformerWithHifiGan,
        )
        from .models.flaubert import (
            FlaubertForMultipleChoice,
            FlaubertForQuestionAnswering,
            FlaubertForQuestionAnsweringSimple,
            FlaubertForSequenceClassification,
            FlaubertForTokenClassification,
            FlaubertModel,
            FlaubertPreTrainedModel,
            FlaubertWithLMHeadModel,
        )
        from .models.flava import (
            FlavaForPreTraining,
            FlavaImageCodebook,
            FlavaImageModel,
            FlavaModel,
            FlavaMultimodalModel,
            FlavaPreTrainedModel,
            FlavaTextModel,
        )
        from .models.fnet import (
            FNetForMaskedLM,
            FNetForMultipleChoice,
            FNetForNextSentencePrediction,
            FNetForPreTraining,
            FNetForQuestionAnswering,
            FNetForSequenceClassification,
            FNetForTokenClassification,
            FNetModel,
            FNetPreTrainedModel,
        )
        from .models.focalnet import (
            FocalNetBackbone,
            FocalNetForImageClassification,
            FocalNetForMaskedImageModeling,
            FocalNetModel,
            FocalNetPreTrainedModel,
        )
        from .models.fsmt import (
            FSMTForConditionalGeneration,
            FSMTModel,
            PretrainedFSMTModel,
        )
        from .models.funnel import (
            FunnelBaseModel,
            FunnelForMaskedLM,
            FunnelForMultipleChoice,
            FunnelForPreTraining,
            FunnelForQuestionAnswering,
            FunnelForSequenceClassification,
            FunnelForTokenClassification,
            FunnelModel,
            FunnelPreTrainedModel,
            load_tf_weights_in_funnel,
        )
        from .models.fuyu import (
            FuyuForCausalLM,
            FuyuPreTrainedModel,
        )
        from .models.gemma import (
            GemmaForCausalLM,
            GemmaForSequenceClassification,
            GemmaForTokenClassification,
            GemmaModel,
            GemmaPreTrainedModel,
        )
        from .models.gemma2 import (
            Gemma2ForCausalLM,
            Gemma2ForSequenceClassification,
            Gemma2ForTokenClassification,
            Gemma2Model,
            Gemma2PreTrainedModel,
        )
        from .models.git import (
            GitForCausalLM,
            GitModel,
            GitPreTrainedModel,
            GitVisionModel,
        )
        from .models.glpn import (
            GLPNForDepthEstimation,
            GLPNModel,
            GLPNPreTrainedModel,
        )
        from .models.gpt2 import (
            GPT2DoubleHeadsModel,
            GPT2ForQuestionAnswering,
            GPT2ForSequenceClassification,
            GPT2ForTokenClassification,
            GPT2LMHeadModel,
            GPT2Model,
            GPT2PreTrainedModel,
            load_tf_weights_in_gpt2,
        )
        from .models.gpt_bigcode import (
            GPTBigCodeForCausalLM,
            GPTBigCodeForSequenceClassification,
            GPTBigCodeForTokenClassification,
            GPTBigCodeModel,
            GPTBigCodePreTrainedModel,
        )
        from .models.gpt_neo import (
            GPTNeoForCausalLM,
            GPTNeoForQuestionAnswering,
            GPTNeoForSequenceClassification,
            GPTNeoForTokenClassification,
            GPTNeoModel,
            GPTNeoPreTrainedModel,
            load_tf_weights_in_gpt_neo,
        )
        from .models.gpt_neox import (
            GPTNeoXForCausalLM,
            GPTNeoXForQuestionAnswering,
            GPTNeoXForSequenceClassification,
            GPTNeoXForTokenClassification,
            GPTNeoXModel,
            GPTNeoXPreTrainedModel,
        )
        from .models.gpt_neox_japanese import (
            GPTNeoXJapaneseForCausalLM,
            GPTNeoXJapaneseModel,
            GPTNeoXJapanesePreTrainedModel,
        )
        from .models.gptj import (
            GPTJForCausalLM,
            GPTJForQuestionAnswering,
            GPTJForSequenceClassification,
            GPTJModel,
            GPTJPreTrainedModel,
        )
        from .models.granite import (
            GraniteForCausalLM,
            GraniteModel,
            GranitePreTrainedModel,
        )
        from .models.granitemoe import (
            GraniteMoeForCausalLM,
            GraniteMoeModel,
            GraniteMoePreTrainedModel,
        )
        from .models.grounding_dino import (
            GroundingDinoForObjectDetection,
            GroundingDinoModel,
            GroundingDinoPreTrainedModel,
        )
        from .models.groupvit import (
            GroupViTModel,
            GroupViTPreTrainedModel,
            GroupViTTextModel,
            GroupViTVisionModel,
        )
        from .models.hiera import (
            HieraBackbone,
            HieraForImageClassification,
            HieraForPreTraining,
            HieraModel,
            HieraPreTrainedModel,
        )
        from .models.hubert import (
            HubertForCTC,
            HubertForSequenceClassification,
            HubertModel,
            HubertPreTrainedModel,
        )
        from .models.ibert import (
            IBertForMaskedLM,
            IBertForMultipleChoice,
            IBertForQuestionAnswering,
            IBertForSequenceClassification,
            IBertForTokenClassification,
            IBertModel,
            IBertPreTrainedModel,
        )
        from .models.idefics import (
            IdeficsForVisionText2Text,
            IdeficsModel,
            IdeficsPreTrainedModel,
            IdeficsProcessor,
        )
        from .models.idefics2 import (
            Idefics2ForConditionalGeneration,
            Idefics2Model,
            Idefics2PreTrainedModel,
            Idefics2Processor,
        )
        from .models.imagegpt import (
            ImageGPTForCausalImageModeling,
            ImageGPTForImageClassification,
            ImageGPTModel,
            ImageGPTPreTrainedModel,
            load_tf_weights_in_imagegpt,
        )
        from .models.informer import (
            InformerForPrediction,
            InformerModel,
            InformerPreTrainedModel,
        )
        from .models.instructblip import (
            InstructBlipForConditionalGeneration,
            InstructBlipPreTrainedModel,
            InstructBlipQFormerModel,
            InstructBlipVisionModel,
        )
        from .models.instructblipvideo import (
            InstructBlipVideoForConditionalGeneration,
            InstructBlipVideoPreTrainedModel,
            InstructBlipVideoQFormerModel,
            InstructBlipVideoVisionModel,
        )
        from .models.jamba import (
            JambaForCausalLM,
            JambaForSequenceClassification,
            JambaModel,
            JambaPreTrainedModel,
        )
        from .models.jetmoe import (
            JetMoeForCausalLM,
            JetMoeForSequenceClassification,
            JetMoeModel,
            JetMoePreTrainedModel,
        )
        from .models.kosmos2 import (
            Kosmos2ForConditionalGeneration,
            Kosmos2Model,
            Kosmos2PreTrainedModel,
        )
        from .models.layoutlm import (
            LayoutLMForMaskedLM,
            LayoutLMForQuestionAnswering,
            LayoutLMForSequenceClassification,
            LayoutLMForTokenClassification,
            LayoutLMModel,
            LayoutLMPreTrainedModel,
        )
        from .models.layoutlmv2 import (
            LayoutLMv2ForQuestionAnswering,
            LayoutLMv2ForSequenceClassification,
            LayoutLMv2ForTokenClassification,
            LayoutLMv2Model,
            LayoutLMv2PreTrainedModel,
        )
        from .models.layoutlmv3 import (
            LayoutLMv3ForQuestionAnswering,
            LayoutLMv3ForSequenceClassification,
            LayoutLMv3ForTokenClassification,
            LayoutLMv3Model,
            LayoutLMv3PreTrainedModel,
        )
        from .models.led import (
            LEDForConditionalGeneration,
            LEDForQuestionAnswering,
            LEDForSequenceClassification,
            LEDModel,
            LEDPreTrainedModel,
        )
        from .models.levit import (
            LevitForImageClassification,
            LevitForImageClassificationWithTeacher,
            LevitModel,
            LevitPreTrainedModel,
        )
        from .models.lilt import (
            LiltForQuestionAnswering,
            LiltForSequenceClassification,
            LiltForTokenClassification,
            LiltModel,
            LiltPreTrainedModel,
        )
        from .models.llama import (
            LlamaForCausalLM,
            LlamaForQuestionAnswering,
            LlamaForSequenceClassification,
            LlamaForTokenClassification,
            LlamaModel,
            LlamaPreTrainedModel,
        )
        from .models.llava import (
            LlavaForConditionalGeneration,
            LlavaPreTrainedModel,
        )
        from .models.llava_next import (
            LlavaNextForConditionalGeneration,
            LlavaNextPreTrainedModel,
        )
        from .models.llava_next_video import (
            LlavaNextVideoForConditionalGeneration,
            LlavaNextVideoPreTrainedModel,
        )
        from .models.llava_onevision import (
            LlavaOnevisionForConditionalGeneration,
            LlavaOnevisionPreTrainedModel,
        )
        from .models.longformer import (
            LongformerForMaskedLM,
            LongformerForMultipleChoice,
            LongformerForQuestionAnswering,
            LongformerForSequenceClassification,
            LongformerForTokenClassification,
            LongformerModel,
            LongformerPreTrainedModel,
        )
        from .models.longt5 import (
            LongT5EncoderModel,
            LongT5ForConditionalGeneration,
            LongT5Model,
            LongT5PreTrainedModel,
        )
        from .models.luke import (
            LukeForEntityClassification,
            LukeForEntityPairClassification,
            LukeForEntitySpanClassification,
            LukeForMaskedLM,
            LukeForMultipleChoice,
            LukeForQuestionAnswering,
            LukeForSequenceClassification,
            LukeForTokenClassification,
            LukeModel,
            LukePreTrainedModel,
        )
        from .models.lxmert import (
            LxmertEncoder,
            LxmertForPreTraining,
            LxmertForQuestionAnswering,
            LxmertModel,
            LxmertPreTrainedModel,
            LxmertVisualFeatureEncoder,
        )
        from .models.m2m_100 import (
            M2M100ForConditionalGeneration,
            M2M100Model,
            M2M100PreTrainedModel,
        )
        from .models.mamba import (
            MambaForCausalLM,
            MambaModel,
            MambaPreTrainedModel,
        )
        from .models.mamba2 import (
            Mamba2ForCausalLM,
            Mamba2Model,
            Mamba2PreTrainedModel,
        )
        from .models.marian import MarianForCausalLM, MarianModel, MarianMTModel, MarianPreTrainedModel
        from .models.markuplm import (
            MarkupLMForQuestionAnswering,
            MarkupLMForSequenceClassification,
            MarkupLMForTokenClassification,
            MarkupLMModel,
            MarkupLMPreTrainedModel,
        )
        from .models.mask2former import (
            Mask2FormerForUniversalSegmentation,
            Mask2FormerModel,
            Mask2FormerPreTrainedModel,
        )
        from .models.maskformer import (
            MaskFormerForInstanceSegmentation,
            MaskFormerModel,
            MaskFormerPreTrainedModel,
            MaskFormerSwinBackbone,
        )
        from .models.mbart import (
            MBartForCausalLM,
            MBartForConditionalGeneration,
            MBartForQuestionAnswering,
            MBartForSequenceClassification,
            MBartModel,
            MBartPreTrainedModel,
        )
        from .models.megatron_bert import (
            MegatronBertForCausalLM,
            MegatronBertForMaskedLM,
            MegatronBertForMultipleChoice,
            MegatronBertForNextSentencePrediction,
            MegatronBertForPreTraining,
            MegatronBertForQuestionAnswering,
            MegatronBertForSequenceClassification,
            MegatronBertForTokenClassification,
            MegatronBertModel,
            MegatronBertPreTrainedModel,
        )
        from .models.mgp_str import (
            MgpstrForSceneTextRecognition,
            MgpstrModel,
            MgpstrPreTrainedModel,
        )
        from .models.mimi import (
            MimiModel,
            MimiPreTrainedModel,
        )
        from .models.mistral import (
            MistralForCausalLM,
            MistralForSequenceClassification,
            MistralForTokenClassification,
            MistralModel,
            MistralPreTrainedModel,
        )
        from .models.mixtral import (
            MixtralForCausalLM,
            MixtralForSequenceClassification,
            MixtralForTokenClassification,
            MixtralModel,
            MixtralPreTrainedModel,
        )
        from .models.mobilebert import (
            MobileBertForMaskedLM,
            MobileBertForMultipleChoice,
            MobileBertForNextSentencePrediction,
            MobileBertForPreTraining,
            MobileBertForQuestionAnswering,
            MobileBertForSequenceClassification,
            MobileBertForTokenClassification,
            MobileBertModel,
            MobileBertPreTrainedModel,
            load_tf_weights_in_mobilebert,
        )
        from .models.mobilenet_v1 import (
            MobileNetV1ForImageClassification,
            MobileNetV1Model,
            MobileNetV1PreTrainedModel,
            load_tf_weights_in_mobilenet_v1,
        )
        from .models.mobilenet_v2 import (
            MobileNetV2ForImageClassification,
            MobileNetV2ForSemanticSegmentation,
            MobileNetV2Model,
            MobileNetV2PreTrainedModel,
            load_tf_weights_in_mobilenet_v2,
        )
        from .models.mobilevit import (
            MobileViTForImageClassification,
            MobileViTForSemanticSegmentation,
            MobileViTModel,
            MobileViTPreTrainedModel,
        )
        from .models.mobilevitv2 import (
            MobileViTV2ForImageClassification,
            MobileViTV2ForSemanticSegmentation,
            MobileViTV2Model,
            MobileViTV2PreTrainedModel,
        )
        from .models.mpnet import (
            MPNetForMaskedLM,
            MPNetForMultipleChoice,
            MPNetForQuestionAnswering,
            MPNetForSequenceClassification,
            MPNetForTokenClassification,
            MPNetModel,
            MPNetPreTrainedModel,
        )
        from .models.mpt import (
            MptForCausalLM,
            MptForQuestionAnswering,
            MptForSequenceClassification,
            MptForTokenClassification,
            MptModel,
            MptPreTrainedModel,
        )
        from .models.mra import (
            MraForMaskedLM,
            MraForMultipleChoice,
            MraForQuestionAnswering,
            MraForSequenceClassification,
            MraForTokenClassification,
            MraModel,
            MraPreTrainedModel,
        )
        from .models.mt5 import (
            MT5EncoderModel,
            MT5ForConditionalGeneration,
            MT5ForQuestionAnswering,
            MT5ForSequenceClassification,
            MT5ForTokenClassification,
            MT5Model,
            MT5PreTrainedModel,
        )
        from .models.musicgen import (
            MusicgenForCausalLM,
            MusicgenForConditionalGeneration,
            MusicgenModel,
            MusicgenPreTrainedModel,
            MusicgenProcessor,
        )
        from .models.musicgen_melody import (
            MusicgenMelodyForCausalLM,
            MusicgenMelodyForConditionalGeneration,
            MusicgenMelodyModel,
            MusicgenMelodyPreTrainedModel,
        )
        from .models.mvp import (
            MvpForCausalLM,
            MvpForConditionalGeneration,
            MvpForQuestionAnswering,
            MvpForSequenceClassification,
            MvpModel,
            MvpPreTrainedModel,
        )
        from .models.nemotron import (
            NemotronForCausalLM,
            NemotronForQuestionAnswering,
            NemotronForSequenceClassification,
            NemotronForTokenClassification,
            NemotronModel,
            NemotronPreTrainedModel,
        )
        from .models.nllb_moe import (
            NllbMoeForConditionalGeneration,
            NllbMoeModel,
            NllbMoePreTrainedModel,
            NllbMoeSparseMLP,
            NllbMoeTop2Router,
        )
        from .models.nystromformer import (
            NystromformerForMaskedLM,
            NystromformerForMultipleChoice,
            NystromformerForQuestionAnswering,
            NystromformerForSequenceClassification,
            NystromformerForTokenClassification,
            NystromformerModel,
            NystromformerPreTrainedModel,
        )
        from .models.olmo import (
            OlmoForCausalLM,
            OlmoModel,
            OlmoPreTrainedModel,
        )
        from .models.olmoe import (
            OlmoeForCausalLM,
            OlmoeModel,
            OlmoePreTrainedModel,
        )
        from .models.oneformer import (
            OneFormerForUniversalSegmentation,
            OneFormerModel,
            OneFormerPreTrainedModel,
        )
        from .models.openai import (
            OpenAIGPTDoubleHeadsModel,
            OpenAIGPTForSequenceClassification,
            OpenAIGPTLMHeadModel,
            OpenAIGPTModel,
            OpenAIGPTPreTrainedModel,
            load_tf_weights_in_openai_gpt,
        )
        from .models.opt import (
            OPTForCausalLM,
            OPTForQuestionAnswering,
            OPTForSequenceClassification,
            OPTModel,
            OPTPreTrainedModel,
        )
        from .models.owlv2 import (
            Owlv2ForObjectDetection,
            Owlv2Model,
            Owlv2PreTrainedModel,
            Owlv2TextModel,
            Owlv2VisionModel,
        )
        from .models.owlvit import (
            OwlViTForObjectDetection,
            OwlViTModel,
            OwlViTPreTrainedModel,
            OwlViTTextModel,
            OwlViTVisionModel,
        )
        from .models.paligemma import (
            PaliGemmaForConditionalGeneration,
            PaliGemmaPreTrainedModel,
            PaliGemmaProcessor,
        )
        from .models.patchtsmixer import (
            PatchTSMixerForPrediction,
            PatchTSMixerForPretraining,
            PatchTSMixerForRegression,
            PatchTSMixerForTimeSeriesClassification,
            PatchTSMixerModel,
            PatchTSMixerPreTrainedModel,
        )
        from .models.patchtst import (
            PatchTSTForClassification,
            PatchTSTForPrediction,
            PatchTSTForPretraining,
            PatchTSTForRegression,
            PatchTSTModel,
            PatchTSTPreTrainedModel,
        )
        from .models.pegasus import (
            PegasusForCausalLM,
            PegasusForConditionalGeneration,
            PegasusModel,
            PegasusPreTrainedModel,
        )
        from .models.pegasus_x import (
            PegasusXForConditionalGeneration,
            PegasusXModel,
            PegasusXPreTrainedModel,
        )
        from .models.perceiver import (
            PerceiverForImageClassificationConvProcessing,
            PerceiverForImageClassificationFourier,
            PerceiverForImageClassificationLearned,
            PerceiverForMaskedLM,
            PerceiverForMultimodalAutoencoding,
            PerceiverForOpticalFlow,
            PerceiverForSequenceClassification,
            PerceiverModel,
            PerceiverPreTrainedModel,
        )
        from .models.persimmon import (
            PersimmonForCausalLM,
            PersimmonForSequenceClassification,
            PersimmonForTokenClassification,
            PersimmonModel,
            PersimmonPreTrainedModel,
        )
        from .models.phi import (
            PhiForCausalLM,
            PhiForSequenceClassification,
            PhiForTokenClassification,
            PhiModel,
            PhiPreTrainedModel,
        )
        from .models.phi3 import (
            Phi3ForCausalLM,
            Phi3ForSequenceClassification,
            Phi3ForTokenClassification,
            Phi3Model,
            Phi3PreTrainedModel,
        )
        from .models.pix2struct import (
            Pix2StructForConditionalGeneration,
            Pix2StructPreTrainedModel,
            Pix2StructTextModel,
            Pix2StructVisionModel,
        )
        from .models.pixtral import (
            PixtralModel,
            PixtralPreTrainedModel,
        )
        from .models.plbart import (
            PLBartForCausalLM,
            PLBartForConditionalGeneration,
            PLBartForSequenceClassification,
            PLBartModel,
            PLBartPreTrainedModel,
        )
        from .models.poolformer import (
            PoolFormerForImageClassification,
            PoolFormerModel,
            PoolFormerPreTrainedModel,
        )
        from .models.pop2piano import (
            Pop2PianoForConditionalGeneration,
            Pop2PianoPreTrainedModel,
        )
        from .models.prophetnet import (
            ProphetNetDecoder,
            ProphetNetEncoder,
            ProphetNetForCausalLM,
            ProphetNetForConditionalGeneration,
            ProphetNetModel,
            ProphetNetPreTrainedModel,
        )
        from .models.pvt import (
            PvtForImageClassification,
            PvtModel,
            PvtPreTrainedModel,
        )
        from .models.pvt_v2 import (
            PvtV2Backbone,
            PvtV2ForImageClassification,
            PvtV2Model,
            PvtV2PreTrainedModel,
        )
        from .models.qwen2 import (
            Qwen2ForCausalLM,
            Qwen2ForSequenceClassification,
            Qwen2ForTokenClassification,
            Qwen2Model,
            Qwen2PreTrainedModel,
        )
        from .models.qwen2_audio import (
            Qwen2AudioEncoder,
            Qwen2AudioForConditionalGeneration,
            Qwen2AudioPreTrainedModel,
        )
        from .models.qwen2_moe import (
            Qwen2MoeForCausalLM,
            Qwen2MoeForSequenceClassification,
            Qwen2MoeForTokenClassification,
            Qwen2MoeModel,
            Qwen2MoePreTrainedModel,
        )
        from .models.qwen2_vl import (
            Qwen2VLForConditionalGeneration,
            Qwen2VLModel,
            Qwen2VLPreTrainedModel,
        )
        from .models.rag import (
            RagModel,
            RagPreTrainedModel,
            RagSequenceForGeneration,
            RagTokenForGeneration,
        )
        from .models.recurrent_gemma import (
            RecurrentGemmaForCausalLM,
            RecurrentGemmaModel,
            RecurrentGemmaPreTrainedModel,
        )
        from .models.reformer import (
            ReformerForMaskedLM,
            ReformerForQuestionAnswering,
            ReformerForSequenceClassification,
            ReformerModel,
            ReformerModelWithLMHead,
            ReformerPreTrainedModel,
        )
        from .models.regnet import (
            RegNetForImageClassification,
            RegNetModel,
            RegNetPreTrainedModel,
        )
        from .models.rembert import (
            RemBertForCausalLM,
            RemBertForMaskedLM,
            RemBertForMultipleChoice,
            RemBertForQuestionAnswering,
            RemBertForSequenceClassification,
            RemBertForTokenClassification,
            RemBertModel,
            RemBertPreTrainedModel,
            load_tf_weights_in_rembert,
        )
        from .models.resnet import (
            ResNetBackbone,
            ResNetForImageClassification,
            ResNetModel,
            ResNetPreTrainedModel,
        )
        from .models.roberta import (
            RobertaForCausalLM,
            RobertaForMaskedLM,
            RobertaForMultipleChoice,
            RobertaForQuestionAnswering,
            RobertaForSequenceClassification,
            RobertaForTokenClassification,
            RobertaModel,
            RobertaPreTrainedModel,
        )
        from .models.roberta_prelayernorm import (
            RobertaPreLayerNormForCausalLM,
            RobertaPreLayerNormForMaskedLM,
            RobertaPreLayerNormForMultipleChoice,
            RobertaPreLayerNormForQuestionAnswering,
            RobertaPreLayerNormForSequenceClassification,
            RobertaPreLayerNormForTokenClassification,
            RobertaPreLayerNormModel,
            RobertaPreLayerNormPreTrainedModel,
        )
        from .models.roc_bert import (
            RoCBertForCausalLM,
            RoCBertForMaskedLM,
            RoCBertForMultipleChoice,
            RoCBertForPreTraining,
            RoCBertForQuestionAnswering,
            RoCBertForSequenceClassification,
            RoCBertForTokenClassification,
            RoCBertModel,
            RoCBertPreTrainedModel,
            load_tf_weights_in_roc_bert,
        )
        from .models.roformer import (
            RoFormerForCausalLM,
            RoFormerForMaskedLM,
            RoFormerForMultipleChoice,
            RoFormerForQuestionAnswering,
            RoFormerForSequenceClassification,
            RoFormerForTokenClassification,
            RoFormerModel,
            RoFormerPreTrainedModel,
            load_tf_weights_in_roformer,
        )
        from .models.rt_detr import (
            RTDetrForObjectDetection,
            RTDetrModel,
            RTDetrPreTrainedModel,
            RTDetrResNetBackbone,
            RTDetrResNetPreTrainedModel,
        )
        from .models.rwkv import (
            RwkvForCausalLM,
            RwkvModel,
            RwkvPreTrainedModel,
        )
        from .models.sam import (
            SamModel,
            SamPreTrainedModel,
        )
        from .models.sam2 import (
<<<<<<< HEAD
            Sam2Model,
            Sam2PreTrainedModel,
=======
            Sam2ImagePredictor,
            Sam2Model,
            Sam2PreTrainedModel,
            Sam2VideoPredictor,
>>>>>>> cefa0d98
        )
        from .models.seamless_m4t import (
            SeamlessM4TCodeHifiGan,
            SeamlessM4TForSpeechToSpeech,
            SeamlessM4TForSpeechToText,
            SeamlessM4TForTextToSpeech,
            SeamlessM4TForTextToText,
            SeamlessM4THifiGan,
            SeamlessM4TModel,
            SeamlessM4TPreTrainedModel,
            SeamlessM4TTextToUnitForConditionalGeneration,
            SeamlessM4TTextToUnitModel,
        )
        from .models.seamless_m4t_v2 import (
            SeamlessM4Tv2ForSpeechToSpeech,
            SeamlessM4Tv2ForSpeechToText,
            SeamlessM4Tv2ForTextToSpeech,
            SeamlessM4Tv2ForTextToText,
            SeamlessM4Tv2Model,
            SeamlessM4Tv2PreTrainedModel,
        )
        from .models.segformer import (
            SegformerDecodeHead,
            SegformerForImageClassification,
            SegformerForSemanticSegmentation,
            SegformerModel,
            SegformerPreTrainedModel,
        )
        from .models.seggpt import (
            SegGptForImageSegmentation,
            SegGptModel,
            SegGptPreTrainedModel,
        )
        from .models.sew import (
            SEWForCTC,
            SEWForSequenceClassification,
            SEWModel,
            SEWPreTrainedModel,
        )
        from .models.sew_d import (
            SEWDForCTC,
            SEWDForSequenceClassification,
            SEWDModel,
            SEWDPreTrainedModel,
        )
        from .models.siglip import (
            SiglipForImageClassification,
            SiglipModel,
            SiglipPreTrainedModel,
            SiglipTextModel,
            SiglipVisionModel,
        )
        from .models.speech_encoder_decoder import SpeechEncoderDecoderModel
        from .models.speech_to_text import (
            Speech2TextForConditionalGeneration,
            Speech2TextModel,
            Speech2TextPreTrainedModel,
        )
        from .models.speecht5 import (
            SpeechT5ForSpeechToSpeech,
            SpeechT5ForSpeechToText,
            SpeechT5ForTextToSpeech,
            SpeechT5HifiGan,
            SpeechT5Model,
            SpeechT5PreTrainedModel,
        )
        from .models.splinter import (
            SplinterForPreTraining,
            SplinterForQuestionAnswering,
            SplinterModel,
            SplinterPreTrainedModel,
        )
        from .models.squeezebert import (
            SqueezeBertForMaskedLM,
            SqueezeBertForMultipleChoice,
            SqueezeBertForQuestionAnswering,
            SqueezeBertForSequenceClassification,
            SqueezeBertForTokenClassification,
            SqueezeBertModel,
            SqueezeBertPreTrainedModel,
        )
        from .models.stablelm import (
            StableLmForCausalLM,
            StableLmForSequenceClassification,
            StableLmForTokenClassification,
            StableLmModel,
            StableLmPreTrainedModel,
        )
        from .models.starcoder2 import (
            Starcoder2ForCausalLM,
            Starcoder2ForSequenceClassification,
            Starcoder2ForTokenClassification,
            Starcoder2Model,
            Starcoder2PreTrainedModel,
        )
        from .models.superpoint import (
            SuperPointForKeypointDetection,
            SuperPointPreTrainedModel,
        )
        from .models.swiftformer import (
            SwiftFormerForImageClassification,
            SwiftFormerModel,
            SwiftFormerPreTrainedModel,
        )
        from .models.swin import (
            SwinBackbone,
            SwinForImageClassification,
            SwinForMaskedImageModeling,
            SwinModel,
            SwinPreTrainedModel,
        )
        from .models.swin2sr import (
            Swin2SRForImageSuperResolution,
            Swin2SRModel,
            Swin2SRPreTrainedModel,
        )
        from .models.swinv2 import (
            Swinv2Backbone,
            Swinv2ForImageClassification,
            Swinv2ForMaskedImageModeling,
            Swinv2Model,
            Swinv2PreTrainedModel,
        )
        from .models.switch_transformers import (
            SwitchTransformersEncoderModel,
            SwitchTransformersForConditionalGeneration,
            SwitchTransformersModel,
            SwitchTransformersPreTrainedModel,
            SwitchTransformersSparseMLP,
            SwitchTransformersTop1Router,
        )
        from .models.t5 import (
            T5EncoderModel,
            T5ForConditionalGeneration,
            T5ForQuestionAnswering,
            T5ForSequenceClassification,
            T5ForTokenClassification,
            T5Model,
            T5PreTrainedModel,
            load_tf_weights_in_t5,
        )
        from .models.table_transformer import (
            TableTransformerForObjectDetection,
            TableTransformerModel,
            TableTransformerPreTrainedModel,
        )
        from .models.tapas import (
            TapasForMaskedLM,
            TapasForQuestionAnswering,
            TapasForSequenceClassification,
            TapasModel,
            TapasPreTrainedModel,
            load_tf_weights_in_tapas,
        )
        from .models.time_series_transformer import (
            TimeSeriesTransformerForPrediction,
            TimeSeriesTransformerModel,
            TimeSeriesTransformerPreTrainedModel,
        )
        from .models.timesformer import (
            TimesformerForVideoClassification,
            TimesformerModel,
            TimesformerPreTrainedModel,
        )
        from .models.timm_backbone import TimmBackbone
        from .models.trocr import (
            TrOCRForCausalLM,
            TrOCRPreTrainedModel,
        )
        from .models.tvp import (
            TvpForVideoGrounding,
            TvpModel,
            TvpPreTrainedModel,
        )
        from .models.udop import (
            UdopEncoderModel,
            UdopForConditionalGeneration,
            UdopModel,
            UdopPreTrainedModel,
        )
        from .models.umt5 import (
            UMT5EncoderModel,
            UMT5ForConditionalGeneration,
            UMT5ForQuestionAnswering,
            UMT5ForSequenceClassification,
            UMT5ForTokenClassification,
            UMT5Model,
            UMT5PreTrainedModel,
        )
        from .models.unispeech import (
            UniSpeechForCTC,
            UniSpeechForPreTraining,
            UniSpeechForSequenceClassification,
            UniSpeechModel,
            UniSpeechPreTrainedModel,
        )
        from .models.unispeech_sat import (
            UniSpeechSatForAudioFrameClassification,
            UniSpeechSatForCTC,
            UniSpeechSatForPreTraining,
            UniSpeechSatForSequenceClassification,
            UniSpeechSatForXVector,
            UniSpeechSatModel,
            UniSpeechSatPreTrainedModel,
        )
        from .models.univnet import UnivNetModel
        from .models.upernet import (
            UperNetForSemanticSegmentation,
            UperNetPreTrainedModel,
        )
        from .models.video_llava import (
            VideoLlavaForConditionalGeneration,
            VideoLlavaPreTrainedModel,
            VideoLlavaProcessor,
        )
        from .models.videomae import (
            VideoMAEForPreTraining,
            VideoMAEForVideoClassification,
            VideoMAEModel,
            VideoMAEPreTrainedModel,
        )
        from .models.vilt import (
            ViltForImageAndTextRetrieval,
            ViltForImagesAndTextClassification,
            ViltForMaskedLM,
            ViltForQuestionAnswering,
            ViltForTokenClassification,
            ViltModel,
            ViltPreTrainedModel,
        )
        from .models.vipllava import (
            VipLlavaForConditionalGeneration,
            VipLlavaPreTrainedModel,
        )
        from .models.vision_encoder_decoder import VisionEncoderDecoderModel
        from .models.vision_text_dual_encoder import VisionTextDualEncoderModel
        from .models.visual_bert import (
            VisualBertForMultipleChoice,
            VisualBertForPreTraining,
            VisualBertForQuestionAnswering,
            VisualBertForRegionToPhraseAlignment,
            VisualBertForVisualReasoning,
            VisualBertModel,
            VisualBertPreTrainedModel,
        )
        from .models.vit import (
            ViTForImageClassification,
            ViTForMaskedImageModeling,
            ViTModel,
            ViTPreTrainedModel,
        )
        from .models.vit_mae import (
            ViTMAEForPreTraining,
            ViTMAEModel,
            ViTMAEPreTrainedModel,
        )
        from .models.vit_msn import (
            ViTMSNForImageClassification,
            ViTMSNModel,
            ViTMSNPreTrainedModel,
        )
        from .models.vitdet import (
            VitDetBackbone,
            VitDetModel,
            VitDetPreTrainedModel,
        )
        from .models.vitmatte import (
            VitMatteForImageMatting,
            VitMattePreTrainedModel,
        )
        from .models.vits import (
            VitsModel,
            VitsPreTrainedModel,
        )
        from .models.vivit import (
            VivitForVideoClassification,
            VivitModel,
            VivitPreTrainedModel,
        )
        from .models.wav2vec2 import (
            Wav2Vec2ForAudioFrameClassification,
            Wav2Vec2ForCTC,
            Wav2Vec2ForMaskedLM,
            Wav2Vec2ForPreTraining,
            Wav2Vec2ForSequenceClassification,
            Wav2Vec2ForXVector,
            Wav2Vec2Model,
            Wav2Vec2PreTrainedModel,
        )
        from .models.wav2vec2_bert import (
            Wav2Vec2BertForAudioFrameClassification,
            Wav2Vec2BertForCTC,
            Wav2Vec2BertForSequenceClassification,
            Wav2Vec2BertForXVector,
            Wav2Vec2BertModel,
            Wav2Vec2BertPreTrainedModel,
        )
        from .models.wav2vec2_conformer import (
            Wav2Vec2ConformerForAudioFrameClassification,
            Wav2Vec2ConformerForCTC,
            Wav2Vec2ConformerForPreTraining,
            Wav2Vec2ConformerForSequenceClassification,
            Wav2Vec2ConformerForXVector,
            Wav2Vec2ConformerModel,
            Wav2Vec2ConformerPreTrainedModel,
        )
        from .models.wavlm import (
            WavLMForAudioFrameClassification,
            WavLMForCTC,
            WavLMForSequenceClassification,
            WavLMForXVector,
            WavLMModel,
            WavLMPreTrainedModel,
        )
        from .models.whisper import (
            WhisperForAudioClassification,
            WhisperForCausalLM,
            WhisperForConditionalGeneration,
            WhisperModel,
            WhisperPreTrainedModel,
        )
        from .models.x_clip import (
            XCLIPModel,
            XCLIPPreTrainedModel,
            XCLIPTextModel,
            XCLIPVisionModel,
        )
        from .models.xglm import (
            XGLMForCausalLM,
            XGLMModel,
            XGLMPreTrainedModel,
        )
        from .models.xlm import (
            XLMForMultipleChoice,
            XLMForQuestionAnswering,
            XLMForQuestionAnsweringSimple,
            XLMForSequenceClassification,
            XLMForTokenClassification,
            XLMModel,
            XLMPreTrainedModel,
            XLMWithLMHeadModel,
        )
        from .models.xlm_roberta import (
            XLMRobertaForCausalLM,
            XLMRobertaForMaskedLM,
            XLMRobertaForMultipleChoice,
            XLMRobertaForQuestionAnswering,
            XLMRobertaForSequenceClassification,
            XLMRobertaForTokenClassification,
            XLMRobertaModel,
            XLMRobertaPreTrainedModel,
        )
        from .models.xlm_roberta_xl import (
            XLMRobertaXLForCausalLM,
            XLMRobertaXLForMaskedLM,
            XLMRobertaXLForMultipleChoice,
            XLMRobertaXLForQuestionAnswering,
            XLMRobertaXLForSequenceClassification,
            XLMRobertaXLForTokenClassification,
            XLMRobertaXLModel,
            XLMRobertaXLPreTrainedModel,
        )
        from .models.xlnet import (
            XLNetForMultipleChoice,
            XLNetForQuestionAnswering,
            XLNetForQuestionAnsweringSimple,
            XLNetForSequenceClassification,
            XLNetForTokenClassification,
            XLNetLMHeadModel,
            XLNetModel,
            XLNetPreTrainedModel,
            load_tf_weights_in_xlnet,
        )
        from .models.xmod import (
            XmodForCausalLM,
            XmodForMaskedLM,
            XmodForMultipleChoice,
            XmodForQuestionAnswering,
            XmodForSequenceClassification,
            XmodForTokenClassification,
            XmodModel,
            XmodPreTrainedModel,
        )
        from .models.yolos import (
            YolosForObjectDetection,
            YolosModel,
            YolosPreTrainedModel,
        )
        from .models.yoso import (
            YosoForMaskedLM,
            YosoForMultipleChoice,
            YosoForQuestionAnswering,
            YosoForSequenceClassification,
            YosoForTokenClassification,
            YosoModel,
            YosoPreTrainedModel,
        )
        from .models.zoedepth import (
            ZoeDepthForDepthEstimation,
            ZoeDepthPreTrainedModel,
        )

        # Optimization
        from .optimization import (
            Adafactor,
            AdamW,
            get_constant_schedule,
            get_constant_schedule_with_warmup,
            get_cosine_schedule_with_warmup,
            get_cosine_with_hard_restarts_schedule_with_warmup,
            get_inverse_sqrt_schedule,
            get_linear_schedule_with_warmup,
            get_polynomial_decay_schedule_with_warmup,
            get_scheduler,
            get_wsd_schedule,
        )
        from .pytorch_utils import Conv1D, apply_chunking_to_forward, prune_layer

        # Trainer
        from .trainer import Trainer
        from .trainer_pt_utils import torch_distributed_zero_first
        from .trainer_seq2seq import Seq2SeqTrainer

    # TensorFlow
    try:
        if not is_tf_available():
            raise OptionalDependencyNotAvailable()
    except OptionalDependencyNotAvailable:
        # Import the same objects as dummies to get them in the namespace.
        # They will raise an import error if the user tries to instantiate / use them.
        from .utils.dummy_tf_objects import *
    else:
        from .benchmark.benchmark_args_tf import TensorFlowBenchmarkArguments

        # Benchmarks
        from .benchmark.benchmark_tf import TensorFlowBenchmark
        from .generation import (
            TFForcedBOSTokenLogitsProcessor,
            TFForcedEOSTokenLogitsProcessor,
            TFForceTokensLogitsProcessor,
            TFGenerationMixin,
            TFLogitsProcessor,
            TFLogitsProcessorList,
            TFLogitsWarper,
            TFMinLengthLogitsProcessor,
            TFNoBadWordsLogitsProcessor,
            TFNoRepeatNGramLogitsProcessor,
            TFRepetitionPenaltyLogitsProcessor,
            TFSuppressTokensAtBeginLogitsProcessor,
            TFSuppressTokensLogitsProcessor,
            TFTemperatureLogitsWarper,
            TFTopKLogitsWarper,
            TFTopPLogitsWarper,
        )
        from .keras_callbacks import KerasMetricCallback, PushToHubCallback
        from .modeling_tf_utils import (
            TFPreTrainedModel,
            TFSequenceSummary,
            TFSharedEmbeddings,
            shape_list,
        )

        # TensorFlow model imports
        from .models.albert import (
            TFAlbertForMaskedLM,
            TFAlbertForMultipleChoice,
            TFAlbertForPreTraining,
            TFAlbertForQuestionAnswering,
            TFAlbertForSequenceClassification,
            TFAlbertForTokenClassification,
            TFAlbertMainLayer,
            TFAlbertModel,
            TFAlbertPreTrainedModel,
        )
        from .models.auto import (
            TF_MODEL_FOR_AUDIO_CLASSIFICATION_MAPPING,
            TF_MODEL_FOR_CAUSAL_LM_MAPPING,
            TF_MODEL_FOR_DOCUMENT_QUESTION_ANSWERING_MAPPING,
            TF_MODEL_FOR_IMAGE_CLASSIFICATION_MAPPING,
            TF_MODEL_FOR_MASK_GENERATION_MAPPING,
            TF_MODEL_FOR_MASKED_IMAGE_MODELING_MAPPING,
            TF_MODEL_FOR_MASKED_LM_MAPPING,
            TF_MODEL_FOR_MULTIPLE_CHOICE_MAPPING,
            TF_MODEL_FOR_NEXT_SENTENCE_PREDICTION_MAPPING,
            TF_MODEL_FOR_PRETRAINING_MAPPING,
            TF_MODEL_FOR_QUESTION_ANSWERING_MAPPING,
            TF_MODEL_FOR_SEMANTIC_SEGMENTATION_MAPPING,
            TF_MODEL_FOR_SEQ_TO_SEQ_CAUSAL_LM_MAPPING,
            TF_MODEL_FOR_SEQUENCE_CLASSIFICATION_MAPPING,
            TF_MODEL_FOR_SPEECH_SEQ_2_SEQ_MAPPING,
            TF_MODEL_FOR_TABLE_QUESTION_ANSWERING_MAPPING,
            TF_MODEL_FOR_TEXT_ENCODING_MAPPING,
            TF_MODEL_FOR_TOKEN_CLASSIFICATION_MAPPING,
            TF_MODEL_FOR_VISION_2_SEQ_MAPPING,
            TF_MODEL_FOR_ZERO_SHOT_IMAGE_CLASSIFICATION_MAPPING,
            TF_MODEL_MAPPING,
            TF_MODEL_WITH_LM_HEAD_MAPPING,
            TFAutoModel,
            TFAutoModelForAudioClassification,
            TFAutoModelForCausalLM,
            TFAutoModelForDocumentQuestionAnswering,
            TFAutoModelForImageClassification,
            TFAutoModelForMaskedImageModeling,
            TFAutoModelForMaskedLM,
            TFAutoModelForMaskGeneration,
            TFAutoModelForMultipleChoice,
            TFAutoModelForNextSentencePrediction,
            TFAutoModelForPreTraining,
            TFAutoModelForQuestionAnswering,
            TFAutoModelForSemanticSegmentation,
            TFAutoModelForSeq2SeqLM,
            TFAutoModelForSequenceClassification,
            TFAutoModelForSpeechSeq2Seq,
            TFAutoModelForTableQuestionAnswering,
            TFAutoModelForTextEncoding,
            TFAutoModelForTokenClassification,
            TFAutoModelForVision2Seq,
            TFAutoModelForZeroShotImageClassification,
            TFAutoModelWithLMHead,
        )
        from .models.bart import (
            TFBartForConditionalGeneration,
            TFBartForSequenceClassification,
            TFBartModel,
            TFBartPretrainedModel,
        )
        from .models.bert import (
            TFBertForMaskedLM,
            TFBertForMultipleChoice,
            TFBertForNextSentencePrediction,
            TFBertForPreTraining,
            TFBertForQuestionAnswering,
            TFBertForSequenceClassification,
            TFBertForTokenClassification,
            TFBertLMHeadModel,
            TFBertMainLayer,
            TFBertModel,
            TFBertPreTrainedModel,
        )
        from .models.blenderbot import (
            TFBlenderbotForConditionalGeneration,
            TFBlenderbotModel,
            TFBlenderbotPreTrainedModel,
        )
        from .models.blenderbot_small import (
            TFBlenderbotSmallForConditionalGeneration,
            TFBlenderbotSmallModel,
            TFBlenderbotSmallPreTrainedModel,
        )
        from .models.blip import (
            TFBlipForConditionalGeneration,
            TFBlipForImageTextRetrieval,
            TFBlipForQuestionAnswering,
            TFBlipModel,
            TFBlipPreTrainedModel,
            TFBlipTextModel,
            TFBlipVisionModel,
        )
        from .models.camembert import (
            TFCamembertForCausalLM,
            TFCamembertForMaskedLM,
            TFCamembertForMultipleChoice,
            TFCamembertForQuestionAnswering,
            TFCamembertForSequenceClassification,
            TFCamembertForTokenClassification,
            TFCamembertModel,
            TFCamembertPreTrainedModel,
        )
        from .models.clip import (
            TFCLIPModel,
            TFCLIPPreTrainedModel,
            TFCLIPTextModel,
            TFCLIPVisionModel,
        )
        from .models.convbert import (
            TFConvBertForMaskedLM,
            TFConvBertForMultipleChoice,
            TFConvBertForQuestionAnswering,
            TFConvBertForSequenceClassification,
            TFConvBertForTokenClassification,
            TFConvBertModel,
            TFConvBertPreTrainedModel,
        )
        from .models.convnext import (
            TFConvNextForImageClassification,
            TFConvNextModel,
            TFConvNextPreTrainedModel,
        )
        from .models.convnextv2 import (
            TFConvNextV2ForImageClassification,
            TFConvNextV2Model,
            TFConvNextV2PreTrainedModel,
        )
        from .models.ctrl import (
            TFCTRLForSequenceClassification,
            TFCTRLLMHeadModel,
            TFCTRLModel,
            TFCTRLPreTrainedModel,
        )
        from .models.cvt import (
            TFCvtForImageClassification,
            TFCvtModel,
            TFCvtPreTrainedModel,
        )
        from .models.data2vec import (
            TFData2VecVisionForImageClassification,
            TFData2VecVisionForSemanticSegmentation,
            TFData2VecVisionModel,
            TFData2VecVisionPreTrainedModel,
        )
        from .models.deberta import (
            TFDebertaForMaskedLM,
            TFDebertaForQuestionAnswering,
            TFDebertaForSequenceClassification,
            TFDebertaForTokenClassification,
            TFDebertaModel,
            TFDebertaPreTrainedModel,
        )
        from .models.deberta_v2 import (
            TFDebertaV2ForMaskedLM,
            TFDebertaV2ForMultipleChoice,
            TFDebertaV2ForQuestionAnswering,
            TFDebertaV2ForSequenceClassification,
            TFDebertaV2ForTokenClassification,
            TFDebertaV2Model,
            TFDebertaV2PreTrainedModel,
        )
        from .models.deit import (
            TFDeiTForImageClassification,
            TFDeiTForImageClassificationWithTeacher,
            TFDeiTForMaskedImageModeling,
            TFDeiTModel,
            TFDeiTPreTrainedModel,
        )
        from .models.deprecated.efficientformer import (
            TFEfficientFormerForImageClassification,
            TFEfficientFormerForImageClassificationWithTeacher,
            TFEfficientFormerModel,
            TFEfficientFormerPreTrainedModel,
        )
        from .models.deprecated.transfo_xl import (
            TFAdaptiveEmbedding,
            TFTransfoXLForSequenceClassification,
            TFTransfoXLLMHeadModel,
            TFTransfoXLMainLayer,
            TFTransfoXLModel,
            TFTransfoXLPreTrainedModel,
        )
        from .models.distilbert import (
            TFDistilBertForMaskedLM,
            TFDistilBertForMultipleChoice,
            TFDistilBertForQuestionAnswering,
            TFDistilBertForSequenceClassification,
            TFDistilBertForTokenClassification,
            TFDistilBertMainLayer,
            TFDistilBertModel,
            TFDistilBertPreTrainedModel,
        )
        from .models.dpr import (
            TFDPRContextEncoder,
            TFDPRPretrainedContextEncoder,
            TFDPRPretrainedQuestionEncoder,
            TFDPRPretrainedReader,
            TFDPRQuestionEncoder,
            TFDPRReader,
        )
        from .models.electra import (
            TFElectraForMaskedLM,
            TFElectraForMultipleChoice,
            TFElectraForPreTraining,
            TFElectraForQuestionAnswering,
            TFElectraForSequenceClassification,
            TFElectraForTokenClassification,
            TFElectraModel,
            TFElectraPreTrainedModel,
        )
        from .models.encoder_decoder import TFEncoderDecoderModel
        from .models.esm import (
            TFEsmForMaskedLM,
            TFEsmForSequenceClassification,
            TFEsmForTokenClassification,
            TFEsmModel,
            TFEsmPreTrainedModel,
        )
        from .models.flaubert import (
            TFFlaubertForMultipleChoice,
            TFFlaubertForQuestionAnsweringSimple,
            TFFlaubertForSequenceClassification,
            TFFlaubertForTokenClassification,
            TFFlaubertModel,
            TFFlaubertPreTrainedModel,
            TFFlaubertWithLMHeadModel,
        )
        from .models.funnel import (
            TFFunnelBaseModel,
            TFFunnelForMaskedLM,
            TFFunnelForMultipleChoice,
            TFFunnelForPreTraining,
            TFFunnelForQuestionAnswering,
            TFFunnelForSequenceClassification,
            TFFunnelForTokenClassification,
            TFFunnelModel,
            TFFunnelPreTrainedModel,
        )
        from .models.gpt2 import (
            TFGPT2DoubleHeadsModel,
            TFGPT2ForSequenceClassification,
            TFGPT2LMHeadModel,
            TFGPT2MainLayer,
            TFGPT2Model,
            TFGPT2PreTrainedModel,
        )
        from .models.gptj import (
            TFGPTJForCausalLM,
            TFGPTJForQuestionAnswering,
            TFGPTJForSequenceClassification,
            TFGPTJModel,
            TFGPTJPreTrainedModel,
        )
        from .models.groupvit import (
            TFGroupViTModel,
            TFGroupViTPreTrainedModel,
            TFGroupViTTextModel,
            TFGroupViTVisionModel,
        )
        from .models.hubert import (
            TFHubertForCTC,
            TFHubertModel,
            TFHubertPreTrainedModel,
        )
        from .models.idefics import (
            TFIdeficsForVisionText2Text,
            TFIdeficsModel,
            TFIdeficsPreTrainedModel,
        )
        from .models.layoutlm import (
            TFLayoutLMForMaskedLM,
            TFLayoutLMForQuestionAnswering,
            TFLayoutLMForSequenceClassification,
            TFLayoutLMForTokenClassification,
            TFLayoutLMMainLayer,
            TFLayoutLMModel,
            TFLayoutLMPreTrainedModel,
        )
        from .models.layoutlmv3 import (
            TFLayoutLMv3ForQuestionAnswering,
            TFLayoutLMv3ForSequenceClassification,
            TFLayoutLMv3ForTokenClassification,
            TFLayoutLMv3Model,
            TFLayoutLMv3PreTrainedModel,
        )
        from .models.led import (
            TFLEDForConditionalGeneration,
            TFLEDModel,
            TFLEDPreTrainedModel,
        )
        from .models.longformer import (
            TFLongformerForMaskedLM,
            TFLongformerForMultipleChoice,
            TFLongformerForQuestionAnswering,
            TFLongformerForSequenceClassification,
            TFLongformerForTokenClassification,
            TFLongformerModel,
            TFLongformerPreTrainedModel,
        )
        from .models.lxmert import (
            TFLxmertForPreTraining,
            TFLxmertMainLayer,
            TFLxmertModel,
            TFLxmertPreTrainedModel,
            TFLxmertVisualFeatureEncoder,
        )
        from .models.marian import (
            TFMarianModel,
            TFMarianMTModel,
            TFMarianPreTrainedModel,
        )
        from .models.mbart import (
            TFMBartForConditionalGeneration,
            TFMBartModel,
            TFMBartPreTrainedModel,
        )
        from .models.mistral import (
            TFMistralForCausalLM,
            TFMistralForSequenceClassification,
            TFMistralModel,
            TFMistralPreTrainedModel,
        )
        from .models.mobilebert import (
            TFMobileBertForMaskedLM,
            TFMobileBertForMultipleChoice,
            TFMobileBertForNextSentencePrediction,
            TFMobileBertForPreTraining,
            TFMobileBertForQuestionAnswering,
            TFMobileBertForSequenceClassification,
            TFMobileBertForTokenClassification,
            TFMobileBertMainLayer,
            TFMobileBertModel,
            TFMobileBertPreTrainedModel,
        )
        from .models.mobilevit import (
            TFMobileViTForImageClassification,
            TFMobileViTForSemanticSegmentation,
            TFMobileViTModel,
            TFMobileViTPreTrainedModel,
        )
        from .models.mpnet import (
            TFMPNetForMaskedLM,
            TFMPNetForMultipleChoice,
            TFMPNetForQuestionAnswering,
            TFMPNetForSequenceClassification,
            TFMPNetForTokenClassification,
            TFMPNetMainLayer,
            TFMPNetModel,
            TFMPNetPreTrainedModel,
        )
        from .models.mt5 import (
            TFMT5EncoderModel,
            TFMT5ForConditionalGeneration,
            TFMT5Model,
        )
        from .models.openai import (
            TFOpenAIGPTDoubleHeadsModel,
            TFOpenAIGPTForSequenceClassification,
            TFOpenAIGPTLMHeadModel,
            TFOpenAIGPTMainLayer,
            TFOpenAIGPTModel,
            TFOpenAIGPTPreTrainedModel,
        )
        from .models.opt import TFOPTForCausalLM, TFOPTModel, TFOPTPreTrainedModel
        from .models.pegasus import (
            TFPegasusForConditionalGeneration,
            TFPegasusModel,
            TFPegasusPreTrainedModel,
        )
        from .models.rag import (
            TFRagModel,
            TFRagPreTrainedModel,
            TFRagSequenceForGeneration,
            TFRagTokenForGeneration,
        )
        from .models.regnet import (
            TFRegNetForImageClassification,
            TFRegNetModel,
            TFRegNetPreTrainedModel,
        )
        from .models.rembert import (
            TFRemBertForCausalLM,
            TFRemBertForMaskedLM,
            TFRemBertForMultipleChoice,
            TFRemBertForQuestionAnswering,
            TFRemBertForSequenceClassification,
            TFRemBertForTokenClassification,
            TFRemBertModel,
            TFRemBertPreTrainedModel,
        )
        from .models.resnet import (
            TFResNetForImageClassification,
            TFResNetModel,
            TFResNetPreTrainedModel,
        )
        from .models.roberta import (
            TFRobertaForCausalLM,
            TFRobertaForMaskedLM,
            TFRobertaForMultipleChoice,
            TFRobertaForQuestionAnswering,
            TFRobertaForSequenceClassification,
            TFRobertaForTokenClassification,
            TFRobertaMainLayer,
            TFRobertaModel,
            TFRobertaPreTrainedModel,
        )
        from .models.roberta_prelayernorm import (
            TFRobertaPreLayerNormForCausalLM,
            TFRobertaPreLayerNormForMaskedLM,
            TFRobertaPreLayerNormForMultipleChoice,
            TFRobertaPreLayerNormForQuestionAnswering,
            TFRobertaPreLayerNormForSequenceClassification,
            TFRobertaPreLayerNormForTokenClassification,
            TFRobertaPreLayerNormMainLayer,
            TFRobertaPreLayerNormModel,
            TFRobertaPreLayerNormPreTrainedModel,
        )
        from .models.roformer import (
            TFRoFormerForCausalLM,
            TFRoFormerForMaskedLM,
            TFRoFormerForMultipleChoice,
            TFRoFormerForQuestionAnswering,
            TFRoFormerForSequenceClassification,
            TFRoFormerForTokenClassification,
            TFRoFormerModel,
            TFRoFormerPreTrainedModel,
        )
        from .models.sam import (
            TFSamModel,
            TFSamPreTrainedModel,
        )
        from .models.segformer import (
            TFSegformerDecodeHead,
            TFSegformerForImageClassification,
            TFSegformerForSemanticSegmentation,
            TFSegformerModel,
            TFSegformerPreTrainedModel,
        )
        from .models.speech_to_text import (
            TFSpeech2TextForConditionalGeneration,
            TFSpeech2TextModel,
            TFSpeech2TextPreTrainedModel,
        )
        from .models.swiftformer import (
            TFSwiftFormerForImageClassification,
            TFSwiftFormerModel,
            TFSwiftFormerPreTrainedModel,
        )
        from .models.swin import (
            TFSwinForImageClassification,
            TFSwinForMaskedImageModeling,
            TFSwinModel,
            TFSwinPreTrainedModel,
        )
        from .models.t5 import (
            TFT5EncoderModel,
            TFT5ForConditionalGeneration,
            TFT5Model,
            TFT5PreTrainedModel,
        )
        from .models.tapas import (
            TFTapasForMaskedLM,
            TFTapasForQuestionAnswering,
            TFTapasForSequenceClassification,
            TFTapasModel,
            TFTapasPreTrainedModel,
        )
        from .models.vision_encoder_decoder import TFVisionEncoderDecoderModel
        from .models.vision_text_dual_encoder import TFVisionTextDualEncoderModel
        from .models.vit import (
            TFViTForImageClassification,
            TFViTModel,
            TFViTPreTrainedModel,
        )
        from .models.vit_mae import (
            TFViTMAEForPreTraining,
            TFViTMAEModel,
            TFViTMAEPreTrainedModel,
        )
        from .models.wav2vec2 import (
            TFWav2Vec2ForCTC,
            TFWav2Vec2ForSequenceClassification,
            TFWav2Vec2Model,
            TFWav2Vec2PreTrainedModel,
        )
        from .models.whisper import (
            TFWhisperForConditionalGeneration,
            TFWhisperModel,
            TFWhisperPreTrainedModel,
        )
        from .models.xglm import (
            TFXGLMForCausalLM,
            TFXGLMModel,
            TFXGLMPreTrainedModel,
        )
        from .models.xlm import (
            TFXLMForMultipleChoice,
            TFXLMForQuestionAnsweringSimple,
            TFXLMForSequenceClassification,
            TFXLMForTokenClassification,
            TFXLMMainLayer,
            TFXLMModel,
            TFXLMPreTrainedModel,
            TFXLMWithLMHeadModel,
        )
        from .models.xlm_roberta import (
            TFXLMRobertaForCausalLM,
            TFXLMRobertaForMaskedLM,
            TFXLMRobertaForMultipleChoice,
            TFXLMRobertaForQuestionAnswering,
            TFXLMRobertaForSequenceClassification,
            TFXLMRobertaForTokenClassification,
            TFXLMRobertaModel,
            TFXLMRobertaPreTrainedModel,
        )
        from .models.xlnet import (
            TFXLNetForMultipleChoice,
            TFXLNetForQuestionAnsweringSimple,
            TFXLNetForSequenceClassification,
            TFXLNetForTokenClassification,
            TFXLNetLMHeadModel,
            TFXLNetMainLayer,
            TFXLNetModel,
            TFXLNetPreTrainedModel,
        )

        # Optimization
        from .optimization_tf import (
            AdamWeightDecay,
            GradientAccumulator,
            WarmUp,
            create_optimizer,
        )

    try:
        if not (
            is_librosa_available()
            and is_essentia_available()
            and is_scipy_available()
            and is_torch_available()
            and is_pretty_midi_available()
        ):
            raise OptionalDependencyNotAvailable()
    except OptionalDependencyNotAvailable:
        from .utils.dummy_essentia_and_librosa_and_pretty_midi_and_scipy_and_torch_objects import *
    else:
        from .models.pop2piano import (
            Pop2PianoFeatureExtractor,
            Pop2PianoProcessor,
            Pop2PianoTokenizer,
        )

    try:
        if not is_torchaudio_available():
            raise OptionalDependencyNotAvailable()
    except OptionalDependencyNotAvailable:
        from .utils.dummy_torchaudio_objects import *
    else:
        from .models.musicgen_melody import MusicgenMelodyFeatureExtractor, MusicgenMelodyProcessor
    try:
        if not is_flax_available():
            raise OptionalDependencyNotAvailable()
    except OptionalDependencyNotAvailable:
        # Import the same objects as dummies to get them in the namespace.
        # They will raise an import error if the user tries to instantiate / use them.
        from .utils.dummy_flax_objects import *
    else:
        from .generation import (
            FlaxForcedBOSTokenLogitsProcessor,
            FlaxForcedEOSTokenLogitsProcessor,
            FlaxForceTokensLogitsProcessor,
            FlaxGenerationMixin,
            FlaxLogitsProcessor,
            FlaxLogitsProcessorList,
            FlaxLogitsWarper,
            FlaxMinLengthLogitsProcessor,
            FlaxSuppressTokensAtBeginLogitsProcessor,
            FlaxSuppressTokensLogitsProcessor,
            FlaxTemperatureLogitsWarper,
            FlaxTopKLogitsWarper,
            FlaxTopPLogitsWarper,
            FlaxWhisperTimeStampLogitsProcessor,
        )
        from .modeling_flax_utils import FlaxPreTrainedModel

        # Flax model imports
        from .models.albert import (
            FlaxAlbertForMaskedLM,
            FlaxAlbertForMultipleChoice,
            FlaxAlbertForPreTraining,
            FlaxAlbertForQuestionAnswering,
            FlaxAlbertForSequenceClassification,
            FlaxAlbertForTokenClassification,
            FlaxAlbertModel,
            FlaxAlbertPreTrainedModel,
        )
        from .models.auto import (
            FLAX_MODEL_FOR_AUDIO_CLASSIFICATION_MAPPING,
            FLAX_MODEL_FOR_CAUSAL_LM_MAPPING,
            FLAX_MODEL_FOR_IMAGE_CLASSIFICATION_MAPPING,
            FLAX_MODEL_FOR_MASKED_LM_MAPPING,
            FLAX_MODEL_FOR_MULTIPLE_CHOICE_MAPPING,
            FLAX_MODEL_FOR_NEXT_SENTENCE_PREDICTION_MAPPING,
            FLAX_MODEL_FOR_PRETRAINING_MAPPING,
            FLAX_MODEL_FOR_QUESTION_ANSWERING_MAPPING,
            FLAX_MODEL_FOR_SEQ_TO_SEQ_CAUSAL_LM_MAPPING,
            FLAX_MODEL_FOR_SEQUENCE_CLASSIFICATION_MAPPING,
            FLAX_MODEL_FOR_SPEECH_SEQ_2_SEQ_MAPPING,
            FLAX_MODEL_FOR_TOKEN_CLASSIFICATION_MAPPING,
            FLAX_MODEL_FOR_VISION_2_SEQ_MAPPING,
            FLAX_MODEL_MAPPING,
            FlaxAutoModel,
            FlaxAutoModelForCausalLM,
            FlaxAutoModelForImageClassification,
            FlaxAutoModelForMaskedLM,
            FlaxAutoModelForMultipleChoice,
            FlaxAutoModelForNextSentencePrediction,
            FlaxAutoModelForPreTraining,
            FlaxAutoModelForQuestionAnswering,
            FlaxAutoModelForSeq2SeqLM,
            FlaxAutoModelForSequenceClassification,
            FlaxAutoModelForSpeechSeq2Seq,
            FlaxAutoModelForTokenClassification,
            FlaxAutoModelForVision2Seq,
        )
        from .models.bart import (
            FlaxBartDecoderPreTrainedModel,
            FlaxBartForCausalLM,
            FlaxBartForConditionalGeneration,
            FlaxBartForQuestionAnswering,
            FlaxBartForSequenceClassification,
            FlaxBartModel,
            FlaxBartPreTrainedModel,
        )
        from .models.beit import (
            FlaxBeitForImageClassification,
            FlaxBeitForMaskedImageModeling,
            FlaxBeitModel,
            FlaxBeitPreTrainedModel,
        )
        from .models.bert import (
            FlaxBertForCausalLM,
            FlaxBertForMaskedLM,
            FlaxBertForMultipleChoice,
            FlaxBertForNextSentencePrediction,
            FlaxBertForPreTraining,
            FlaxBertForQuestionAnswering,
            FlaxBertForSequenceClassification,
            FlaxBertForTokenClassification,
            FlaxBertModel,
            FlaxBertPreTrainedModel,
        )
        from .models.big_bird import (
            FlaxBigBirdForCausalLM,
            FlaxBigBirdForMaskedLM,
            FlaxBigBirdForMultipleChoice,
            FlaxBigBirdForPreTraining,
            FlaxBigBirdForQuestionAnswering,
            FlaxBigBirdForSequenceClassification,
            FlaxBigBirdForTokenClassification,
            FlaxBigBirdModel,
            FlaxBigBirdPreTrainedModel,
        )
        from .models.blenderbot import (
            FlaxBlenderbotForConditionalGeneration,
            FlaxBlenderbotModel,
            FlaxBlenderbotPreTrainedModel,
        )
        from .models.blenderbot_small import (
            FlaxBlenderbotSmallForConditionalGeneration,
            FlaxBlenderbotSmallModel,
            FlaxBlenderbotSmallPreTrainedModel,
        )
        from .models.bloom import (
            FlaxBloomForCausalLM,
            FlaxBloomModel,
            FlaxBloomPreTrainedModel,
        )
        from .models.clip import (
            FlaxCLIPModel,
            FlaxCLIPPreTrainedModel,
            FlaxCLIPTextModel,
            FlaxCLIPTextModelWithProjection,
            FlaxCLIPTextPreTrainedModel,
            FlaxCLIPVisionModel,
            FlaxCLIPVisionPreTrainedModel,
        )
        from .models.dinov2 import (
            FlaxDinov2ForImageClassification,
            FlaxDinov2Model,
            FlaxDinov2PreTrainedModel,
        )
        from .models.distilbert import (
            FlaxDistilBertForMaskedLM,
            FlaxDistilBertForMultipleChoice,
            FlaxDistilBertForQuestionAnswering,
            FlaxDistilBertForSequenceClassification,
            FlaxDistilBertForTokenClassification,
            FlaxDistilBertModel,
            FlaxDistilBertPreTrainedModel,
        )
        from .models.electra import (
            FlaxElectraForCausalLM,
            FlaxElectraForMaskedLM,
            FlaxElectraForMultipleChoice,
            FlaxElectraForPreTraining,
            FlaxElectraForQuestionAnswering,
            FlaxElectraForSequenceClassification,
            FlaxElectraForTokenClassification,
            FlaxElectraModel,
            FlaxElectraPreTrainedModel,
        )
        from .models.encoder_decoder import FlaxEncoderDecoderModel
        from .models.gemma import (
            FlaxGemmaForCausalLM,
            FlaxGemmaModel,
            FlaxGemmaPreTrainedModel,
        )
        from .models.gpt2 import (
            FlaxGPT2LMHeadModel,
            FlaxGPT2Model,
            FlaxGPT2PreTrainedModel,
        )
        from .models.gpt_neo import (
            FlaxGPTNeoForCausalLM,
            FlaxGPTNeoModel,
            FlaxGPTNeoPreTrainedModel,
        )
        from .models.gptj import (
            FlaxGPTJForCausalLM,
            FlaxGPTJModel,
            FlaxGPTJPreTrainedModel,
        )
        from .models.llama import (
            FlaxLlamaForCausalLM,
            FlaxLlamaModel,
            FlaxLlamaPreTrainedModel,
        )
        from .models.longt5 import (
            FlaxLongT5ForConditionalGeneration,
            FlaxLongT5Model,
            FlaxLongT5PreTrainedModel,
        )
        from .models.marian import (
            FlaxMarianModel,
            FlaxMarianMTModel,
            FlaxMarianPreTrainedModel,
        )
        from .models.mbart import (
            FlaxMBartForConditionalGeneration,
            FlaxMBartForQuestionAnswering,
            FlaxMBartForSequenceClassification,
            FlaxMBartModel,
            FlaxMBartPreTrainedModel,
        )
        from .models.mistral import (
            FlaxMistralForCausalLM,
            FlaxMistralModel,
            FlaxMistralPreTrainedModel,
        )
        from .models.mt5 import (
            FlaxMT5EncoderModel,
            FlaxMT5ForConditionalGeneration,
            FlaxMT5Model,
        )
        from .models.opt import FlaxOPTForCausalLM, FlaxOPTModel, FlaxOPTPreTrainedModel
        from .models.pegasus import (
            FlaxPegasusForConditionalGeneration,
            FlaxPegasusModel,
            FlaxPegasusPreTrainedModel,
        )
        from .models.regnet import (
            FlaxRegNetForImageClassification,
            FlaxRegNetModel,
            FlaxRegNetPreTrainedModel,
        )
        from .models.resnet import (
            FlaxResNetForImageClassification,
            FlaxResNetModel,
            FlaxResNetPreTrainedModel,
        )
        from .models.roberta import (
            FlaxRobertaForCausalLM,
            FlaxRobertaForMaskedLM,
            FlaxRobertaForMultipleChoice,
            FlaxRobertaForQuestionAnswering,
            FlaxRobertaForSequenceClassification,
            FlaxRobertaForTokenClassification,
            FlaxRobertaModel,
            FlaxRobertaPreTrainedModel,
        )
        from .models.roberta_prelayernorm import (
            FlaxRobertaPreLayerNormForCausalLM,
            FlaxRobertaPreLayerNormForMaskedLM,
            FlaxRobertaPreLayerNormForMultipleChoice,
            FlaxRobertaPreLayerNormForQuestionAnswering,
            FlaxRobertaPreLayerNormForSequenceClassification,
            FlaxRobertaPreLayerNormForTokenClassification,
            FlaxRobertaPreLayerNormModel,
            FlaxRobertaPreLayerNormPreTrainedModel,
        )
        from .models.roformer import (
            FlaxRoFormerForMaskedLM,
            FlaxRoFormerForMultipleChoice,
            FlaxRoFormerForQuestionAnswering,
            FlaxRoFormerForSequenceClassification,
            FlaxRoFormerForTokenClassification,
            FlaxRoFormerModel,
            FlaxRoFormerPreTrainedModel,
        )
        from .models.speech_encoder_decoder import FlaxSpeechEncoderDecoderModel
        from .models.t5 import (
            FlaxT5EncoderModel,
            FlaxT5ForConditionalGeneration,
            FlaxT5Model,
            FlaxT5PreTrainedModel,
        )
        from .models.vision_encoder_decoder import FlaxVisionEncoderDecoderModel
        from .models.vision_text_dual_encoder import FlaxVisionTextDualEncoderModel
        from .models.vit import (
            FlaxViTForImageClassification,
            FlaxViTModel,
            FlaxViTPreTrainedModel,
        )
        from .models.wav2vec2 import (
            FlaxWav2Vec2ForCTC,
            FlaxWav2Vec2ForPreTraining,
            FlaxWav2Vec2Model,
            FlaxWav2Vec2PreTrainedModel,
        )
        from .models.whisper import (
            FlaxWhisperForAudioClassification,
            FlaxWhisperForConditionalGeneration,
            FlaxWhisperModel,
            FlaxWhisperPreTrainedModel,
        )
        from .models.xglm import (
            FlaxXGLMForCausalLM,
            FlaxXGLMModel,
            FlaxXGLMPreTrainedModel,
        )
        from .models.xlm_roberta import (
            FlaxXLMRobertaForCausalLM,
            FlaxXLMRobertaForMaskedLM,
            FlaxXLMRobertaForMultipleChoice,
            FlaxXLMRobertaForQuestionAnswering,
            FlaxXLMRobertaForSequenceClassification,
            FlaxXLMRobertaForTokenClassification,
            FlaxXLMRobertaModel,
            FlaxXLMRobertaPreTrainedModel,
        )


else:
    import sys

    sys.modules[__name__] = _LazyModule(
        __name__,
        globals()["__file__"],
        _import_structure,
        module_spec=__spec__,
        extra_objects={"__version__": __version__},
    )


if not is_tf_available() and not is_torch_available() and not is_flax_available():
    logger.warning_advice(
        "None of PyTorch, TensorFlow >= 2.0, or Flax have been found. "
        "Models won't be available and only tokenizers, configuration "
        "and file/data utilities can be used."
    )<|MERGE_RESOLUTION|>--- conflicted
+++ resolved
@@ -706,16 +706,9 @@
     ],
     "models.sam2": [
         "Sam2Config",
-<<<<<<< HEAD
-        "Sam2MaskDecoderConfig",
-        "Sam2Processor",
-        "Sam2PromptEncoderConfig",
-        "Sam2VisionConfig",
-=======
         "Sam2ImageEncoderConfig",
         "Sam2MemoryAttentionConfig",
         "Sam2MemoryEncoderConfig",
->>>>>>> cefa0d98
     ],
     "models.seamless_m4t": [
         "SeamlessM4TConfig",
@@ -3216,15 +3209,10 @@
     )
     _import_structure["models.sam2"].extend(
         [
-<<<<<<< HEAD
-            "Sam2Model",
-            "Sam2PreTrainedModel",
-=======
             "Sam2ImagePredictor",
             "Sam2Model",
             "Sam2PreTrainedModel",
             "Sam2VideoPredictor",
->>>>>>> cefa0d98
         ]
     )
     _import_structure["models.seamless_m4t"].extend(
@@ -5545,17 +5533,7 @@
         SamPromptEncoderConfig,
         SamVisionConfig,
     )
-<<<<<<< HEAD
-    from .models.sam2 import (
-        Sam2Config,
-        Sam2MaskDecoderConfig,
-        Sam2Processor,
-        Sam2PromptEncoderConfig,
-        Sam2VisionConfig,
-    )
-=======
     from .models.sam2 import Sam2Config, Sam2ImageEncoderConfig, Sam2MemoryAttentionConfig, Sam2MemoryEncoderConfig
->>>>>>> cefa0d98
     from .models.seamless_m4t import (
         SeamlessM4TConfig,
         SeamlessM4TFeatureExtractor,
@@ -7688,15 +7666,10 @@
             SamPreTrainedModel,
         )
         from .models.sam2 import (
-<<<<<<< HEAD
-            Sam2Model,
-            Sam2PreTrainedModel,
-=======
             Sam2ImagePredictor,
             Sam2Model,
             Sam2PreTrainedModel,
             Sam2VideoPredictor,
->>>>>>> cefa0d98
         )
         from .models.seamless_m4t import (
             SeamlessM4TCodeHifiGan,
