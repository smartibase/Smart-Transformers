--- conflicted
+++ resolved
@@ -312,11 +312,8 @@
         "CTRLTokenizer",
     ],
     "models.cvt": ["CvtConfig"],
-<<<<<<< HEAD
     "models.dab_detr": ["DABDETRConfig"],
-=======
     "models.dac": ["DacConfig", "DacFeatureExtractor"],
->>>>>>> 0a7af19f
     "models.data2vec": [
         "Data2VecAudioConfig",
         "Data2VecTextConfig",
@@ -1762,18 +1759,17 @@
             "CvtPreTrainedModel",
         ]
     )
-<<<<<<< HEAD
     _import_structure["models.dab_detr"].extend(
         [
             "DABDETRForObjectDetection",
             "DABDETRModel",
             "DABDETRPreTrainedModel",
-=======
+        ]
+    )
     _import_structure["models.dac"].extend(
         [
             "DacModel",
             "DacPreTrainedModel",
->>>>>>> 0a7af19f
         ]
     )
     _import_structure["models.data2vec"].extend(
@@ -5045,14 +5041,12 @@
         CTRLTokenizer,
     )
     from .models.cvt import CvtConfig
-<<<<<<< HEAD
     from .models.dab_detr import (
         DABDETRConfig,
-=======
+    )
     from .models.dac import (
         DacConfig,
         DacFeatureExtractor,
->>>>>>> 0a7af19f
     )
     from .models.data2vec import (
         Data2VecAudioConfig,
@@ -6478,16 +6472,14 @@
             CvtModel,
             CvtPreTrainedModel,
         )
-<<<<<<< HEAD
         from .models.dab_detr import (
             DABDETRForObjectDetection,
             DABDETRModel,
             DABDETRPreTrainedModel,
-=======
+        )
         from .models.dac import (
             DacModel,
             DacPreTrainedModel,
->>>>>>> 0a7af19f
         )
         from .models.data2vec import (
             Data2VecAudioForAudioFrameClassification,
