--- conflicted
+++ resolved
@@ -257,11 +257,8 @@
     from .models.lxmert import LxmertTokenizerFast
     from .models.mbart import MBartTokenizerFast
     from .models.mobilebert import MobileBertTokenizerFast
-<<<<<<< HEAD
+    from .models.mpnet import MPNetTokenizerFast
     from .models.mt5 import MT5TokenizerFast
-=======
-    from .models.mpnet import MPNetTokenizerFast
->>>>>>> 7217d746
     from .models.openai import OpenAIGPTTokenizerFast
     from .models.pegasus import PegasusTokenizerFast
     from .models.reformer import ReformerTokenizerFast
@@ -519,9 +516,6 @@
         MobileBertPreTrainedModel,
         load_tf_weights_in_mobilebert,
     )
-<<<<<<< HEAD
-    from .models.mt5 import MT5EncoderModel, MT5ForConditionalGeneration, MT5Model
-=======
     from .models.mpnet import (
         MPNET_PRETRAINED_MODEL_ARCHIVE_LIST,
         MPNetForMaskedLM,
@@ -533,8 +527,7 @@
         MPNetModel,
         MPNetPreTrainedModel,
     )
-    from .models.mt5 import MT5ForConditionalGeneration, MT5Model
->>>>>>> 7217d746
+    from .models.mt5 import MT5EncoderModel, MT5ForConditionalGeneration, MT5Model
     from .models.openai import (
         OPENAI_GPT_PRETRAINED_MODEL_ARCHIVE_LIST,
         OpenAIGPTDoubleHeadsModel,
@@ -834,9 +827,6 @@
         TFMobileBertModel,
         TFMobileBertPreTrainedModel,
     )
-<<<<<<< HEAD
-    from .models.mt5 import TFMT5EncoderModel, TFMT5ForConditionalGeneration, TFMT5Model
-=======
     from .models.mpnet import (
         TF_MPNET_PRETRAINED_MODEL_ARCHIVE_LIST,
         TFMPNetForMaskedLM,
@@ -848,8 +838,7 @@
         TFMPNetModel,
         TFMPNetPreTrainedModel,
     )
-    from .models.mt5 import TFMT5ForConditionalGeneration, TFMT5Model
->>>>>>> 7217d746
+    from .models.mt5 import TFMT5EncoderModel, TFMT5ForConditionalGeneration, TFMT5Model
     from .models.openai import (
         TF_OPENAI_GPT_PRETRAINED_MODEL_ARCHIVE_LIST,
         TFOpenAIGPTDoubleHeadsModel,
