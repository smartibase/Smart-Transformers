--- conflicted
+++ resolved
@@ -821,8 +821,6 @@
 
     # PyTorch models structure
 
-<<<<<<< HEAD
-=======
     _import_structure["models.time_series_transformer"].extend(
         [
             "TIME_SERIES_TRANSFORMER_PRETRAINED_MODEL_ARCHIVE_LIST",
@@ -831,7 +829,6 @@
             "TimeSeriesTransformerPreTrainedModel",
         ]
     )
->>>>>>> c28d04e9
     _import_structure["models.albert"].extend(
         [
             "ALBERT_PRETRAINED_MODEL_ARCHIVE_LIST",
