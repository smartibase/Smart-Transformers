# flake8: noqa
# There's no way to ignore "F401 '...' imported but unused" warnings in this
# module, but to preserve other warnings. So, don't check this module at all.

# Copyright 2020 The HuggingFace Team. All rights reserved.
#
# Licensed under the Apache License, Version 2.0 (the "License");
# you may not use this file except in compliance with the License.
# You may obtain a copy of the License at
#
#     http://www.apache.org/licenses/LICENSE-2.0
#
# Unless required by applicable law or agreed to in writing, software
# distributed under the License is distributed on an "AS IS" BASIS,
# WITHOUT WARRANTIES OR CONDITIONS OF ANY KIND, either express or implied.
# See the License for the specific language governing permissions and
# limitations under the License.

# When adding a new object to this init, remember to add it twice: once inside the `_import_structure` dictionary and
# once inside the `if TYPE_CHECKING` branch. The `TYPE_CHECKING` should have import statements as usual, but they are
# only there for type checking. The `_import_structure` is a dictionary submodule to list of object names, and is used
# to defer the actual importing for when the objects are requested. This way `import transformers` provides the names
# in the namespace without actually importing anything (and especially none of the backends).

__version__ = "4.19.0.dev0"

from typing import TYPE_CHECKING

# Check the dependencies satisfy the minimal versions required.
from . import dependency_versions_check
from .utils import (
    OptionalDependencyNotAvailable,
    _LazyModule,
    is_flax_available,
    is_scatter_available,
    is_sentencepiece_available,
    is_speech_available,
    is_tf_available,
    is_timm_available,
    is_tokenizers_available,
    is_torch_available,
    is_vision_available,
    logging,
)


logger = logging.get_logger(__name__)  # pylint: disable=invalid-name


# Base objects, independent of any specific backend
_import_structure = {
    "benchmark": [],
    "commands": [],
    "configuration_utils": ["PretrainedConfig"],
    "convert_graph_to_onnx": [],
    "convert_slow_tokenizers_checkpoints_to_fast": [],
    "convert_tf_hub_seq_to_seq_bert_to_pytorch": [],
    "data": [
        "DataProcessor",
        "InputExample",
        "InputFeatures",
        "SingleSentenceClassificationProcessor",
        "SquadExample",
        "SquadFeatures",
        "SquadV1Processor",
        "SquadV2Processor",
        "glue_compute_metrics",
        "glue_convert_examples_to_features",
        "glue_output_modes",
        "glue_processors",
        "glue_tasks_num_labels",
        "squad_convert_examples_to_features",
        "xnli_compute_metrics",
        "xnli_output_modes",
        "xnli_processors",
        "xnli_tasks_num_labels",
    ],
    "data.data_collator": [
        "DataCollator",
        "DataCollatorForLanguageModeling",
        "DataCollatorForPermutationLanguageModeling",
        "DataCollatorForSeq2Seq",
        "DataCollatorForSOP",
        "DataCollatorForTokenClassification",
        "DataCollatorForWholeWordMask",
        "DataCollatorWithPadding",
        "DefaultDataCollator",
        "default_data_collator",
    ],
    "data.metrics": [],
    "data.processors": [],
    "debug_utils": [],
    "dependency_versions_check": [],
    "dependency_versions_table": [],
    "dynamic_module_utils": [],
    "feature_extraction_sequence_utils": ["SequenceFeatureExtractor"],
    "feature_extraction_utils": ["BatchFeature", "FeatureExtractionMixin"],
    "file_utils": [],
    "hf_argparser": ["HfArgumentParser"],
    "integrations": [
        "is_comet_available",
        "is_optuna_available",
        "is_ray_available",
        "is_ray_tune_available",
        "is_sigopt_available",
        "is_tensorboard_available",
        "is_wandb_available",
    ],
    "modelcard": ["ModelCard"],
    "modeling_tf_pytorch_utils": [
        "convert_tf_weight_name_to_pt_weight_name",
        "load_pytorch_checkpoint_in_tf2_model",
        "load_pytorch_model_in_tf2_model",
        "load_pytorch_weights_in_tf2_model",
        "load_tf2_checkpoint_in_pytorch_model",
        "load_tf2_model_in_pytorch_model",
        "load_tf2_weights_in_pytorch_model",
    ],
    "models": [],
    # Models
    "models.albert": ["ALBERT_PRETRAINED_CONFIG_ARCHIVE_MAP", "AlbertConfig"],
    "models.auto": [
        "ALL_PRETRAINED_CONFIG_ARCHIVE_MAP",
        "CONFIG_MAPPING",
        "FEATURE_EXTRACTOR_MAPPING",
        "MODEL_NAMES_MAPPING",
        "PROCESSOR_MAPPING",
        "TOKENIZER_MAPPING",
        "AutoConfig",
        "AutoFeatureExtractor",
        "AutoProcessor",
        "AutoTokenizer",
    ],
    "models.bart": ["BartConfig", "BartTokenizer"],
    "models.barthez": [],
    "models.bartpho": [],
    "models.beit": ["BEIT_PRETRAINED_CONFIG_ARCHIVE_MAP", "BeitConfig"],
    "models.bert": [
        "BERT_PRETRAINED_CONFIG_ARCHIVE_MAP",
        "BasicTokenizer",
        "BertConfig",
        "BertTokenizer",
        "WordpieceTokenizer",
    ],
    "models.bert_generation": ["BertGenerationConfig"],
    "models.bert_japanese": ["BertJapaneseTokenizer", "CharacterTokenizer", "MecabTokenizer"],
    "models.bertweet": ["BertweetTokenizer"],
    "models.big_bird": ["BIG_BIRD_PRETRAINED_CONFIG_ARCHIVE_MAP", "BigBirdConfig"],
    "models.bigbird_pegasus": [
        "BIGBIRD_PEGASUS_PRETRAINED_CONFIG_ARCHIVE_MAP",
        "BigBirdPegasusConfig",
    ],
    "models.blenderbot": ["BLENDERBOT_PRETRAINED_CONFIG_ARCHIVE_MAP", "BlenderbotConfig", "BlenderbotTokenizer"],
    "models.blenderbot_small": [
        "BLENDERBOT_SMALL_PRETRAINED_CONFIG_ARCHIVE_MAP",
        "BlenderbotSmallConfig",
        "BlenderbotSmallTokenizer",
    ],
    "models.bort": [],
    "models.byt5": ["ByT5Tokenizer"],
    "models.camembert": ["CAMEMBERT_PRETRAINED_CONFIG_ARCHIVE_MAP", "CamembertConfig"],
    "models.canine": ["CANINE_PRETRAINED_CONFIG_ARCHIVE_MAP", "CanineConfig", "CanineTokenizer"],
    "models.clip": [
        "CLIP_PRETRAINED_CONFIG_ARCHIVE_MAP",
        "CLIPConfig",
        "CLIPTextConfig",
        "CLIPTokenizer",
        "CLIPVisionConfig",
    ],
    "models.convbert": ["CONVBERT_PRETRAINED_CONFIG_ARCHIVE_MAP", "ConvBertConfig", "ConvBertTokenizer"],
    "models.convnext": ["CONVNEXT_PRETRAINED_CONFIG_ARCHIVE_MAP", "ConvNextConfig"],
    "models.cpm": [],
    "models.ctrl": ["CTRL_PRETRAINED_CONFIG_ARCHIVE_MAP", "CTRLConfig", "CTRLTokenizer"],
    "models.data2vec": [
        "DATA2VEC_TEXT_PRETRAINED_CONFIG_ARCHIVE_MAP",
        "DATA2VEC_VISION_PRETRAINED_CONFIG_ARCHIVE_MAP",
        "Data2VecAudioConfig",
        "Data2VecTextConfig",
        "Data2VecVisionConfig",
    ],
    "models.deberta": ["DEBERTA_PRETRAINED_CONFIG_ARCHIVE_MAP", "DebertaConfig", "DebertaTokenizer"],
    "models.deberta_v2": ["DEBERTA_V2_PRETRAINED_CONFIG_ARCHIVE_MAP", "DebertaV2Config"],
    "models.decision_transformer": ["DECISION_TRANSFORMER_PRETRAINED_CONFIG_ARCHIVE_MAP", "DecisionTransformerConfig"],
    "models.deit": ["DEIT_PRETRAINED_CONFIG_ARCHIVE_MAP", "DeiTConfig"],
    "models.detr": ["DETR_PRETRAINED_CONFIG_ARCHIVE_MAP", "DetrConfig"],
    "models.dialogpt": [],
    "models.distilbert": ["DISTILBERT_PRETRAINED_CONFIG_ARCHIVE_MAP", "DistilBertConfig", "DistilBertTokenizer"],
    "models.dit": [],
    "models.dpr": [
        "DPR_PRETRAINED_CONFIG_ARCHIVE_MAP",
        "DPRConfig",
        "DPRContextEncoderTokenizer",
        "DPRQuestionEncoderTokenizer",
        "DPRReaderOutput",
        "DPRReaderTokenizer",
    ],
    "models.dpt": ["DPT_PRETRAINED_CONFIG_ARCHIVE_MAP", "DPTConfig"],
    "models.electra": ["ELECTRA_PRETRAINED_CONFIG_ARCHIVE_MAP", "ElectraConfig", "ElectraTokenizer"],
    "models.encoder_decoder": ["EncoderDecoderConfig"],
    "models.flaubert": ["FLAUBERT_PRETRAINED_CONFIG_ARCHIVE_MAP", "FlaubertConfig", "FlaubertTokenizer"],
    "models.fnet": ["FNET_PRETRAINED_CONFIG_ARCHIVE_MAP", "FNetConfig"],
    "models.fsmt": ["FSMT_PRETRAINED_CONFIG_ARCHIVE_MAP", "FSMTConfig", "FSMTTokenizer"],
    "models.funnel": ["FUNNEL_PRETRAINED_CONFIG_ARCHIVE_MAP", "FunnelConfig", "FunnelTokenizer"],
    "models.glpn": ["GLPN_PRETRAINED_CONFIG_ARCHIVE_MAP", "GLPNConfig"],
    "models.gpt2": ["GPT2_PRETRAINED_CONFIG_ARCHIVE_MAP", "GPT2Config", "GPT2Tokenizer"],
    "models.gpt_neo": ["GPT_NEO_PRETRAINED_CONFIG_ARCHIVE_MAP", "GPTNeoConfig"],
    "models.gptj": ["GPTJ_PRETRAINED_CONFIG_ARCHIVE_MAP", "GPTJConfig"],
    "models.herbert": ["HerbertTokenizer"],
    "models.hubert": ["HUBERT_PRETRAINED_CONFIG_ARCHIVE_MAP", "HubertConfig"],
    "models.ibert": ["IBERT_PRETRAINED_CONFIG_ARCHIVE_MAP", "IBertConfig"],
    "models.imagegpt": ["IMAGEGPT_PRETRAINED_CONFIG_ARCHIVE_MAP", "ImageGPTConfig"],
    "models.layoutlm": ["LAYOUTLM_PRETRAINED_CONFIG_ARCHIVE_MAP", "LayoutLMConfig", "LayoutLMTokenizer"],
    "models.layoutlmv2": [
        "LAYOUTLMV2_PRETRAINED_CONFIG_ARCHIVE_MAP",
        "LayoutLMv2Config",
        "LayoutLMv2FeatureExtractor",
        "LayoutLMv2Processor",
        "LayoutLMv2Tokenizer",
    ],
    "models.layoutxlm": ["LayoutXLMProcessor"],
    "models.led": ["LED_PRETRAINED_CONFIG_ARCHIVE_MAP", "LEDConfig", "LEDTokenizer"],
    "models.longformer": ["LONGFORMER_PRETRAINED_CONFIG_ARCHIVE_MAP", "LongformerConfig", "LongformerTokenizer"],
    "models.luke": ["LUKE_PRETRAINED_CONFIG_ARCHIVE_MAP", "LukeConfig", "LukeTokenizer"],
    "models.lxmert": ["LXMERT_PRETRAINED_CONFIG_ARCHIVE_MAP", "LxmertConfig", "LxmertTokenizer"],
    "models.m2m_100": ["M2M_100_PRETRAINED_CONFIG_ARCHIVE_MAP", "M2M100Config"],
    "models.marian": ["MarianConfig"],
    "models.maskformer": ["MASKFORMER_PRETRAINED_CONFIG_ARCHIVE_MAP", "MaskFormerConfig"],
    "models.mbart": ["MBartConfig"],
    "models.mbart50": [],
    "models.mctct": ["MCTCT_PRETRAINED_CONFIG_ARCHIVE_MAP", "MCTCTConfig", "MCTCTProcessor"],
    "models.megatron_bert": ["MEGATRON_BERT_PRETRAINED_CONFIG_ARCHIVE_MAP", "MegatronBertConfig"],
    "models.megatron_gpt2": [],
    "models.mluke": [],
    "models.mmbt": ["MMBTConfig"],
    "models.mobilebert": ["MOBILEBERT_PRETRAINED_CONFIG_ARCHIVE_MAP", "MobileBertConfig", "MobileBertTokenizer"],
    "models.mpnet": ["MPNET_PRETRAINED_CONFIG_ARCHIVE_MAP", "MPNetConfig", "MPNetTokenizer"],
    "models.mt5": ["MT5Config"],
    "models.nystromformer": [
        "NYSTROMFORMER_PRETRAINED_CONFIG_ARCHIVE_MAP",
        "NystromformerConfig",
    ],
    "models.openai": ["OPENAI_GPT_PRETRAINED_CONFIG_ARCHIVE_MAP", "OpenAIGPTConfig", "OpenAIGPTTokenizer"],
    "models.pegasus": ["PEGASUS_PRETRAINED_CONFIG_ARCHIVE_MAP", "PegasusConfig", "PegasusTokenizer"],
    "models.perceiver": ["PERCEIVER_PRETRAINED_CONFIG_ARCHIVE_MAP", "PerceiverConfig", "PerceiverTokenizer"],
    "models.phobert": ["PhobertTokenizer"],
    "models.plbart": ["PLBART_PRETRAINED_CONFIG_ARCHIVE_MAP", "PLBartConfig"],
    "models.poolformer": ["POOLFORMER_PRETRAINED_CONFIG_ARCHIVE_MAP", "PoolFormerConfig"],
    "models.prophetnet": ["PROPHETNET_PRETRAINED_CONFIG_ARCHIVE_MAP", "ProphetNetConfig", "ProphetNetTokenizer"],
    "models.qdqbert": ["QDQBERT_PRETRAINED_CONFIG_ARCHIVE_MAP", "QDQBertConfig"],
    "models.rag": ["RagConfig", "RagRetriever", "RagTokenizer"],
    "models.realm": ["REALM_PRETRAINED_CONFIG_ARCHIVE_MAP", "RealmConfig", "RealmTokenizer"],
    "models.reformer": ["REFORMER_PRETRAINED_CONFIG_ARCHIVE_MAP", "ReformerConfig"],
    "models.regnet": ["REGNET_PRETRAINED_CONFIG_ARCHIVE_MAP", "RegNetConfig"],
    "models.rembert": ["REMBERT_PRETRAINED_CONFIG_ARCHIVE_MAP", "RemBertConfig"],
    "models.resnet": ["RESNET_PRETRAINED_CONFIG_ARCHIVE_MAP", "ResNetConfig"],
    "models.retribert": ["RETRIBERT_PRETRAINED_CONFIG_ARCHIVE_MAP", "RetriBertConfig", "RetriBertTokenizer"],
    "models.roberta": ["ROBERTA_PRETRAINED_CONFIG_ARCHIVE_MAP", "RobertaConfig", "RobertaTokenizer"],
    "models.roformer": ["ROFORMER_PRETRAINED_CONFIG_ARCHIVE_MAP", "RoFormerConfig", "RoFormerTokenizer"],
    "models.segformer": ["SEGFORMER_PRETRAINED_CONFIG_ARCHIVE_MAP", "SegformerConfig"],
    "models.sew": ["SEW_PRETRAINED_CONFIG_ARCHIVE_MAP", "SEWConfig"],
    "models.sew_d": ["SEW_D_PRETRAINED_CONFIG_ARCHIVE_MAP", "SEWDConfig"],
    "models.speech_encoder_decoder": ["SpeechEncoderDecoderConfig"],
    "models.speech_to_text": [
        "SPEECH_TO_TEXT_PRETRAINED_CONFIG_ARCHIVE_MAP",
        "Speech2TextConfig",
    ],
    "models.speech_to_text_2": [
        "SPEECH_TO_TEXT_2_PRETRAINED_CONFIG_ARCHIVE_MAP",
        "Speech2Text2Config",
        "Speech2Text2Processor",
        "Speech2Text2Tokenizer",
    ],
    "models.splinter": ["SPLINTER_PRETRAINED_CONFIG_ARCHIVE_MAP", "SplinterConfig", "SplinterTokenizer"],
    "models.squeezebert": ["SQUEEZEBERT_PRETRAINED_CONFIG_ARCHIVE_MAP", "SqueezeBertConfig", "SqueezeBertTokenizer"],
    "models.swin": ["SWIN_PRETRAINED_CONFIG_ARCHIVE_MAP", "SwinConfig"],
    "models.t5": ["T5_PRETRAINED_CONFIG_ARCHIVE_MAP", "T5Config"],
    "models.tapas": ["TAPAS_PRETRAINED_CONFIG_ARCHIVE_MAP", "TapasConfig", "TapasTokenizer"],
    "models.tapex": ["TapexTokenizer"],
    "models.transfo_xl": [
        "TRANSFO_XL_PRETRAINED_CONFIG_ARCHIVE_MAP",
        "TransfoXLConfig",
        "TransfoXLCorpus",
        "TransfoXLTokenizer",
    ],
    "models.trocr": [
        "TROCR_PRETRAINED_CONFIG_ARCHIVE_MAP",
        "TrOCRConfig",
        "TrOCRProcessor",
    ],
    "models.unispeech": [
        "UNISPEECH_PRETRAINED_CONFIG_ARCHIVE_MAP",
        "UniSpeechConfig",
    ],
    "models.unispeech_sat": [
        "UNISPEECH_SAT_PRETRAINED_CONFIG_ARCHIVE_MAP",
        "UniSpeechSatConfig",
    ],
    "models.van": ["VAN_PRETRAINED_CONFIG_ARCHIVE_MAP", "VanConfig"],
    "models.vilt": ["VILT_PRETRAINED_CONFIG_ARCHIVE_MAP", "ViltConfig", "ViltFeatureExtractor", "ViltProcessor"],
    "models.vision_encoder_decoder": ["VisionEncoderDecoderConfig"],
    "models.vision_text_dual_encoder": ["VisionTextDualEncoderConfig", "VisionTextDualEncoderProcessor"],
    "models.visual_bert": ["VISUAL_BERT_PRETRAINED_CONFIG_ARCHIVE_MAP", "VisualBertConfig"],
    "models.vit": ["VIT_PRETRAINED_CONFIG_ARCHIVE_MAP", "ViTConfig"],
    "models.vit_mae": ["VIT_MAE_PRETRAINED_CONFIG_ARCHIVE_MAP", "ViTMAEConfig"],
    "models.wav2vec2": [
        "WAV_2_VEC_2_PRETRAINED_CONFIG_ARCHIVE_MAP",
        "Wav2Vec2Config",
        "Wav2Vec2CTCTokenizer",
        "Wav2Vec2FeatureExtractor",
        "Wav2Vec2Processor",
        "Wav2Vec2Tokenizer",
    ],
    "models.wav2vec2_phoneme": ["Wav2Vec2PhonemeCTCTokenizer"],
    "models.wav2vec2_with_lm": ["Wav2Vec2ProcessorWithLM"],
    "models.wavlm": [
        "WAVLM_PRETRAINED_CONFIG_ARCHIVE_MAP",
        "WavLMConfig",
    ],
    "models.xglm": ["XGLM_PRETRAINED_CONFIG_ARCHIVE_MAP", "XGLMConfig"],
    "models.xlm": ["XLM_PRETRAINED_CONFIG_ARCHIVE_MAP", "XLMConfig", "XLMTokenizer"],
    "models.xlm_prophetnet": ["XLM_PROPHETNET_PRETRAINED_CONFIG_ARCHIVE_MAP", "XLMProphetNetConfig"],
    "models.xlm_roberta": ["XLM_ROBERTA_PRETRAINED_CONFIG_ARCHIVE_MAP", "XLMRobertaConfig"],
    "models.xlm_roberta_xl": ["XLM_ROBERTA_XL_PRETRAINED_CONFIG_ARCHIVE_MAP", "XLMRobertaXLConfig"],
    "models.xlnet": ["XLNET_PRETRAINED_CONFIG_ARCHIVE_MAP", "XLNetConfig"],
    "models.yolos": ["YOLOS_PRETRAINED_CONFIG_ARCHIVE_MAP", "YolosConfig"],
    "models.yoso": ["YOSO_PRETRAINED_CONFIG_ARCHIVE_MAP", "YosoConfig"],
    "onnx": [],
    "pipelines": [
        "AudioClassificationPipeline",
        "AutomaticSpeechRecognitionPipeline",
        "Conversation",
        "ConversationalPipeline",
        "CsvPipelineDataFormat",
        "FeatureExtractionPipeline",
        "FillMaskPipeline",
        "ImageClassificationPipeline",
        "ImageSegmentationPipeline",
        "JsonPipelineDataFormat",
        "NerPipeline",
        "ObjectDetectionPipeline",
        "PipedPipelineDataFormat",
        "Pipeline",
        "PipelineDataFormat",
        "QuestionAnsweringPipeline",
        "SummarizationPipeline",
        "TableQuestionAnsweringPipeline",
        "Text2TextGenerationPipeline",
        "TextClassificationPipeline",
        "TextGenerationPipeline",
        "TokenClassificationPipeline",
        "TranslationPipeline",
        "ZeroShotClassificationPipeline",
        "ZeroShotImageClassificationPipeline",
        "pipeline",
    ],
    "processing_utils": ["ProcessorMixin"],
    "testing_utils": [],
    "tokenization_utils": ["PreTrainedTokenizer"],
    "tokenization_utils_base": [
        "AddedToken",
        "BatchEncoding",
        "CharSpan",
        "PreTrainedTokenizerBase",
        "SpecialTokensMixin",
        "TokenSpan",
    ],
    "trainer_callback": [
        "DefaultFlowCallback",
        "EarlyStoppingCallback",
        "PrinterCallback",
        "ProgressCallback",
        "TrainerCallback",
        "TrainerControl",
        "TrainerState",
    ],
    "trainer_utils": ["EvalPrediction", "IntervalStrategy", "SchedulerType", "set_seed"],
    "training_args": ["TrainingArguments"],
    "training_args_seq2seq": ["Seq2SeqTrainingArguments"],
    "training_args_tf": ["TFTrainingArguments"],
    "utils": [
        "CONFIG_NAME",
        "MODEL_CARD_NAME",
        "PYTORCH_PRETRAINED_BERT_CACHE",
        "PYTORCH_TRANSFORMERS_CACHE",
        "SPIECE_UNDERLINE",
        "TF2_WEIGHTS_NAME",
        "TF_WEIGHTS_NAME",
        "TRANSFORMERS_CACHE",
        "WEIGHTS_NAME",
        "TensorType",
        "add_end_docstrings",
        "add_start_docstrings",
        "cached_path",
        "is_apex_available",
        "is_datasets_available",
        "is_faiss_available",
        "is_flax_available",
        "is_phonemizer_available",
        "is_psutil_available",
        "is_py3nvml_available",
        "is_pyctcdecode_available",
        "is_scipy_available",
        "is_sentencepiece_available",
        "is_sklearn_available",
        "is_speech_available",
        "is_tf_available",
        "is_timm_available",
        "is_tokenizers_available",
        "is_torch_available",
        "is_torch_tpu_available",
        "is_vision_available",
        "logging",
    ],
}

# sentencepiece-backed objects
try:
    if not is_sentencepiece_available():
        raise OptionalDependencyNotAvailable()
except OptionalDependencyNotAvailable:
    from .utils import dummy_sentencepiece_objects

    _import_structure["utils.dummy_sentencepiece_objects"] = [
        name for name in dir(dummy_sentencepiece_objects) if not name.startswith("_")
    ]
else:
    _import_structure["models.albert"].append("AlbertTokenizer")
    _import_structure["models.barthez"].append("BarthezTokenizer")
    _import_structure["models.bartpho"].append("BartphoTokenizer")
    _import_structure["models.bert_generation"].append("BertGenerationTokenizer")
    _import_structure["models.big_bird"].append("BigBirdTokenizer")
    _import_structure["models.camembert"].append("CamembertTokenizer")
    _import_structure["models.cpm"].append("CpmTokenizer")
    _import_structure["models.deberta_v2"].append("DebertaV2Tokenizer")
    _import_structure["models.fnet"].append("FNetTokenizer")
    _import_structure["models.layoutxlm"].append("LayoutXLMTokenizer")
    _import_structure["models.m2m_100"].append("M2M100Tokenizer")
    _import_structure["models.marian"].append("MarianTokenizer")
    _import_structure["models.mbart"].append("MBartTokenizer")
    _import_structure["models.mbart50"].append("MBart50Tokenizer")
    _import_structure["models.mluke"].append("MLukeTokenizer")
    _import_structure["models.mt5"].append("MT5Tokenizer")
    _import_structure["models.pegasus"].append("PegasusTokenizer")
    _import_structure["models.plbart"].append("PLBartTokenizer")
    _import_structure["models.reformer"].append("ReformerTokenizer")
    _import_structure["models.rembert"].append("RemBertTokenizer")
    _import_structure["models.speech_to_text"].append("Speech2TextTokenizer")
    _import_structure["models.t5"].append("T5Tokenizer")
    _import_structure["models.xglm"].append("XGLMTokenizer")
    _import_structure["models.xlm_prophetnet"].append("XLMProphetNetTokenizer")
    _import_structure["models.xlm_roberta"].append("XLMRobertaTokenizer")
    _import_structure["models.xlnet"].append("XLNetTokenizer")

# tokenizers-backed objects
try:
    if not is_tokenizers_available():
        raise OptionalDependencyNotAvailable()
except OptionalDependencyNotAvailable:
    from .utils import dummy_tokenizers_objects

    _import_structure["utils.dummy_tokenizers_objects"] = [
        name for name in dir(dummy_tokenizers_objects) if not name.startswith("_")
    ]
else:
    # Fast tokenizers structure
    _import_structure["models.albert"].append("AlbertTokenizerFast")
    _import_structure["models.bart"].append("BartTokenizerFast")
    _import_structure["models.barthez"].append("BarthezTokenizerFast")
    _import_structure["models.bert"].append("BertTokenizerFast")
    _import_structure["models.big_bird"].append("BigBirdTokenizerFast")
    _import_structure["models.blenderbot"].append("BlenderbotTokenizerFast")
    _import_structure["models.blenderbot_small"].append("BlenderbotSmallTokenizerFast")
    _import_structure["models.camembert"].append("CamembertTokenizerFast")
    _import_structure["models.clip"].append("CLIPTokenizerFast")
    _import_structure["models.convbert"].append("ConvBertTokenizerFast")
    _import_structure["models.cpm"].append("CpmTokenizerFast")
    _import_structure["models.deberta"].append("DebertaTokenizerFast")
    _import_structure["models.deberta_v2"].append("DebertaV2TokenizerFast")
    _import_structure["models.distilbert"].append("DistilBertTokenizerFast")
    _import_structure["models.dpr"].extend(
        ["DPRContextEncoderTokenizerFast", "DPRQuestionEncoderTokenizerFast", "DPRReaderTokenizerFast"]
    )
    _import_structure["models.electra"].append("ElectraTokenizerFast")
    _import_structure["models.fnet"].append("FNetTokenizerFast")
    _import_structure["models.funnel"].append("FunnelTokenizerFast")
    _import_structure["models.gpt2"].append("GPT2TokenizerFast")
    _import_structure["models.herbert"].append("HerbertTokenizerFast")
    _import_structure["models.layoutlm"].append("LayoutLMTokenizerFast")
    _import_structure["models.layoutlmv2"].append("LayoutLMv2TokenizerFast")
    _import_structure["models.layoutxlm"].append("LayoutXLMTokenizerFast")
    _import_structure["models.led"].append("LEDTokenizerFast")
    _import_structure["models.longformer"].append("LongformerTokenizerFast")
    _import_structure["models.lxmert"].append("LxmertTokenizerFast")
    _import_structure["models.mbart"].append("MBartTokenizerFast")
    _import_structure["models.mbart50"].append("MBart50TokenizerFast")
    _import_structure["models.mobilebert"].append("MobileBertTokenizerFast")
    _import_structure["models.mpnet"].append("MPNetTokenizerFast")
    _import_structure["models.mt5"].append("MT5TokenizerFast")
    _import_structure["models.openai"].append("OpenAIGPTTokenizerFast")
    _import_structure["models.pegasus"].append("PegasusTokenizerFast")
    _import_structure["models.realm"].append("RealmTokenizerFast")
    _import_structure["models.reformer"].append("ReformerTokenizerFast")
    _import_structure["models.rembert"].append("RemBertTokenizerFast")
    _import_structure["models.retribert"].append("RetriBertTokenizerFast")
    _import_structure["models.roberta"].append("RobertaTokenizerFast")
    _import_structure["models.roformer"].append("RoFormerTokenizerFast")
    _import_structure["models.splinter"].append("SplinterTokenizerFast")
    _import_structure["models.squeezebert"].append("SqueezeBertTokenizerFast")
    _import_structure["models.t5"].append("T5TokenizerFast")
    _import_structure["models.xglm"].append("XGLMTokenizerFast")
    _import_structure["models.xlm_roberta"].append("XLMRobertaTokenizerFast")
    _import_structure["models.xlnet"].append("XLNetTokenizerFast")
    _import_structure["tokenization_utils_fast"] = ["PreTrainedTokenizerFast"]


try:
    if not (is_sentencepiece_available() and is_tokenizers_available()):
        raise OptionalDependencyNotAvailable()
except OptionalDependencyNotAvailable:
    from .utils import dummy_sentencepiece_and_tokenizers_objects

    _import_structure["utils.dummy_sentencepiece_and_tokenizers_objects"] = [
        name for name in dir(dummy_sentencepiece_and_tokenizers_objects) if not name.startswith("_")
    ]
else:
    _import_structure["convert_slow_tokenizer"] = ["SLOW_TO_FAST_CONVERTERS", "convert_slow_tokenizer"]

# Speech-specific objects
<<<<<<< HEAD
if is_speech_available():
    _import_structure["models.mctct"].append("MCTCTFeatureExtractor")
    _import_structure["models.speech_to_text"].append("Speech2TextFeatureExtractor")
else:
=======
try:
    if not is_speech_available():
        raise OptionalDependencyNotAvailable()
except OptionalDependencyNotAvailable:
>>>>>>> 6d80c92c
    from .utils import dummy_speech_objects

    _import_structure["utils.dummy_speech_objects"] = [
        name for name in dir(dummy_speech_objects) if not name.startswith("_")
    ]
else:
    _import_structure["models.speech_to_text"].append("Speech2TextFeatureExtractor")

try:
    if not (is_sentencepiece_available() and is_speech_available()):
        raise OptionalDependencyNotAvailable()
except OptionalDependencyNotAvailable:
    from .utils import dummy_sentencepiece_and_speech_objects

    _import_structure["utils.dummy_sentencepiece_and_speech_objects"] = [
        name for name in dir(dummy_sentencepiece_and_speech_objects) if not name.startswith("_")
    ]
else:
    _import_structure["models.speech_to_text"].append("Speech2TextProcessor")

# Vision-specific objects
try:
    if not is_vision_available():
        raise OptionalDependencyNotAvailable()
except OptionalDependencyNotAvailable:
    from .utils import dummy_vision_objects

    _import_structure["utils.dummy_vision_objects"] = [
        name for name in dir(dummy_vision_objects) if not name.startswith("_")
    ]
else:
    _import_structure["image_utils"] = ["ImageFeatureExtractionMixin"]
    _import_structure["models.beit"].append("BeitFeatureExtractor")
    _import_structure["models.clip"].append("CLIPFeatureExtractor")
    _import_structure["models.clip"].append("CLIPProcessor")
    _import_structure["models.convnext"].append("ConvNextFeatureExtractor")
    _import_structure["models.deit"].append("DeiTFeatureExtractor")
    _import_structure["models.detr"].append("DetrFeatureExtractor")
    _import_structure["models.dpt"].append("DPTFeatureExtractor")
    _import_structure["models.glpn"].append("GLPNFeatureExtractor")
    _import_structure["models.imagegpt"].append("ImageGPTFeatureExtractor")
    _import_structure["models.layoutlmv2"].append("LayoutLMv2FeatureExtractor")
    _import_structure["models.layoutlmv2"].append("LayoutLMv2Processor")
    _import_structure["models.layoutxlm"].append("LayoutXLMProcessor")
    _import_structure["models.maskformer"].append("MaskFormerFeatureExtractor")
    _import_structure["models.perceiver"].append("PerceiverFeatureExtractor")
    _import_structure["models.poolformer"].append("PoolFormerFeatureExtractor")
    _import_structure["models.segformer"].append("SegformerFeatureExtractor")
    _import_structure["models.vilt"].append("ViltFeatureExtractor")
    _import_structure["models.vilt"].append("ViltProcessor")
    _import_structure["models.vit"].append("ViTFeatureExtractor")
    _import_structure["models.yolos"].append("YolosFeatureExtractor")

# Timm-backed objects
try:
    if not (is_timm_available() and is_vision_available()):
        raise OptionalDependencyNotAvailable()
except OptionalDependencyNotAvailable:
    from .utils import dummy_timm_objects

    _import_structure["utils.dummy_timm_objects"] = [
        name for name in dir(dummy_timm_objects) if not name.startswith("_")
    ]
else:
    _import_structure["models.detr"].extend(
        [
            "DETR_PRETRAINED_MODEL_ARCHIVE_LIST",
            "DetrForObjectDetection",
            "DetrForSegmentation",
            "DetrModel",
            "DetrPreTrainedModel",
        ]
    )

try:
    if not is_scatter_available():
        raise OptionalDependencyNotAvailable()
except OptionalDependencyNotAvailable:
    from .utils import dummy_scatter_objects

    _import_structure["utils.dummy_scatter_objects"] = [
        name for name in dir(dummy_scatter_objects) if not name.startswith("_")
    ]
else:
    _import_structure["models.tapas"].extend(
        [
            "TAPAS_PRETRAINED_MODEL_ARCHIVE_LIST",
            "TapasForMaskedLM",
            "TapasForQuestionAnswering",
            "TapasForSequenceClassification",
            "TapasModel",
            "TapasPreTrainedModel",
            "load_tf_weights_in_tapas",
        ]
    )


# PyTorch-backed objects
try:
    if not is_torch_available():
        raise OptionalDependencyNotAvailable()
except OptionalDependencyNotAvailable:
    from .utils import dummy_pt_objects

    _import_structure["utils.dummy_pt_objects"] = [name for name in dir(dummy_pt_objects) if not name.startswith("_")]
else:
    _import_structure["activations"] = []
    _import_structure["benchmark.benchmark"] = ["PyTorchBenchmark"]
    _import_structure["benchmark.benchmark_args"] = ["PyTorchBenchmarkArguments"]
    _import_structure["data.datasets"] = [
        "GlueDataset",
        "GlueDataTrainingArguments",
        "LineByLineTextDataset",
        "LineByLineWithRefDataset",
        "LineByLineWithSOPTextDataset",
        "SquadDataset",
        "SquadDataTrainingArguments",
        "TextDataset",
        "TextDatasetForNextSentencePrediction",
    ]
    _import_structure["deepspeed"] = []
    _import_structure["generation_beam_constraints"] = [
        "Constraint",
        "ConstraintListState",
        "DisjunctiveConstraint",
        "PhrasalConstraint",
    ]
    _import_structure["generation_beam_search"] = ["BeamScorer", "BeamSearchScorer", "ConstrainedBeamSearchScorer"]
    _import_structure["generation_logits_process"] = [
        "ForcedBOSTokenLogitsProcessor",
        "ForcedEOSTokenLogitsProcessor",
        "HammingDiversityLogitsProcessor",
        "InfNanRemoveLogitsProcessor",
        "LogitsProcessor",
        "LogitsProcessorList",
        "LogitsWarper",
        "MinLengthLogitsProcessor",
        "NoBadWordsLogitsProcessor",
        "NoRepeatNGramLogitsProcessor",
        "PrefixConstrainedLogitsProcessor",
        "RepetitionPenaltyLogitsProcessor",
        "TemperatureLogitsWarper",
        "TopKLogitsWarper",
        "TopPLogitsWarper",
    ]
    _import_structure["generation_stopping_criteria"] = [
        "MaxLengthCriteria",
        "MaxTimeCriteria",
        "StoppingCriteria",
        "StoppingCriteriaList",
    ]
    _import_structure["generation_utils"] = ["top_k_top_p_filtering"]
    _import_structure["modeling_outputs"] = []
    _import_structure["modeling_utils"] = ["PreTrainedModel"]

    # PyTorch models structure

    _import_structure["models.albert"].extend(
        [
            "ALBERT_PRETRAINED_MODEL_ARCHIVE_LIST",
            "AlbertForMaskedLM",
            "AlbertForMultipleChoice",
            "AlbertForPreTraining",
            "AlbertForQuestionAnswering",
            "AlbertForSequenceClassification",
            "AlbertForTokenClassification",
            "AlbertModel",
            "AlbertPreTrainedModel",
            "load_tf_weights_in_albert",
        ]
    )
    _import_structure["models.auto"].extend(
        [
            "MODEL_FOR_AUDIO_CLASSIFICATION_MAPPING",
            "MODEL_FOR_AUDIO_XVECTOR_MAPPING",
            "MODEL_FOR_CAUSAL_IMAGE_MODELING_MAPPING",
            "MODEL_FOR_CAUSAL_LM_MAPPING",
            "MODEL_FOR_CTC_MAPPING",
            "MODEL_FOR_IMAGE_CLASSIFICATION_MAPPING",
            "MODEL_FOR_IMAGE_SEGMENTATION_MAPPING",
            "MODEL_FOR_INSTANCE_SEGMENTATION_MAPPING",
            "MODEL_FOR_MASKED_IMAGE_MODELING_MAPPING",
            "MODEL_FOR_MASKED_LM_MAPPING",
            "MODEL_FOR_MULTIPLE_CHOICE_MAPPING",
            "MODEL_FOR_NEXT_SENTENCE_PREDICTION_MAPPING",
            "MODEL_FOR_OBJECT_DETECTION_MAPPING",
            "MODEL_FOR_PRETRAINING_MAPPING",
            "MODEL_FOR_QUESTION_ANSWERING_MAPPING",
            "MODEL_FOR_SEMANTIC_SEGMENTATION_MAPPING",
            "MODEL_FOR_SEQ_TO_SEQ_CAUSAL_LM_MAPPING",
            "MODEL_FOR_SEQUENCE_CLASSIFICATION_MAPPING",
            "MODEL_FOR_SPEECH_SEQ_2_SEQ_MAPPING",
            "MODEL_FOR_TABLE_QUESTION_ANSWERING_MAPPING",
            "MODEL_FOR_TOKEN_CLASSIFICATION_MAPPING",
            "MODEL_FOR_VISION_2_SEQ_MAPPING",
            "MODEL_MAPPING",
            "MODEL_WITH_LM_HEAD_MAPPING",
            "AutoModel",
            "AutoModelForAudioClassification",
            "AutoModelForAudioFrameClassification",
            "AutoModelForAudioXVector",
            "AutoModelForCausalLM",
            "AutoModelForCTC",
            "AutoModelForImageClassification",
            "AutoModelForImageSegmentation",
            "AutoModelForInstanceSegmentation",
            "AutoModelForMaskedImageModeling",
            "AutoModelForMaskedLM",
            "AutoModelForMultipleChoice",
            "AutoModelForNextSentencePrediction",
            "AutoModelForObjectDetection",
            "AutoModelForPreTraining",
            "AutoModelForQuestionAnswering",
            "AutoModelForSemanticSegmentation",
            "AutoModelForSeq2SeqLM",
            "AutoModelForSequenceClassification",
            "AutoModelForSpeechSeq2Seq",
            "AutoModelForTableQuestionAnswering",
            "AutoModelForTokenClassification",
            "AutoModelForVision2Seq",
            "AutoModelWithLMHead",
        ]
    )
    _import_structure["models.bart"].extend(
        [
            "BART_PRETRAINED_MODEL_ARCHIVE_LIST",
            "BartForCausalLM",
            "BartForConditionalGeneration",
            "BartForQuestionAnswering",
            "BartForSequenceClassification",
            "BartModel",
            "BartPretrainedModel",
            "PretrainedBartModel",
        ]
    )
    _import_structure["models.beit"].extend(
        [
            "BEIT_PRETRAINED_MODEL_ARCHIVE_LIST",
            "BeitForImageClassification",
            "BeitForMaskedImageModeling",
            "BeitForSemanticSegmentation",
            "BeitModel",
            "BeitPreTrainedModel",
        ]
    )
    _import_structure["models.bert"].extend(
        [
            "BERT_PRETRAINED_MODEL_ARCHIVE_LIST",
            "BertForMaskedLM",
            "BertForMultipleChoice",
            "BertForNextSentencePrediction",
            "BertForPreTraining",
            "BertForQuestionAnswering",
            "BertForSequenceClassification",
            "BertForTokenClassification",
            "BertLayer",
            "BertLMHeadModel",
            "BertModel",
            "BertPreTrainedModel",
            "load_tf_weights_in_bert",
        ]
    )
    _import_structure["models.bert_generation"].extend(
        [
            "BertGenerationDecoder",
            "BertGenerationEncoder",
            "BertGenerationPreTrainedModel",
            "load_tf_weights_in_bert_generation",
        ]
    )
    _import_structure["models.big_bird"].extend(
        [
            "BIG_BIRD_PRETRAINED_MODEL_ARCHIVE_LIST",
            "BigBirdForCausalLM",
            "BigBirdForMaskedLM",
            "BigBirdForMultipleChoice",
            "BigBirdForPreTraining",
            "BigBirdForQuestionAnswering",
            "BigBirdForSequenceClassification",
            "BigBirdForTokenClassification",
            "BigBirdLayer",
            "BigBirdModel",
            "BigBirdPreTrainedModel",
            "load_tf_weights_in_big_bird",
        ]
    )
    _import_structure["models.bigbird_pegasus"].extend(
        [
            "BIGBIRD_PEGASUS_PRETRAINED_MODEL_ARCHIVE_LIST",
            "BigBirdPegasusForCausalLM",
            "BigBirdPegasusForConditionalGeneration",
            "BigBirdPegasusForQuestionAnswering",
            "BigBirdPegasusForSequenceClassification",
            "BigBirdPegasusModel",
            "BigBirdPegasusPreTrainedModel",
        ]
    )
    _import_structure["models.blenderbot"].extend(
        [
            "BLENDERBOT_PRETRAINED_MODEL_ARCHIVE_LIST",
            "BlenderbotForCausalLM",
            "BlenderbotForConditionalGeneration",
            "BlenderbotModel",
            "BlenderbotPreTrainedModel",
        ]
    )
    _import_structure["models.blenderbot_small"].extend(
        [
            "BLENDERBOT_SMALL_PRETRAINED_MODEL_ARCHIVE_LIST",
            "BlenderbotSmallForCausalLM",
            "BlenderbotSmallForConditionalGeneration",
            "BlenderbotSmallModel",
            "BlenderbotSmallPreTrainedModel",
        ]
    )
    _import_structure["models.camembert"].extend(
        [
            "CAMEMBERT_PRETRAINED_MODEL_ARCHIVE_LIST",
            "CamembertForCausalLM",
            "CamembertForMaskedLM",
            "CamembertForMultipleChoice",
            "CamembertForQuestionAnswering",
            "CamembertForSequenceClassification",
            "CamembertForTokenClassification",
            "CamembertModel",
        ]
    )
    _import_structure["models.canine"].extend(
        [
            "CANINE_PRETRAINED_MODEL_ARCHIVE_LIST",
            "CanineForMultipleChoice",
            "CanineForQuestionAnswering",
            "CanineForSequenceClassification",
            "CanineForTokenClassification",
            "CanineLayer",
            "CanineModel",
            "CaninePreTrainedModel",
            "load_tf_weights_in_canine",
        ]
    )
    _import_structure["models.clip"].extend(
        [
            "CLIP_PRETRAINED_MODEL_ARCHIVE_LIST",
            "CLIPModel",
            "CLIPPreTrainedModel",
            "CLIPTextModel",
            "CLIPVisionModel",
        ]
    )
    _import_structure["models.convbert"].extend(
        [
            "CONVBERT_PRETRAINED_MODEL_ARCHIVE_LIST",
            "ConvBertForMaskedLM",
            "ConvBertForMultipleChoice",
            "ConvBertForQuestionAnswering",
            "ConvBertForSequenceClassification",
            "ConvBertForTokenClassification",
            "ConvBertLayer",
            "ConvBertModel",
            "ConvBertPreTrainedModel",
            "load_tf_weights_in_convbert",
        ]
    )
    _import_structure["models.convnext"].extend(
        [
            "CONVNEXT_PRETRAINED_MODEL_ARCHIVE_LIST",
            "ConvNextForImageClassification",
            "ConvNextModel",
            "ConvNextPreTrainedModel",
        ]
    )
    _import_structure["models.ctrl"].extend(
        [
            "CTRL_PRETRAINED_MODEL_ARCHIVE_LIST",
            "CTRLForSequenceClassification",
            "CTRLLMHeadModel",
            "CTRLModel",
            "CTRLPreTrainedModel",
        ]
    )
    _import_structure["models.data2vec"].extend(
        [
            "DATA2VEC_AUDIO_PRETRAINED_MODEL_ARCHIVE_LIST",
            "DATA2VEC_TEXT_PRETRAINED_MODEL_ARCHIVE_LIST",
            "DATA2VEC_VISION_PRETRAINED_MODEL_ARCHIVE_LIST",
            "Data2VecAudioForAudioFrameClassification",
            "Data2VecAudioForCTC",
            "Data2VecAudioForSequenceClassification",
            "Data2VecAudioForXVector",
            "Data2VecAudioModel",
            "Data2VecAudioPreTrainedModel",
            "Data2VecTextForCausalLM",
            "Data2VecTextForMaskedLM",
            "Data2VecTextForMultipleChoice",
            "Data2VecTextForQuestionAnswering",
            "Data2VecTextForSequenceClassification",
            "Data2VecTextForTokenClassification",
            "Data2VecTextModel",
            "Data2VecTextPreTrainedModel",
            "Data2VecVisionForImageClassification",
            "Data2VecVisionForSemanticSegmentation",
            "Data2VecVisionModel",
            "Data2VecVisionPreTrainedModel",
        ]
    )
    _import_structure["models.deberta"].extend(
        [
            "DEBERTA_PRETRAINED_MODEL_ARCHIVE_LIST",
            "DebertaForMaskedLM",
            "DebertaForQuestionAnswering",
            "DebertaForSequenceClassification",
            "DebertaForTokenClassification",
            "DebertaModel",
            "DebertaPreTrainedModel",
        ]
    )
    _import_structure["models.deberta_v2"].extend(
        [
            "DEBERTA_V2_PRETRAINED_MODEL_ARCHIVE_LIST",
            "DebertaV2ForMaskedLM",
            "DebertaV2ForQuestionAnswering",
            "DebertaV2ForSequenceClassification",
            "DebertaV2ForTokenClassification",
            "DebertaV2Model",
            "DebertaV2PreTrainedModel",
        ]
    )
    _import_structure["models.decision_transformer"].extend(
        [
            "DECISION_TRANSFORMER_PRETRAINED_MODEL_ARCHIVE_LIST",
            "DecisionTransformerGPT2Model",
            "DecisionTransformerGPT2PreTrainedModel",
            "DecisionTransformerModel",
            "DecisionTransformerPreTrainedModel",
        ]
    )
    _import_structure["models.deit"].extend(
        [
            "DEIT_PRETRAINED_MODEL_ARCHIVE_LIST",
            "DeiTForImageClassification",
            "DeiTForImageClassificationWithTeacher",
            "DeiTForMaskedImageModeling",
            "DeiTModel",
            "DeiTPreTrainedModel",
        ]
    )
    _import_structure["models.distilbert"].extend(
        [
            "DISTILBERT_PRETRAINED_MODEL_ARCHIVE_LIST",
            "DistilBertForMaskedLM",
            "DistilBertForMultipleChoice",
            "DistilBertForQuestionAnswering",
            "DistilBertForSequenceClassification",
            "DistilBertForTokenClassification",
            "DistilBertModel",
            "DistilBertPreTrainedModel",
        ]
    )
    _import_structure["models.dpr"].extend(
        [
            "DPR_CONTEXT_ENCODER_PRETRAINED_MODEL_ARCHIVE_LIST",
            "DPR_QUESTION_ENCODER_PRETRAINED_MODEL_ARCHIVE_LIST",
            "DPR_READER_PRETRAINED_MODEL_ARCHIVE_LIST",
            "DPRContextEncoder",
            "DPRPretrainedContextEncoder",
            "DPRPreTrainedModel",
            "DPRPretrainedQuestionEncoder",
            "DPRPretrainedReader",
            "DPRQuestionEncoder",
            "DPRReader",
        ]
    )
    _import_structure["models.dpt"].extend(
        [
            "DPT_PRETRAINED_MODEL_ARCHIVE_LIST",
            "DPTForDepthEstimation",
            "DPTForSemanticSegmentation",
            "DPTModel",
            "DPTPreTrainedModel",
        ]
    )
    _import_structure["models.electra"].extend(
        [
            "ELECTRA_PRETRAINED_MODEL_ARCHIVE_LIST",
            "ElectraForCausalLM",
            "ElectraForMaskedLM",
            "ElectraForMultipleChoice",
            "ElectraForPreTraining",
            "ElectraForQuestionAnswering",
            "ElectraForSequenceClassification",
            "ElectraForTokenClassification",
            "ElectraModel",
            "ElectraPreTrainedModel",
            "load_tf_weights_in_electra",
        ]
    )
    _import_structure["models.encoder_decoder"].append("EncoderDecoderModel")
    _import_structure["models.flaubert"].extend(
        [
            "FLAUBERT_PRETRAINED_MODEL_ARCHIVE_LIST",
            "FlaubertForMultipleChoice",
            "FlaubertForQuestionAnswering",
            "FlaubertForQuestionAnsweringSimple",
            "FlaubertForSequenceClassification",
            "FlaubertForTokenClassification",
            "FlaubertModel",
            "FlaubertWithLMHeadModel",
        ]
    )
    _import_structure["models.fnet"].extend(
        [
            "FNET_PRETRAINED_MODEL_ARCHIVE_LIST",
            "FNetForMaskedLM",
            "FNetForMultipleChoice",
            "FNetForNextSentencePrediction",
            "FNetForPreTraining",
            "FNetForQuestionAnswering",
            "FNetForSequenceClassification",
            "FNetForTokenClassification",
            "FNetLayer",
            "FNetModel",
            "FNetPreTrainedModel",
        ]
    )
    _import_structure["models.fsmt"].extend(["FSMTForConditionalGeneration", "FSMTModel", "PretrainedFSMTModel"])
    _import_structure["models.funnel"].extend(
        [
            "FUNNEL_PRETRAINED_MODEL_ARCHIVE_LIST",
            "FunnelBaseModel",
            "FunnelForMaskedLM",
            "FunnelForMultipleChoice",
            "FunnelForPreTraining",
            "FunnelForQuestionAnswering",
            "FunnelForSequenceClassification",
            "FunnelForTokenClassification",
            "FunnelModel",
            "FunnelPreTrainedModel",
            "load_tf_weights_in_funnel",
        ]
    )
    _import_structure["models.glpn"].extend(
        [
            "GLPN_PRETRAINED_MODEL_ARCHIVE_LIST",
            "GLPNForDepthEstimation",
            "GLPNModel",
            "GLPNPreTrainedModel",
        ]
    )
    _import_structure["models.gpt2"].extend(
        [
            "GPT2_PRETRAINED_MODEL_ARCHIVE_LIST",
            "GPT2DoubleHeadsModel",
            "GPT2ForSequenceClassification",
            "GPT2ForTokenClassification",
            "GPT2LMHeadModel",
            "GPT2Model",
            "GPT2PreTrainedModel",
            "load_tf_weights_in_gpt2",
        ]
    )
    _import_structure["models.gpt_neo"].extend(
        [
            "GPT_NEO_PRETRAINED_MODEL_ARCHIVE_LIST",
            "GPTNeoForCausalLM",
            "GPTNeoForSequenceClassification",
            "GPTNeoModel",
            "GPTNeoPreTrainedModel",
            "load_tf_weights_in_gpt_neo",
        ]
    )
    _import_structure["models.gptj"].extend(
        [
            "GPTJ_PRETRAINED_MODEL_ARCHIVE_LIST",
            "GPTJForCausalLM",
            "GPTJForQuestionAnswering",
            "GPTJForSequenceClassification",
            "GPTJModel",
            "GPTJPreTrainedModel",
        ]
    )
    _import_structure["models.hubert"].extend(
        [
            "HUBERT_PRETRAINED_MODEL_ARCHIVE_LIST",
            "HubertForCTC",
            "HubertForSequenceClassification",
            "HubertModel",
            "HubertPreTrainedModel",
        ]
    )
    _import_structure["models.ibert"].extend(
        [
            "IBERT_PRETRAINED_MODEL_ARCHIVE_LIST",
            "IBertForMaskedLM",
            "IBertForMultipleChoice",
            "IBertForQuestionAnswering",
            "IBertForSequenceClassification",
            "IBertForTokenClassification",
            "IBertModel",
            "IBertPreTrainedModel",
        ]
    )
    _import_structure["models.imagegpt"].extend(
        [
            "IMAGEGPT_PRETRAINED_MODEL_ARCHIVE_LIST",
            "ImageGPTForCausalImageModeling",
            "ImageGPTForImageClassification",
            "ImageGPTModel",
            "ImageGPTPreTrainedModel",
            "load_tf_weights_in_imagegpt",
        ]
    )
    _import_structure["models.layoutlm"].extend(
        [
            "LAYOUTLM_PRETRAINED_MODEL_ARCHIVE_LIST",
            "LayoutLMForMaskedLM",
            "LayoutLMForSequenceClassification",
            "LayoutLMForTokenClassification",
            "LayoutLMModel",
            "LayoutLMPreTrainedModel",
        ]
    )
    _import_structure["models.layoutlmv2"].extend(
        [
            "LAYOUTLMV2_PRETRAINED_MODEL_ARCHIVE_LIST",
            "LayoutLMv2ForQuestionAnswering",
            "LayoutLMv2ForSequenceClassification",
            "LayoutLMv2ForTokenClassification",
            "LayoutLMv2Model",
            "LayoutLMv2PreTrainedModel",
        ]
    )
    _import_structure["models.led"].extend(
        [
            "LED_PRETRAINED_MODEL_ARCHIVE_LIST",
            "LEDForConditionalGeneration",
            "LEDForQuestionAnswering",
            "LEDForSequenceClassification",
            "LEDModel",
            "LEDPreTrainedModel",
        ]
    )
    _import_structure["models.longformer"].extend(
        [
            "LONGFORMER_PRETRAINED_MODEL_ARCHIVE_LIST",
            "LongformerForMaskedLM",
            "LongformerForMultipleChoice",
            "LongformerForQuestionAnswering",
            "LongformerForSequenceClassification",
            "LongformerForTokenClassification",
            "LongformerModel",
            "LongformerPreTrainedModel",
            "LongformerSelfAttention",
        ]
    )
    _import_structure["models.luke"].extend(
        [
            "LUKE_PRETRAINED_MODEL_ARCHIVE_LIST",
            "LukeForEntityClassification",
            "LukeForEntityPairClassification",
            "LukeForEntitySpanClassification",
            "LukeForMaskedLM",
            "LukeModel",
            "LukePreTrainedModel",
        ]
    )
    _import_structure["models.lxmert"].extend(
        [
            "LxmertEncoder",
            "LxmertForPreTraining",
            "LxmertForQuestionAnswering",
            "LxmertModel",
            "LxmertPreTrainedModel",
            "LxmertVisualFeatureEncoder",
            "LxmertXLayer",
        ]
    )
    _import_structure["models.m2m_100"].extend(
        [
            "M2M_100_PRETRAINED_MODEL_ARCHIVE_LIST",
            "M2M100ForConditionalGeneration",
            "M2M100Model",
            "M2M100PreTrainedModel",
        ]
    )
    _import_structure["models.marian"].extend(["MarianForCausalLM", "MarianModel", "MarianMTModel"])
    _import_structure["models.maskformer"].extend(
        [
            "MASKFORMER_PRETRAINED_MODEL_ARCHIVE_LIST",
            "MaskFormerForInstanceSegmentation",
            "MaskFormerModel",
            "MaskFormerPreTrainedModel",
        ]
    )
    _import_structure["models.mbart"].extend(
        [
            "MBartForCausalLM",
            "MBartForConditionalGeneration",
            "MBartForQuestionAnswering",
            "MBartForSequenceClassification",
            "MBartModel",
            "MBartPreTrainedModel",
        ]
    )
    _import_structure["models.mctct"].extend(
        [
            "MCTCT_PRETRAINED_MODEL_ARCHIVE_LIST",
            "MCTCTForCTC",
            "MCTCTModel",
            "MCTCTPreTrainedModel",
        ]
    )
    _import_structure["models.megatron_bert"].extend(
        [
            "MEGATRON_BERT_PRETRAINED_MODEL_ARCHIVE_LIST",
            "MegatronBertForCausalLM",
            "MegatronBertForMaskedLM",
            "MegatronBertForMultipleChoice",
            "MegatronBertForNextSentencePrediction",
            "MegatronBertForPreTraining",
            "MegatronBertForQuestionAnswering",
            "MegatronBertForSequenceClassification",
            "MegatronBertForTokenClassification",
            "MegatronBertModel",
            "MegatronBertPreTrainedModel",
        ]
    )
    _import_structure["models.mmbt"].extend(["MMBTForClassification", "MMBTModel", "ModalEmbeddings"])
    _import_structure["models.mobilebert"].extend(
        [
            "MOBILEBERT_PRETRAINED_MODEL_ARCHIVE_LIST",
            "MobileBertForMaskedLM",
            "MobileBertForMultipleChoice",
            "MobileBertForNextSentencePrediction",
            "MobileBertForPreTraining",
            "MobileBertForQuestionAnswering",
            "MobileBertForSequenceClassification",
            "MobileBertForTokenClassification",
            "MobileBertLayer",
            "MobileBertModel",
            "MobileBertPreTrainedModel",
            "load_tf_weights_in_mobilebert",
        ]
    )
    _import_structure["models.mpnet"].extend(
        [
            "MPNET_PRETRAINED_MODEL_ARCHIVE_LIST",
            "MPNetForMaskedLM",
            "MPNetForMultipleChoice",
            "MPNetForQuestionAnswering",
            "MPNetForSequenceClassification",
            "MPNetForTokenClassification",
            "MPNetLayer",
            "MPNetModel",
            "MPNetPreTrainedModel",
        ]
    )
    _import_structure["models.mt5"].extend(["MT5EncoderModel", "MT5ForConditionalGeneration", "MT5Model"])
    _import_structure["models.nystromformer"].extend(
        [
            "NYSTROMFORMER_PRETRAINED_MODEL_ARCHIVE_LIST",
            "NystromformerForMaskedLM",
            "NystromformerForMultipleChoice",
            "NystromformerForQuestionAnswering",
            "NystromformerForSequenceClassification",
            "NystromformerForTokenClassification",
            "NystromformerLayer",
            "NystromformerModel",
            "NystromformerPreTrainedModel",
        ]
    )
    _import_structure["models.openai"].extend(
        [
            "OPENAI_GPT_PRETRAINED_MODEL_ARCHIVE_LIST",
            "OpenAIGPTDoubleHeadsModel",
            "OpenAIGPTForSequenceClassification",
            "OpenAIGPTLMHeadModel",
            "OpenAIGPTModel",
            "OpenAIGPTPreTrainedModel",
            "load_tf_weights_in_openai_gpt",
        ]
    )
    _import_structure["models.pegasus"].extend(
        ["PegasusForCausalLM", "PegasusForConditionalGeneration", "PegasusModel", "PegasusPreTrainedModel"]
    )
    _import_structure["models.perceiver"].extend(
        [
            "PERCEIVER_PRETRAINED_MODEL_ARCHIVE_LIST",
            "PerceiverForImageClassificationConvProcessing",
            "PerceiverForImageClassificationFourier",
            "PerceiverForImageClassificationLearned",
            "PerceiverForMaskedLM",
            "PerceiverForMultimodalAutoencoding",
            "PerceiverForOpticalFlow",
            "PerceiverForSequenceClassification",
            "PerceiverLayer",
            "PerceiverModel",
            "PerceiverPreTrainedModel",
        ]
    )
    _import_structure["models.plbart"].extend(
        [
            "PLBART_PRETRAINED_MODEL_ARCHIVE_LIST",
            "PLBartForCausalLM",
            "PLBartForConditionalGeneration",
            "PLBartForSequenceClassification",
            "PLBartModel",
            "PLBartPreTrainedModel",
        ]
    )
    _import_structure["models.poolformer"].extend(
        [
            "POOLFORMER_PRETRAINED_MODEL_ARCHIVE_LIST",
            "PoolFormerForImageClassification",
            "PoolFormerModel",
            "PoolFormerPreTrainedModel",
        ]
    )
    _import_structure["models.prophetnet"].extend(
        [
            "PROPHETNET_PRETRAINED_MODEL_ARCHIVE_LIST",
            "ProphetNetDecoder",
            "ProphetNetEncoder",
            "ProphetNetForCausalLM",
            "ProphetNetForConditionalGeneration",
            "ProphetNetModel",
            "ProphetNetPreTrainedModel",
        ]
    )
    _import_structure["models.qdqbert"].extend(
        [
            "QDQBERT_PRETRAINED_MODEL_ARCHIVE_LIST",
            "QDQBertForMaskedLM",
            "QDQBertForMultipleChoice",
            "QDQBertForNextSentencePrediction",
            "QDQBertForQuestionAnswering",
            "QDQBertForSequenceClassification",
            "QDQBertForTokenClassification",
            "QDQBertLayer",
            "QDQBertLMHeadModel",
            "QDQBertModel",
            "QDQBertPreTrainedModel",
            "load_tf_weights_in_qdqbert",
        ]
    )
    _import_structure["models.rag"].extend(
        ["RagModel", "RagPreTrainedModel", "RagSequenceForGeneration", "RagTokenForGeneration"]
    )
    _import_structure["models.realm"].extend(
        [
            "REALM_PRETRAINED_MODEL_ARCHIVE_LIST",
            "RealmEmbedder",
            "RealmForOpenQA",
            "RealmKnowledgeAugEncoder",
            "RealmPreTrainedModel",
            "RealmReader",
            "RealmRetriever",
            "RealmScorer",
            "load_tf_weights_in_realm",
        ]
    )
    _import_structure["models.reformer"].extend(
        [
            "REFORMER_PRETRAINED_MODEL_ARCHIVE_LIST",
            "ReformerAttention",
            "ReformerForMaskedLM",
            "ReformerForQuestionAnswering",
            "ReformerForSequenceClassification",
            "ReformerLayer",
            "ReformerModel",
            "ReformerModelWithLMHead",
            "ReformerPreTrainedModel",
        ]
    )
    _import_structure["models.regnet"].extend(
        [
            "REGNET_PRETRAINED_MODEL_ARCHIVE_LIST",
            "RegNetForImageClassification",
            "RegNetModel",
            "RegNetPreTrainedModel",
        ]
    )
    _import_structure["models.rembert"].extend(
        [
            "REMBERT_PRETRAINED_MODEL_ARCHIVE_LIST",
            "RemBertForCausalLM",
            "RemBertForMaskedLM",
            "RemBertForMultipleChoice",
            "RemBertForQuestionAnswering",
            "RemBertForSequenceClassification",
            "RemBertForTokenClassification",
            "RemBertLayer",
            "RemBertModel",
            "RemBertPreTrainedModel",
            "load_tf_weights_in_rembert",
        ]
    )
    _import_structure["models.resnet"].extend(
        [
            "RESNET_PRETRAINED_MODEL_ARCHIVE_LIST",
            "ResNetForImageClassification",
            "ResNetModel",
            "ResNetPreTrainedModel",
        ]
    )
    _import_structure["models.retribert"].extend(
        ["RETRIBERT_PRETRAINED_MODEL_ARCHIVE_LIST", "RetriBertModel", "RetriBertPreTrainedModel"]
    )
    _import_structure["models.roberta"].extend(
        [
            "ROBERTA_PRETRAINED_MODEL_ARCHIVE_LIST",
            "RobertaForCausalLM",
            "RobertaForMaskedLM",
            "RobertaForMultipleChoice",
            "RobertaForQuestionAnswering",
            "RobertaForSequenceClassification",
            "RobertaForTokenClassification",
            "RobertaModel",
            "RobertaPreTrainedModel",
        ]
    )
    _import_structure["models.roformer"].extend(
        [
            "ROFORMER_PRETRAINED_MODEL_ARCHIVE_LIST",
            "RoFormerForCausalLM",
            "RoFormerForMaskedLM",
            "RoFormerForMultipleChoice",
            "RoFormerForQuestionAnswering",
            "RoFormerForSequenceClassification",
            "RoFormerForTokenClassification",
            "RoFormerLayer",
            "RoFormerModel",
            "RoFormerPreTrainedModel",
            "load_tf_weights_in_roformer",
        ]
    )
    _import_structure["models.segformer"].extend(
        [
            "SEGFORMER_PRETRAINED_MODEL_ARCHIVE_LIST",
            "SegformerDecodeHead",
            "SegformerForImageClassification",
            "SegformerForSemanticSegmentation",
            "SegformerLayer",
            "SegformerModel",
            "SegformerPreTrainedModel",
        ]
    )
    _import_structure["models.sew"].extend(
        [
            "SEW_PRETRAINED_MODEL_ARCHIVE_LIST",
            "SEWForCTC",
            "SEWForSequenceClassification",
            "SEWModel",
            "SEWPreTrainedModel",
        ]
    )
    _import_structure["models.sew_d"].extend(
        [
            "SEW_D_PRETRAINED_MODEL_ARCHIVE_LIST",
            "SEWDForCTC",
            "SEWDForSequenceClassification",
            "SEWDModel",
            "SEWDPreTrainedModel",
        ]
    )
    _import_structure["models.speech_encoder_decoder"].extend(["SpeechEncoderDecoderModel"])
    _import_structure["models.speech_to_text"].extend(
        [
            "SPEECH_TO_TEXT_PRETRAINED_MODEL_ARCHIVE_LIST",
            "Speech2TextForConditionalGeneration",
            "Speech2TextModel",
            "Speech2TextPreTrainedModel",
        ]
    )
    _import_structure["models.speech_to_text_2"].extend(["Speech2Text2ForCausalLM", "Speech2Text2PreTrainedModel"])
    _import_structure["models.splinter"].extend(
        [
            "SPLINTER_PRETRAINED_MODEL_ARCHIVE_LIST",
            "SplinterForQuestionAnswering",
            "SplinterLayer",
            "SplinterModel",
            "SplinterPreTrainedModel",
        ]
    )
    _import_structure["models.squeezebert"].extend(
        [
            "SQUEEZEBERT_PRETRAINED_MODEL_ARCHIVE_LIST",
            "SqueezeBertForMaskedLM",
            "SqueezeBertForMultipleChoice",
            "SqueezeBertForQuestionAnswering",
            "SqueezeBertForSequenceClassification",
            "SqueezeBertForTokenClassification",
            "SqueezeBertModel",
            "SqueezeBertModule",
            "SqueezeBertPreTrainedModel",
        ]
    )
    _import_structure["models.swin"].extend(
        [
            "SWIN_PRETRAINED_MODEL_ARCHIVE_LIST",
            "SwinForImageClassification",
            "SwinForMaskedImageModeling",
            "SwinModel",
            "SwinPreTrainedModel",
        ]
    )
    _import_structure["models.t5"].extend(
        [
            "T5_PRETRAINED_MODEL_ARCHIVE_LIST",
            "T5EncoderModel",
            "T5ForConditionalGeneration",
            "T5Model",
            "T5PreTrainedModel",
            "load_tf_weights_in_t5",
        ]
    )
    _import_structure["models.transfo_xl"].extend(
        [
            "TRANSFO_XL_PRETRAINED_MODEL_ARCHIVE_LIST",
            "AdaptiveEmbedding",
            "TransfoXLForSequenceClassification",
            "TransfoXLLMHeadModel",
            "TransfoXLModel",
            "TransfoXLPreTrainedModel",
            "load_tf_weights_in_transfo_xl",
        ]
    )
    _import_structure["models.trocr"].extend(
        ["TROCR_PRETRAINED_MODEL_ARCHIVE_LIST", "TrOCRForCausalLM", "TrOCRPreTrainedModel"]
    )
    _import_structure["models.unispeech"].extend(
        [
            "UNISPEECH_PRETRAINED_MODEL_ARCHIVE_LIST",
            "UniSpeechForCTC",
            "UniSpeechForPreTraining",
            "UniSpeechForSequenceClassification",
            "UniSpeechModel",
            "UniSpeechPreTrainedModel",
        ]
    )
    _import_structure["models.unispeech_sat"].extend(
        [
            "UNISPEECH_SAT_PRETRAINED_MODEL_ARCHIVE_LIST",
            "UniSpeechSatForAudioFrameClassification",
            "UniSpeechSatForCTC",
            "UniSpeechSatForPreTraining",
            "UniSpeechSatForSequenceClassification",
            "UniSpeechSatForXVector",
            "UniSpeechSatModel",
            "UniSpeechSatPreTrainedModel",
        ]
    )
    _import_structure["models.van"].extend(
        [
            "VAN_PRETRAINED_MODEL_ARCHIVE_LIST",
            "VanForImageClassification",
            "VanModel",
            "VanPreTrainedModel",
        ]
    )
    _import_structure["models.vilt"].extend(
        [
            "VILT_PRETRAINED_MODEL_ARCHIVE_LIST",
            "ViltForImageAndTextRetrieval",
            "ViltForImagesAndTextClassification",
            "ViltForMaskedLM",
            "ViltForQuestionAnswering",
            "ViltLayer",
            "ViltModel",
            "ViltPreTrainedModel",
        ]
    )
    _import_structure["models.vision_encoder_decoder"].extend(["VisionEncoderDecoderModel"])
    _import_structure["models.vision_text_dual_encoder"].extend(["VisionTextDualEncoderModel"])
    _import_structure["models.visual_bert"].extend(
        [
            "VISUAL_BERT_PRETRAINED_MODEL_ARCHIVE_LIST",
            "VisualBertForMultipleChoice",
            "VisualBertForPreTraining",
            "VisualBertForQuestionAnswering",
            "VisualBertForRegionToPhraseAlignment",
            "VisualBertForVisualReasoning",
            "VisualBertLayer",
            "VisualBertModel",
            "VisualBertPreTrainedModel",
        ]
    )
    _import_structure["models.vit"].extend(
        [
            "VIT_PRETRAINED_MODEL_ARCHIVE_LIST",
            "ViTForImageClassification",
            "ViTForMaskedImageModeling",
            "ViTModel",
            "ViTPreTrainedModel",
        ]
    )
    _import_structure["models.vit_mae"].extend(
        [
            "VIT_MAE_PRETRAINED_MODEL_ARCHIVE_LIST",
            "ViTMAEForPreTraining",
            "ViTMAELayer",
            "ViTMAEModel",
            "ViTMAEPreTrainedModel",
        ]
    )
    _import_structure["models.wav2vec2"].extend(
        [
            "WAV_2_VEC_2_PRETRAINED_MODEL_ARCHIVE_LIST",
            "Wav2Vec2ForAudioFrameClassification",
            "Wav2Vec2ForCTC",
            "Wav2Vec2ForMaskedLM",
            "Wav2Vec2ForPreTraining",
            "Wav2Vec2ForSequenceClassification",
            "Wav2Vec2ForXVector",
            "Wav2Vec2Model",
            "Wav2Vec2PreTrainedModel",
        ]
    )
    _import_structure["models.wavlm"].extend(
        [
            "WAVLM_PRETRAINED_MODEL_ARCHIVE_LIST",
            "WavLMForAudioFrameClassification",
            "WavLMForCTC",
            "WavLMForSequenceClassification",
            "WavLMForXVector",
            "WavLMModel",
            "WavLMPreTrainedModel",
        ]
    )
    _import_structure["models.xglm"].extend(
        [
            "XGLM_PRETRAINED_MODEL_ARCHIVE_LIST",
            "XGLMForCausalLM",
            "XGLMModel",
            "XGLMPreTrainedModel",
        ]
    )
    _import_structure["models.xlm"].extend(
        [
            "XLM_PRETRAINED_MODEL_ARCHIVE_LIST",
            "XLMForMultipleChoice",
            "XLMForQuestionAnswering",
            "XLMForQuestionAnsweringSimple",
            "XLMForSequenceClassification",
            "XLMForTokenClassification",
            "XLMModel",
            "XLMPreTrainedModel",
            "XLMWithLMHeadModel",
        ]
    )
    _import_structure["models.xlm_prophetnet"].extend(
        [
            "XLM_PROPHETNET_PRETRAINED_MODEL_ARCHIVE_LIST",
            "XLMProphetNetDecoder",
            "XLMProphetNetEncoder",
            "XLMProphetNetForCausalLM",
            "XLMProphetNetForConditionalGeneration",
            "XLMProphetNetModel",
        ]
    )
    _import_structure["models.xlm_roberta"].extend(
        [
            "XLM_ROBERTA_PRETRAINED_MODEL_ARCHIVE_LIST",
            "XLMRobertaForCausalLM",
            "XLMRobertaForMaskedLM",
            "XLMRobertaForMultipleChoice",
            "XLMRobertaForQuestionAnswering",
            "XLMRobertaForSequenceClassification",
            "XLMRobertaForTokenClassification",
            "XLMRobertaModel",
        ]
    )
    _import_structure["models.xlm_roberta_xl"].extend(
        [
            "XLM_ROBERTA_XL_PRETRAINED_MODEL_ARCHIVE_LIST",
            "XLMRobertaXLForCausalLM",
            "XLMRobertaXLForMaskedLM",
            "XLMRobertaXLForMultipleChoice",
            "XLMRobertaXLForQuestionAnswering",
            "XLMRobertaXLForSequenceClassification",
            "XLMRobertaXLForTokenClassification",
            "XLMRobertaXLModel",
            "XLMRobertaXLPreTrainedModel",
        ]
    )
    _import_structure["models.xlnet"].extend(
        [
            "XLNET_PRETRAINED_MODEL_ARCHIVE_LIST",
            "XLNetForMultipleChoice",
            "XLNetForQuestionAnswering",
            "XLNetForQuestionAnsweringSimple",
            "XLNetForSequenceClassification",
            "XLNetForTokenClassification",
            "XLNetLMHeadModel",
            "XLNetModel",
            "XLNetPreTrainedModel",
            "load_tf_weights_in_xlnet",
        ]
    )
    _import_structure["models.yolos"].extend(
        [
            "YOLOS_PRETRAINED_MODEL_ARCHIVE_LIST",
            "YolosForObjectDetection",
            "YolosModel",
            "YolosPreTrainedModel",
        ]
    )
    _import_structure["models.yoso"].extend(
        [
            "YOSO_PRETRAINED_MODEL_ARCHIVE_LIST",
            "YosoForMaskedLM",
            "YosoForMultipleChoice",
            "YosoForQuestionAnswering",
            "YosoForSequenceClassification",
            "YosoForTokenClassification",
            "YosoLayer",
            "YosoModel",
            "YosoPreTrainedModel",
        ]
    )
    _import_structure["optimization"] = [
        "Adafactor",
        "AdamW",
        "get_constant_schedule",
        "get_constant_schedule_with_warmup",
        "get_cosine_schedule_with_warmup",
        "get_cosine_with_hard_restarts_schedule_with_warmup",
        "get_linear_schedule_with_warmup",
        "get_polynomial_decay_schedule_with_warmup",
        "get_scheduler",
    ]
    _import_structure["pytorch_utils"] = ["Conv1D", "apply_chunking_to_forward", "prune_layer"]
    _import_structure["sagemaker"] = []
    _import_structure["trainer"] = ["Trainer"]
    _import_structure["trainer_pt_utils"] = ["torch_distributed_zero_first"]
    _import_structure["trainer_seq2seq"] = ["Seq2SeqTrainer"]

# TensorFlow-backed objects
try:
    if not is_tf_available():
        raise OptionalDependencyNotAvailable()
except OptionalDependencyNotAvailable:
    from .utils import dummy_tf_objects

    _import_structure["utils.dummy_tf_objects"] = [name for name in dir(dummy_tf_objects) if not name.startswith("_")]
else:
    _import_structure["activations_tf"] = []
    _import_structure["benchmark.benchmark_args_tf"] = ["TensorFlowBenchmarkArguments"]
    _import_structure["benchmark.benchmark_tf"] = ["TensorFlowBenchmark"]
    _import_structure["generation_tf_logits_process"] = [
        "TFForcedBOSTokenLogitsProcessor",
        "TFForcedEOSTokenLogitsProcessor",
        "TFLogitsProcessor",
        "TFLogitsProcessorList",
        "TFLogitsWarper",
        "TFMinLengthLogitsProcessor",
        "TFNoBadWordsLogitsProcessor",
        "TFNoRepeatNGramLogitsProcessor",
        "TFRepetitionPenaltyLogitsProcessor",
        "TFTemperatureLogitsWarper",
        "TFTopKLogitsWarper",
        "TFTopPLogitsWarper",
    ]
    _import_structure["generation_tf_utils"] = ["tf_top_k_top_p_filtering"]
    _import_structure["keras_callbacks"] = ["KerasMetricCallback", "PushToHubCallback"]
    _import_structure["modeling_tf_outputs"] = []
    _import_structure["modeling_tf_utils"] = [
        "TFPreTrainedModel",
        "TFSequenceSummary",
        "TFSharedEmbeddings",
        "shape_list",
    ]
    # TensorFlow models structure
    _import_structure["models.albert"].extend(
        [
            "TF_ALBERT_PRETRAINED_MODEL_ARCHIVE_LIST",
            "TFAlbertForMaskedLM",
            "TFAlbertForMultipleChoice",
            "TFAlbertForPreTraining",
            "TFAlbertForQuestionAnswering",
            "TFAlbertForSequenceClassification",
            "TFAlbertForTokenClassification",
            "TFAlbertMainLayer",
            "TFAlbertModel",
            "TFAlbertPreTrainedModel",
        ]
    )
    _import_structure["models.auto"].extend(
        [
            "TF_MODEL_FOR_CAUSAL_LM_MAPPING",
            "TF_MODEL_FOR_IMAGE_CLASSIFICATION_MAPPING",
            "TF_MODEL_FOR_MASKED_LM_MAPPING",
            "TF_MODEL_FOR_MULTIPLE_CHOICE_MAPPING",
            "TF_MODEL_FOR_NEXT_SENTENCE_PREDICTION_MAPPING",
            "TF_MODEL_FOR_PRETRAINING_MAPPING",
            "TF_MODEL_FOR_QUESTION_ANSWERING_MAPPING",
            "TF_MODEL_FOR_SEQ_TO_SEQ_CAUSAL_LM_MAPPING",
            "TF_MODEL_FOR_SEQUENCE_CLASSIFICATION_MAPPING",
            "TF_MODEL_FOR_SPEECH_SEQ_2_SEQ_MAPPING",
            "TF_MODEL_FOR_TABLE_QUESTION_ANSWERING_MAPPING",
            "TF_MODEL_FOR_TOKEN_CLASSIFICATION_MAPPING",
            "TF_MODEL_FOR_VISION_2_SEQ_MAPPING",
            "TF_MODEL_MAPPING",
            "TF_MODEL_WITH_LM_HEAD_MAPPING",
            "TFAutoModel",
            "TFAutoModelForCausalLM",
            "TFAutoModelForImageClassification",
            "TFAutoModelForMaskedLM",
            "TFAutoModelForMultipleChoice",
            "TFAutoModelForNextSentencePrediction",
            "TFAutoModelForPreTraining",
            "TFAutoModelForQuestionAnswering",
            "TFAutoModelForSeq2SeqLM",
            "TFAutoModelForSequenceClassification",
            "TFAutoModelForSpeechSeq2Seq",
            "TFAutoModelForTableQuestionAnswering",
            "TFAutoModelForTokenClassification",
            "TFAutoModelForVision2Seq",
            "TFAutoModelWithLMHead",
        ]
    )
    _import_structure["models.bart"].extend(["TFBartForConditionalGeneration", "TFBartModel", "TFBartPretrainedModel"])
    _import_structure["models.bert"].extend(
        [
            "TF_BERT_PRETRAINED_MODEL_ARCHIVE_LIST",
            "TFBertEmbeddings",
            "TFBertForMaskedLM",
            "TFBertForMultipleChoice",
            "TFBertForNextSentencePrediction",
            "TFBertForPreTraining",
            "TFBertForQuestionAnswering",
            "TFBertForSequenceClassification",
            "TFBertForTokenClassification",
            "TFBertLMHeadModel",
            "TFBertMainLayer",
            "TFBertModel",
            "TFBertPreTrainedModel",
        ]
    )
    _import_structure["models.blenderbot"].extend(
        ["TFBlenderbotForConditionalGeneration", "TFBlenderbotModel", "TFBlenderbotPreTrainedModel"]
    )
    _import_structure["models.blenderbot_small"].extend(
        ["TFBlenderbotSmallForConditionalGeneration", "TFBlenderbotSmallModel", "TFBlenderbotSmallPreTrainedModel"]
    )
    _import_structure["models.camembert"].extend(
        [
            "TF_CAMEMBERT_PRETRAINED_MODEL_ARCHIVE_LIST",
            "TFCamembertForCausalLM",
            "TFCamembertForMaskedLM",
            "TFCamembertForMultipleChoice",
            "TFCamembertForQuestionAnswering",
            "TFCamembertForSequenceClassification",
            "TFCamembertForTokenClassification",
            "TFCamembertModel",
        ]
    )
    _import_structure["models.clip"].extend(
        [
            "TF_CLIP_PRETRAINED_MODEL_ARCHIVE_LIST",
            "TFCLIPModel",
            "TFCLIPPreTrainedModel",
            "TFCLIPTextModel",
            "TFCLIPVisionModel",
        ]
    )
    _import_structure["models.convbert"].extend(
        [
            "TF_CONVBERT_PRETRAINED_MODEL_ARCHIVE_LIST",
            "TFConvBertForMaskedLM",
            "TFConvBertForMultipleChoice",
            "TFConvBertForQuestionAnswering",
            "TFConvBertForSequenceClassification",
            "TFConvBertForTokenClassification",
            "TFConvBertLayer",
            "TFConvBertModel",
            "TFConvBertPreTrainedModel",
        ]
    )
    _import_structure["models.convnext"].extend(
        [
            "TFConvNextForImageClassification",
            "TFConvNextModel",
            "TFConvNextPreTrainedModel",
        ]
    )
    _import_structure["models.ctrl"].extend(
        [
            "TF_CTRL_PRETRAINED_MODEL_ARCHIVE_LIST",
            "TFCTRLForSequenceClassification",
            "TFCTRLLMHeadModel",
            "TFCTRLModel",
            "TFCTRLPreTrainedModel",
        ]
    )
    _import_structure["models.data2vec"].extend(
        [
            "TFData2VecVisionForImageClassification",
            "TFData2VecVisionModel",
            "TFData2VecVisionPreTrainedModel",
        ]
    )
    _import_structure["models.deberta"].extend(
        [
            "TF_DEBERTA_PRETRAINED_MODEL_ARCHIVE_LIST",
            "TFDebertaForMaskedLM",
            "TFDebertaForQuestionAnswering",
            "TFDebertaForSequenceClassification",
            "TFDebertaForTokenClassification",
            "TFDebertaModel",
            "TFDebertaPreTrainedModel",
        ]
    )
    _import_structure["models.deberta_v2"].extend(
        [
            "TF_DEBERTA_V2_PRETRAINED_MODEL_ARCHIVE_LIST",
            "TFDebertaV2ForMaskedLM",
            "TFDebertaV2ForQuestionAnswering",
            "TFDebertaV2ForSequenceClassification",
            "TFDebertaV2ForTokenClassification",
            "TFDebertaV2Model",
            "TFDebertaV2PreTrainedModel",
        ]
    )
    _import_structure["models.distilbert"].extend(
        [
            "TF_DISTILBERT_PRETRAINED_MODEL_ARCHIVE_LIST",
            "TFDistilBertForMaskedLM",
            "TFDistilBertForMultipleChoice",
            "TFDistilBertForQuestionAnswering",
            "TFDistilBertForSequenceClassification",
            "TFDistilBertForTokenClassification",
            "TFDistilBertMainLayer",
            "TFDistilBertModel",
            "TFDistilBertPreTrainedModel",
        ]
    )
    _import_structure["models.dpr"].extend(
        [
            "TF_DPR_CONTEXT_ENCODER_PRETRAINED_MODEL_ARCHIVE_LIST",
            "TF_DPR_QUESTION_ENCODER_PRETRAINED_MODEL_ARCHIVE_LIST",
            "TF_DPR_READER_PRETRAINED_MODEL_ARCHIVE_LIST",
            "TFDPRContextEncoder",
            "TFDPRPretrainedContextEncoder",
            "TFDPRPretrainedQuestionEncoder",
            "TFDPRPretrainedReader",
            "TFDPRQuestionEncoder",
            "TFDPRReader",
        ]
    )
    _import_structure["models.electra"].extend(
        [
            "TF_ELECTRA_PRETRAINED_MODEL_ARCHIVE_LIST",
            "TFElectraForMaskedLM",
            "TFElectraForMultipleChoice",
            "TFElectraForPreTraining",
            "TFElectraForQuestionAnswering",
            "TFElectraForSequenceClassification",
            "TFElectraForTokenClassification",
            "TFElectraModel",
            "TFElectraPreTrainedModel",
        ]
    )
    _import_structure["models.encoder_decoder"].append("TFEncoderDecoderModel")
    _import_structure["models.flaubert"].extend(
        [
            "TF_FLAUBERT_PRETRAINED_MODEL_ARCHIVE_LIST",
            "TFFlaubertForMultipleChoice",
            "TFFlaubertForQuestionAnsweringSimple",
            "TFFlaubertForSequenceClassification",
            "TFFlaubertForTokenClassification",
            "TFFlaubertModel",
            "TFFlaubertPreTrainedModel",
            "TFFlaubertWithLMHeadModel",
        ]
    )
    _import_structure["models.funnel"].extend(
        [
            "TF_FUNNEL_PRETRAINED_MODEL_ARCHIVE_LIST",
            "TFFunnelBaseModel",
            "TFFunnelForMaskedLM",
            "TFFunnelForMultipleChoice",
            "TFFunnelForPreTraining",
            "TFFunnelForQuestionAnswering",
            "TFFunnelForSequenceClassification",
            "TFFunnelForTokenClassification",
            "TFFunnelModel",
            "TFFunnelPreTrainedModel",
        ]
    )
    _import_structure["models.gpt2"].extend(
        [
            "TF_GPT2_PRETRAINED_MODEL_ARCHIVE_LIST",
            "TFGPT2DoubleHeadsModel",
            "TFGPT2ForSequenceClassification",
            "TFGPT2LMHeadModel",
            "TFGPT2MainLayer",
            "TFGPT2Model",
            "TFGPT2PreTrainedModel",
        ]
    )
    _import_structure["models.gptj"].extend(
        [
            "TFGPTJForCausalLM",
            "TFGPTJForQuestionAnswering",
            "TFGPTJForSequenceClassification",
            "TFGPTJModel",
            "TFGPTJPreTrainedModel",
        ]
    )
    _import_structure["models.hubert"].extend(
        [
            "TF_HUBERT_PRETRAINED_MODEL_ARCHIVE_LIST",
            "TFHubertForCTC",
            "TFHubertModel",
            "TFHubertPreTrainedModel",
        ]
    )
    _import_structure["models.layoutlm"].extend(
        [
            "TF_LAYOUTLM_PRETRAINED_MODEL_ARCHIVE_LIST",
            "TFLayoutLMForMaskedLM",
            "TFLayoutLMForSequenceClassification",
            "TFLayoutLMForTokenClassification",
            "TFLayoutLMMainLayer",
            "TFLayoutLMModel",
            "TFLayoutLMPreTrainedModel",
        ]
    )
    _import_structure["models.led"].extend(["TFLEDForConditionalGeneration", "TFLEDModel", "TFLEDPreTrainedModel"])
    _import_structure["models.longformer"].extend(
        [
            "TF_LONGFORMER_PRETRAINED_MODEL_ARCHIVE_LIST",
            "TFLongformerForMaskedLM",
            "TFLongformerForMultipleChoice",
            "TFLongformerForQuestionAnswering",
            "TFLongformerForSequenceClassification",
            "TFLongformerForTokenClassification",
            "TFLongformerModel",
            "TFLongformerPreTrainedModel",
            "TFLongformerSelfAttention",
        ]
    )
    _import_structure["models.lxmert"].extend(
        [
            "TF_LXMERT_PRETRAINED_MODEL_ARCHIVE_LIST",
            "TFLxmertForPreTraining",
            "TFLxmertMainLayer",
            "TFLxmertModel",
            "TFLxmertPreTrainedModel",
            "TFLxmertVisualFeatureEncoder",
        ]
    )
    _import_structure["models.marian"].extend(["TFMarianModel", "TFMarianMTModel", "TFMarianPreTrainedModel"])
    _import_structure["models.mbart"].extend(
        ["TFMBartForConditionalGeneration", "TFMBartModel", "TFMBartPreTrainedModel"]
    )
    _import_structure["models.mobilebert"].extend(
        [
            "TF_MOBILEBERT_PRETRAINED_MODEL_ARCHIVE_LIST",
            "TFMobileBertForMaskedLM",
            "TFMobileBertForMultipleChoice",
            "TFMobileBertForNextSentencePrediction",
            "TFMobileBertForPreTraining",
            "TFMobileBertForQuestionAnswering",
            "TFMobileBertForSequenceClassification",
            "TFMobileBertForTokenClassification",
            "TFMobileBertMainLayer",
            "TFMobileBertModel",
            "TFMobileBertPreTrainedModel",
        ]
    )
    _import_structure["models.mpnet"].extend(
        [
            "TF_MPNET_PRETRAINED_MODEL_ARCHIVE_LIST",
            "TFMPNetForMaskedLM",
            "TFMPNetForMultipleChoice",
            "TFMPNetForQuestionAnswering",
            "TFMPNetForSequenceClassification",
            "TFMPNetForTokenClassification",
            "TFMPNetMainLayer",
            "TFMPNetModel",
            "TFMPNetPreTrainedModel",
        ]
    )
    _import_structure["models.mt5"].extend(["TFMT5EncoderModel", "TFMT5ForConditionalGeneration", "TFMT5Model"])
    _import_structure["models.openai"].extend(
        [
            "TF_OPENAI_GPT_PRETRAINED_MODEL_ARCHIVE_LIST",
            "TFOpenAIGPTDoubleHeadsModel",
            "TFOpenAIGPTForSequenceClassification",
            "TFOpenAIGPTLMHeadModel",
            "TFOpenAIGPTMainLayer",
            "TFOpenAIGPTModel",
            "TFOpenAIGPTPreTrainedModel",
        ]
    )
    _import_structure["models.pegasus"].extend(
        ["TFPegasusForConditionalGeneration", "TFPegasusModel", "TFPegasusPreTrainedModel"]
    )
    _import_structure["models.rag"].extend(
        [
            "TFRagModel",
            "TFRagPreTrainedModel",
            "TFRagSequenceForGeneration",
            "TFRagTokenForGeneration",
        ]
    )
    _import_structure["models.rembert"].extend(
        [
            "TF_REMBERT_PRETRAINED_MODEL_ARCHIVE_LIST",
            "TFRemBertForCausalLM",
            "TFRemBertForMaskedLM",
            "TFRemBertForMultipleChoice",
            "TFRemBertForQuestionAnswering",
            "TFRemBertForSequenceClassification",
            "TFRemBertForTokenClassification",
            "TFRemBertLayer",
            "TFRemBertModel",
            "TFRemBertPreTrainedModel",
        ]
    )
    _import_structure["models.roberta"].extend(
        [
            "TF_ROBERTA_PRETRAINED_MODEL_ARCHIVE_LIST",
            "TFRobertaForCausalLM",
            "TFRobertaForMaskedLM",
            "TFRobertaForMultipleChoice",
            "TFRobertaForQuestionAnswering",
            "TFRobertaForSequenceClassification",
            "TFRobertaForTokenClassification",
            "TFRobertaMainLayer",
            "TFRobertaModel",
            "TFRobertaPreTrainedModel",
        ]
    )
    _import_structure["models.roformer"].extend(
        [
            "TF_ROFORMER_PRETRAINED_MODEL_ARCHIVE_LIST",
            "TFRoFormerForCausalLM",
            "TFRoFormerForMaskedLM",
            "TFRoFormerForMultipleChoice",
            "TFRoFormerForQuestionAnswering",
            "TFRoFormerForSequenceClassification",
            "TFRoFormerForTokenClassification",
            "TFRoFormerLayer",
            "TFRoFormerModel",
            "TFRoFormerPreTrainedModel",
        ]
    )
    _import_structure["models.speech_to_text"].extend(
        [
            "TF_SPEECH_TO_TEXT_PRETRAINED_MODEL_ARCHIVE_LIST",
            "TFSpeech2TextForConditionalGeneration",
            "TFSpeech2TextModel",
            "TFSpeech2TextPreTrainedModel",
        ]
    )
    _import_structure["models.t5"].extend(
        [
            "TF_T5_PRETRAINED_MODEL_ARCHIVE_LIST",
            "TFT5EncoderModel",
            "TFT5ForConditionalGeneration",
            "TFT5Model",
            "TFT5PreTrainedModel",
        ]
    )
    _import_structure["models.tapas"].extend(
        [
            "TF_TAPAS_PRETRAINED_MODEL_ARCHIVE_LIST",
            "TFTapasForMaskedLM",
            "TFTapasForQuestionAnswering",
            "TFTapasForSequenceClassification",
            "TFTapasModel",
            "TFTapasPreTrainedModel",
        ]
    )
    _import_structure["models.transfo_xl"].extend(
        [
            "TF_TRANSFO_XL_PRETRAINED_MODEL_ARCHIVE_LIST",
            "TFAdaptiveEmbedding",
            "TFTransfoXLForSequenceClassification",
            "TFTransfoXLLMHeadModel",
            "TFTransfoXLMainLayer",
            "TFTransfoXLModel",
            "TFTransfoXLPreTrainedModel",
        ]
    )
    _import_structure["models.vision_encoder_decoder"].extend(["TFVisionEncoderDecoderModel"])
    _import_structure["models.vit"].extend(
        [
            "TFViTForImageClassification",
            "TFViTModel",
            "TFViTPreTrainedModel",
        ]
    )
    _import_structure["models.vit_mae"].extend(
        [
            "TFViTMAEForPreTraining",
            "TFViTMAEModel",
            "TFViTMAEPreTrainedModel",
        ]
    )
    _import_structure["models.wav2vec2"].extend(
        [
            "TF_WAV_2_VEC_2_PRETRAINED_MODEL_ARCHIVE_LIST",
            "TFWav2Vec2ForCTC",
            "TFWav2Vec2Model",
            "TFWav2Vec2PreTrainedModel",
        ]
    )
    _import_structure["models.xlm"].extend(
        [
            "TF_XLM_PRETRAINED_MODEL_ARCHIVE_LIST",
            "TFXLMForMultipleChoice",
            "TFXLMForQuestionAnsweringSimple",
            "TFXLMForSequenceClassification",
            "TFXLMForTokenClassification",
            "TFXLMMainLayer",
            "TFXLMModel",
            "TFXLMPreTrainedModel",
            "TFXLMWithLMHeadModel",
        ]
    )
    _import_structure["models.xlm_roberta"].extend(
        [
            "TF_XLM_ROBERTA_PRETRAINED_MODEL_ARCHIVE_LIST",
            "TFXLMRobertaForMaskedLM",
            "TFXLMRobertaForMultipleChoice",
            "TFXLMRobertaForQuestionAnswering",
            "TFXLMRobertaForSequenceClassification",
            "TFXLMRobertaForTokenClassification",
            "TFXLMRobertaModel",
        ]
    )
    _import_structure["models.xlnet"].extend(
        [
            "TF_XLNET_PRETRAINED_MODEL_ARCHIVE_LIST",
            "TFXLNetForMultipleChoice",
            "TFXLNetForQuestionAnsweringSimple",
            "TFXLNetForSequenceClassification",
            "TFXLNetForTokenClassification",
            "TFXLNetLMHeadModel",
            "TFXLNetMainLayer",
            "TFXLNetModel",
            "TFXLNetPreTrainedModel",
        ]
    )
    _import_structure["optimization_tf"] = ["AdamWeightDecay", "GradientAccumulator", "WarmUp", "create_optimizer"]
    _import_structure["tf_utils"] = []
    _import_structure["trainer_tf"] = ["TFTrainer"]


# FLAX-backed objects
try:
    if not is_flax_available():
        raise OptionalDependencyNotAvailable()
except OptionalDependencyNotAvailable:
    from .utils import dummy_flax_objects

    _import_structure["utils.dummy_flax_objects"] = [
        name for name in dir(dummy_flax_objects) if not name.startswith("_")
    ]
else:
    _import_structure["generation_flax_logits_process"] = [
        "FlaxForcedBOSTokenLogitsProcessor",
        "FlaxForcedEOSTokenLogitsProcessor",
        "FlaxLogitsProcessor",
        "FlaxLogitsProcessorList",
        "FlaxLogitsWarper",
        "FlaxMinLengthLogitsProcessor",
        "FlaxTemperatureLogitsWarper",
        "FlaxTopKLogitsWarper",
        "FlaxTopPLogitsWarper",
    ]
    _import_structure["generation_flax_utils"] = []
    _import_structure["modeling_flax_outputs"] = []
    _import_structure["modeling_flax_utils"] = ["FlaxPreTrainedModel"]
    _import_structure["models.albert"].extend(
        [
            "FlaxAlbertForMaskedLM",
            "FlaxAlbertForMultipleChoice",
            "FlaxAlbertForPreTraining",
            "FlaxAlbertForQuestionAnswering",
            "FlaxAlbertForSequenceClassification",
            "FlaxAlbertForTokenClassification",
            "FlaxAlbertModel",
            "FlaxAlbertPreTrainedModel",
        ]
    )
    _import_structure["models.auto"].extend(
        [
            "FLAX_MODEL_FOR_CAUSAL_LM_MAPPING",
            "FLAX_MODEL_FOR_IMAGE_CLASSIFICATION_MAPPING",
            "FLAX_MODEL_FOR_MASKED_LM_MAPPING",
            "FLAX_MODEL_FOR_MULTIPLE_CHOICE_MAPPING",
            "FLAX_MODEL_FOR_NEXT_SENTENCE_PREDICTION_MAPPING",
            "FLAX_MODEL_FOR_PRETRAINING_MAPPING",
            "FLAX_MODEL_FOR_QUESTION_ANSWERING_MAPPING",
            "FLAX_MODEL_FOR_SEQ_TO_SEQ_CAUSAL_LM_MAPPING",
            "FLAX_MODEL_FOR_SEQUENCE_CLASSIFICATION_MAPPING",
            "FLAX_MODEL_FOR_TOKEN_CLASSIFICATION_MAPPING",
            "FLAX_MODEL_FOR_VISION_2_SEQ_MAPPING",
            "FLAX_MODEL_MAPPING",
            "FlaxAutoModel",
            "FlaxAutoModelForCausalLM",
            "FlaxAutoModelForImageClassification",
            "FlaxAutoModelForMaskedLM",
            "FlaxAutoModelForMultipleChoice",
            "FlaxAutoModelForNextSentencePrediction",
            "FlaxAutoModelForPreTraining",
            "FlaxAutoModelForQuestionAnswering",
            "FlaxAutoModelForSeq2SeqLM",
            "FlaxAutoModelForSequenceClassification",
            "FlaxAutoModelForTokenClassification",
            "FlaxAutoModelForVision2Seq",
        ]
    )

    # Flax models structure

    _import_structure["models.bart"].extend(
        [
            "FlaxBartDecoderPreTrainedModel",
            "FlaxBartForCausalLM",
            "FlaxBartForConditionalGeneration",
            "FlaxBartForQuestionAnswering",
            "FlaxBartForSequenceClassification",
            "FlaxBartModel",
            "FlaxBartPreTrainedModel",
        ]
    )

    _import_structure["models.beit"].extend(
        [
            "FlaxBeitForImageClassification",
            "FlaxBeitForMaskedImageModeling",
            "FlaxBeitModel",
            "FlaxBeitPreTrainedModel",
        ]
    )
    _import_structure["models.bert"].extend(
        [
            "FlaxBertForCausalLM",
            "FlaxBertForMaskedLM",
            "FlaxBertForMultipleChoice",
            "FlaxBertForNextSentencePrediction",
            "FlaxBertForPreTraining",
            "FlaxBertForQuestionAnswering",
            "FlaxBertForSequenceClassification",
            "FlaxBertForTokenClassification",
            "FlaxBertModel",
            "FlaxBertPreTrainedModel",
        ]
    )
    _import_structure["models.big_bird"].extend(
        [
            "FlaxBigBirdForCausalLM",
            "FlaxBigBirdForMaskedLM",
            "FlaxBigBirdForMultipleChoice",
            "FlaxBigBirdForPreTraining",
            "FlaxBigBirdForQuestionAnswering",
            "FlaxBigBirdForSequenceClassification",
            "FlaxBigBirdForTokenClassification",
            "FlaxBigBirdModel",
            "FlaxBigBirdPreTrainedModel",
        ]
    )
    _import_structure["models.blenderbot"].extend(
        ["FlaxBlenderbotForConditionalGeneration", "FlaxBlenderbotModel", "FlaxBlenderbotPreTrainedModel"]
    )
    _import_structure["models.blenderbot_small"].extend(
        [
            "FlaxBlenderbotSmallForConditionalGeneration",
            "FlaxBlenderbotSmallModel",
            "FlaxBlenderbotSmallPreTrainedModel",
        ]
    )
    _import_structure["models.clip"].extend(
        [
            "FlaxCLIPModel",
            "FlaxCLIPPreTrainedModel",
            "FlaxCLIPTextModel",
            "FlaxCLIPTextPreTrainedModel",
            "FlaxCLIPVisionModel",
            "FlaxCLIPVisionPreTrainedModel",
        ]
    )
    _import_structure["models.distilbert"].extend(
        [
            "FlaxDistilBertForMaskedLM",
            "FlaxDistilBertForMultipleChoice",
            "FlaxDistilBertForQuestionAnswering",
            "FlaxDistilBertForSequenceClassification",
            "FlaxDistilBertForTokenClassification",
            "FlaxDistilBertModel",
            "FlaxDistilBertPreTrainedModel",
        ]
    )
    _import_structure["models.electra"].extend(
        [
            "FlaxElectraForCausalLM",
            "FlaxElectraForMaskedLM",
            "FlaxElectraForMultipleChoice",
            "FlaxElectraForPreTraining",
            "FlaxElectraForQuestionAnswering",
            "FlaxElectraForSequenceClassification",
            "FlaxElectraForTokenClassification",
            "FlaxElectraModel",
            "FlaxElectraPreTrainedModel",
        ]
    )
    _import_structure["models.encoder_decoder"].append("FlaxEncoderDecoderModel")
    _import_structure["models.gpt2"].extend(["FlaxGPT2LMHeadModel", "FlaxGPT2Model", "FlaxGPT2PreTrainedModel"])
    _import_structure["models.gpt_neo"].extend(
        ["FlaxGPTNeoForCausalLM", "FlaxGPTNeoModel", "FlaxGPTNeoPreTrainedModel"]
    )
    _import_structure["models.gptj"].extend(["FlaxGPTJForCausalLM", "FlaxGPTJModel", "FlaxGPTJPreTrainedModel"])
    _import_structure["models.marian"].extend(
        [
            "FlaxMarianModel",
            "FlaxMarianMTModel",
            "FlaxMarianPreTrainedModel",
        ]
    )
    _import_structure["models.mbart"].extend(
        [
            "FlaxMBartForConditionalGeneration",
            "FlaxMBartForQuestionAnswering",
            "FlaxMBartForSequenceClassification",
            "FlaxMBartModel",
            "FlaxMBartPreTrainedModel",
        ]
    )
    _import_structure["models.mt5"].extend(["FlaxMT5ForConditionalGeneration", "FlaxMT5Model"])
    _import_structure["models.pegasus"].extend(
        [
            "FlaxPegasusForConditionalGeneration",
            "FlaxPegasusModel",
            "FlaxPegasusPreTrainedModel",
        ]
    )
    _import_structure["models.roberta"].extend(
        [
            "FlaxRobertaForCausalLM",
            "FlaxRobertaForMaskedLM",
            "FlaxRobertaForMultipleChoice",
            "FlaxRobertaForQuestionAnswering",
            "FlaxRobertaForSequenceClassification",
            "FlaxRobertaForTokenClassification",
            "FlaxRobertaModel",
            "FlaxRobertaPreTrainedModel",
        ]
    )
    _import_structure["models.roformer"].extend(
        [
            "FlaxRoFormerForMaskedLM",
            "FlaxRoFormerForMultipleChoice",
            "FlaxRoFormerForQuestionAnswering",
            "FlaxRoFormerForSequenceClassification",
            "FlaxRoFormerForTokenClassification",
            "FlaxRoFormerModel",
            "FlaxRoFormerPreTrainedModel",
        ]
    )
    _import_structure["models.speech_encoder_decoder"].append("FlaxSpeechEncoderDecoderModel")
    _import_structure["models.t5"].extend(["FlaxT5ForConditionalGeneration", "FlaxT5Model", "FlaxT5PreTrainedModel"])
    _import_structure["models.vision_encoder_decoder"].append("FlaxVisionEncoderDecoderModel")
    _import_structure["models.vision_text_dual_encoder"].extend(["FlaxVisionTextDualEncoderModel"])
    _import_structure["models.vit"].extend(["FlaxViTForImageClassification", "FlaxViTModel", "FlaxViTPreTrainedModel"])
    _import_structure["models.wav2vec2"].extend(
        ["FlaxWav2Vec2ForCTC", "FlaxWav2Vec2ForPreTraining", "FlaxWav2Vec2Model", "FlaxWav2Vec2PreTrainedModel"]
    )
    _import_structure["models.xglm"].extend(
        [
            "FlaxXGLMForCausalLM",
            "FlaxXGLMModel",
            "FlaxXGLMPreTrainedModel",
        ]
    )
    _import_structure["models.xlm_roberta"].extend(
        [
            "FlaxXLMRobertaForMaskedLM",
            "FlaxXLMRobertaForMultipleChoice",
            "FlaxXLMRobertaForQuestionAnswering",
            "FlaxXLMRobertaForSequenceClassification",
            "FlaxXLMRobertaForTokenClassification",
            "FlaxXLMRobertaModel",
        ]
    )


# Direct imports for type-checking
if TYPE_CHECKING:
    # Configuration
    from .configuration_utils import PretrainedConfig

    # Data
    from .data import (
        DataProcessor,
        InputExample,
        InputFeatures,
        SingleSentenceClassificationProcessor,
        SquadExample,
        SquadFeatures,
        SquadV1Processor,
        SquadV2Processor,
        glue_compute_metrics,
        glue_convert_examples_to_features,
        glue_output_modes,
        glue_processors,
        glue_tasks_num_labels,
        squad_convert_examples_to_features,
        xnli_compute_metrics,
        xnli_output_modes,
        xnli_processors,
        xnli_tasks_num_labels,
    )
    from .data.data_collator import (
        DataCollator,
        DataCollatorForLanguageModeling,
        DataCollatorForPermutationLanguageModeling,
        DataCollatorForSeq2Seq,
        DataCollatorForSOP,
        DataCollatorForTokenClassification,
        DataCollatorForWholeWordMask,
        DataCollatorWithPadding,
        DefaultDataCollator,
        default_data_collator,
    )
    from .feature_extraction_sequence_utils import SequenceFeatureExtractor

    # Feature Extractor
    from .feature_extraction_utils import BatchFeature, FeatureExtractionMixin
    from .hf_argparser import HfArgumentParser

    # Integrations
    from .integrations import (
        is_comet_available,
        is_optuna_available,
        is_ray_available,
        is_ray_tune_available,
        is_sigopt_available,
        is_tensorboard_available,
        is_wandb_available,
    )

    # Model Cards
    from .modelcard import ModelCard

    # TF 2.0 <=> PyTorch conversion utilities
    from .modeling_tf_pytorch_utils import (
        convert_tf_weight_name_to_pt_weight_name,
        load_pytorch_checkpoint_in_tf2_model,
        load_pytorch_model_in_tf2_model,
        load_pytorch_weights_in_tf2_model,
        load_tf2_checkpoint_in_pytorch_model,
        load_tf2_model_in_pytorch_model,
        load_tf2_weights_in_pytorch_model,
    )
    from .models.albert import ALBERT_PRETRAINED_CONFIG_ARCHIVE_MAP, AlbertConfig
    from .models.auto import (
        ALL_PRETRAINED_CONFIG_ARCHIVE_MAP,
        CONFIG_MAPPING,
        FEATURE_EXTRACTOR_MAPPING,
        MODEL_NAMES_MAPPING,
        PROCESSOR_MAPPING,
        TOKENIZER_MAPPING,
        AutoConfig,
        AutoFeatureExtractor,
        AutoProcessor,
        AutoTokenizer,
    )
    from .models.bart import BartConfig, BartTokenizer
    from .models.beit import BEIT_PRETRAINED_CONFIG_ARCHIVE_MAP, BeitConfig
    from .models.bert import (
        BERT_PRETRAINED_CONFIG_ARCHIVE_MAP,
        BasicTokenizer,
        BertConfig,
        BertTokenizer,
        WordpieceTokenizer,
    )
    from .models.bert_generation import BertGenerationConfig
    from .models.bert_japanese import BertJapaneseTokenizer, CharacterTokenizer, MecabTokenizer
    from .models.bertweet import BertweetTokenizer
    from .models.big_bird import BIG_BIRD_PRETRAINED_CONFIG_ARCHIVE_MAP, BigBirdConfig
    from .models.bigbird_pegasus import BIGBIRD_PEGASUS_PRETRAINED_CONFIG_ARCHIVE_MAP, BigBirdPegasusConfig
    from .models.blenderbot import BLENDERBOT_PRETRAINED_CONFIG_ARCHIVE_MAP, BlenderbotConfig, BlenderbotTokenizer
    from .models.blenderbot_small import (
        BLENDERBOT_SMALL_PRETRAINED_CONFIG_ARCHIVE_MAP,
        BlenderbotSmallConfig,
        BlenderbotSmallTokenizer,
    )
    from .models.byt5 import ByT5Tokenizer
    from .models.camembert import CAMEMBERT_PRETRAINED_CONFIG_ARCHIVE_MAP, CamembertConfig
    from .models.canine import CANINE_PRETRAINED_CONFIG_ARCHIVE_MAP, CanineConfig, CanineTokenizer
    from .models.clip import (
        CLIP_PRETRAINED_CONFIG_ARCHIVE_MAP,
        CLIPConfig,
        CLIPTextConfig,
        CLIPTokenizer,
        CLIPVisionConfig,
    )
    from .models.convbert import CONVBERT_PRETRAINED_CONFIG_ARCHIVE_MAP, ConvBertConfig, ConvBertTokenizer
    from .models.convnext import CONVNEXT_PRETRAINED_CONFIG_ARCHIVE_MAP, ConvNextConfig
    from .models.ctrl import CTRL_PRETRAINED_CONFIG_ARCHIVE_MAP, CTRLConfig, CTRLTokenizer
    from .models.data2vec import (
        DATA2VEC_TEXT_PRETRAINED_CONFIG_ARCHIVE_MAP,
        DATA2VEC_VISION_PRETRAINED_CONFIG_ARCHIVE_MAP,
        Data2VecAudioConfig,
        Data2VecTextConfig,
        Data2VecVisionConfig,
    )
    from .models.deberta import DEBERTA_PRETRAINED_CONFIG_ARCHIVE_MAP, DebertaConfig, DebertaTokenizer
    from .models.deberta_v2 import DEBERTA_V2_PRETRAINED_CONFIG_ARCHIVE_MAP, DebertaV2Config
    from .models.decision_transformer import (
        DECISION_TRANSFORMER_PRETRAINED_CONFIG_ARCHIVE_MAP,
        DecisionTransformerConfig,
    )
    from .models.deit import DEIT_PRETRAINED_CONFIG_ARCHIVE_MAP, DeiTConfig
    from .models.detr import DETR_PRETRAINED_CONFIG_ARCHIVE_MAP, DetrConfig
    from .models.distilbert import DISTILBERT_PRETRAINED_CONFIG_ARCHIVE_MAP, DistilBertConfig, DistilBertTokenizer
    from .models.dpr import (
        DPR_PRETRAINED_CONFIG_ARCHIVE_MAP,
        DPRConfig,
        DPRContextEncoderTokenizer,
        DPRQuestionEncoderTokenizer,
        DPRReaderOutput,
        DPRReaderTokenizer,
    )
    from .models.dpt import DPT_PRETRAINED_CONFIG_ARCHIVE_MAP, DPTConfig
    from .models.electra import ELECTRA_PRETRAINED_CONFIG_ARCHIVE_MAP, ElectraConfig, ElectraTokenizer
    from .models.encoder_decoder import EncoderDecoderConfig
    from .models.flaubert import FLAUBERT_PRETRAINED_CONFIG_ARCHIVE_MAP, FlaubertConfig, FlaubertTokenizer
    from .models.fnet import FNET_PRETRAINED_CONFIG_ARCHIVE_MAP, FNetConfig
    from .models.fsmt import FSMT_PRETRAINED_CONFIG_ARCHIVE_MAP, FSMTConfig, FSMTTokenizer
    from .models.funnel import FUNNEL_PRETRAINED_CONFIG_ARCHIVE_MAP, FunnelConfig, FunnelTokenizer
    from .models.glpn import GLPN_PRETRAINED_CONFIG_ARCHIVE_MAP, GLPNConfig
    from .models.gpt2 import GPT2_PRETRAINED_CONFIG_ARCHIVE_MAP, GPT2Config, GPT2Tokenizer
    from .models.gpt_neo import GPT_NEO_PRETRAINED_CONFIG_ARCHIVE_MAP, GPTNeoConfig
    from .models.gptj import GPTJ_PRETRAINED_CONFIG_ARCHIVE_MAP, GPTJConfig
    from .models.herbert import HerbertTokenizer
    from .models.hubert import HUBERT_PRETRAINED_CONFIG_ARCHIVE_MAP, HubertConfig
    from .models.ibert import IBERT_PRETRAINED_CONFIG_ARCHIVE_MAP, IBertConfig
    from .models.imagegpt import IMAGEGPT_PRETRAINED_CONFIG_ARCHIVE_MAP, ImageGPTConfig
    from .models.layoutlm import LAYOUTLM_PRETRAINED_CONFIG_ARCHIVE_MAP, LayoutLMConfig, LayoutLMTokenizer
    from .models.layoutlmv2 import (
        LAYOUTLMV2_PRETRAINED_CONFIG_ARCHIVE_MAP,
        LayoutLMv2Config,
        LayoutLMv2FeatureExtractor,
        LayoutLMv2Processor,
        LayoutLMv2Tokenizer,
    )
    from .models.layoutxlm import LayoutXLMProcessor
    from .models.led import LED_PRETRAINED_CONFIG_ARCHIVE_MAP, LEDConfig, LEDTokenizer
    from .models.longformer import LONGFORMER_PRETRAINED_CONFIG_ARCHIVE_MAP, LongformerConfig, LongformerTokenizer
    from .models.luke import LUKE_PRETRAINED_CONFIG_ARCHIVE_MAP, LukeConfig, LukeTokenizer
    from .models.lxmert import LXMERT_PRETRAINED_CONFIG_ARCHIVE_MAP, LxmertConfig, LxmertTokenizer
    from .models.m2m_100 import M2M_100_PRETRAINED_CONFIG_ARCHIVE_MAP, M2M100Config
    from .models.marian import MarianConfig
    from .models.maskformer import MASKFORMER_PRETRAINED_CONFIG_ARCHIVE_MAP, MaskFormerConfig
    from .models.mbart import MBartConfig
    from .models.mctct import MCTCT_PRETRAINED_CONFIG_ARCHIVE_MAP, MCTCTConfig, MCTCTProcessor
    from .models.megatron_bert import MEGATRON_BERT_PRETRAINED_CONFIG_ARCHIVE_MAP, MegatronBertConfig
    from .models.mmbt import MMBTConfig
    from .models.mobilebert import MOBILEBERT_PRETRAINED_CONFIG_ARCHIVE_MAP, MobileBertConfig, MobileBertTokenizer
    from .models.mpnet import MPNET_PRETRAINED_CONFIG_ARCHIVE_MAP, MPNetConfig, MPNetTokenizer
    from .models.mt5 import MT5Config
    from .models.nystromformer import NYSTROMFORMER_PRETRAINED_CONFIG_ARCHIVE_MAP, NystromformerConfig
    from .models.openai import OPENAI_GPT_PRETRAINED_CONFIG_ARCHIVE_MAP, OpenAIGPTConfig, OpenAIGPTTokenizer
    from .models.pegasus import PEGASUS_PRETRAINED_CONFIG_ARCHIVE_MAP, PegasusConfig, PegasusTokenizer
    from .models.perceiver import PERCEIVER_PRETRAINED_CONFIG_ARCHIVE_MAP, PerceiverConfig, PerceiverTokenizer
    from .models.phobert import PhobertTokenizer
    from .models.plbart import PLBART_PRETRAINED_CONFIG_ARCHIVE_MAP, PLBartConfig
    from .models.poolformer import POOLFORMER_PRETRAINED_CONFIG_ARCHIVE_MAP, PoolFormerConfig
    from .models.prophetnet import PROPHETNET_PRETRAINED_CONFIG_ARCHIVE_MAP, ProphetNetConfig, ProphetNetTokenizer
    from .models.qdqbert import QDQBERT_PRETRAINED_CONFIG_ARCHIVE_MAP, QDQBertConfig
    from .models.rag import RagConfig, RagRetriever, RagTokenizer
    from .models.realm import REALM_PRETRAINED_CONFIG_ARCHIVE_MAP, RealmConfig, RealmTokenizer
    from .models.reformer import REFORMER_PRETRAINED_CONFIG_ARCHIVE_MAP, ReformerConfig
    from .models.regnet import REGNET_PRETRAINED_CONFIG_ARCHIVE_MAP, RegNetConfig
    from .models.rembert import REMBERT_PRETRAINED_CONFIG_ARCHIVE_MAP, RemBertConfig
    from .models.resnet import RESNET_PRETRAINED_CONFIG_ARCHIVE_MAP, ResNetConfig
    from .models.retribert import RETRIBERT_PRETRAINED_CONFIG_ARCHIVE_MAP, RetriBertConfig, RetriBertTokenizer
    from .models.roberta import ROBERTA_PRETRAINED_CONFIG_ARCHIVE_MAP, RobertaConfig, RobertaTokenizer
    from .models.roformer import ROFORMER_PRETRAINED_CONFIG_ARCHIVE_MAP, RoFormerConfig, RoFormerTokenizer
    from .models.segformer import SEGFORMER_PRETRAINED_CONFIG_ARCHIVE_MAP, SegformerConfig
    from .models.sew import SEW_PRETRAINED_CONFIG_ARCHIVE_MAP, SEWConfig
    from .models.sew_d import SEW_D_PRETRAINED_CONFIG_ARCHIVE_MAP, SEWDConfig
    from .models.speech_encoder_decoder import SpeechEncoderDecoderConfig
    from .models.speech_to_text import SPEECH_TO_TEXT_PRETRAINED_CONFIG_ARCHIVE_MAP, Speech2TextConfig
    from .models.speech_to_text_2 import (
        SPEECH_TO_TEXT_2_PRETRAINED_CONFIG_ARCHIVE_MAP,
        Speech2Text2Config,
        Speech2Text2Processor,
        Speech2Text2Tokenizer,
    )
    from .models.splinter import SPLINTER_PRETRAINED_CONFIG_ARCHIVE_MAP, SplinterConfig, SplinterTokenizer
    from .models.squeezebert import SQUEEZEBERT_PRETRAINED_CONFIG_ARCHIVE_MAP, SqueezeBertConfig, SqueezeBertTokenizer
    from .models.swin import SWIN_PRETRAINED_CONFIG_ARCHIVE_MAP, SwinConfig
    from .models.t5 import T5_PRETRAINED_CONFIG_ARCHIVE_MAP, T5Config
    from .models.tapas import TAPAS_PRETRAINED_CONFIG_ARCHIVE_MAP, TapasConfig, TapasTokenizer
    from .models.tapex import TapexTokenizer
    from .models.transfo_xl import (
        TRANSFO_XL_PRETRAINED_CONFIG_ARCHIVE_MAP,
        TransfoXLConfig,
        TransfoXLCorpus,
        TransfoXLTokenizer,
    )
    from .models.trocr import TROCR_PRETRAINED_CONFIG_ARCHIVE_MAP, TrOCRConfig, TrOCRProcessor
    from .models.unispeech import UNISPEECH_PRETRAINED_CONFIG_ARCHIVE_MAP, UniSpeechConfig
    from .models.unispeech_sat import UNISPEECH_SAT_PRETRAINED_CONFIG_ARCHIVE_MAP, UniSpeechSatConfig
    from .models.van import VAN_PRETRAINED_CONFIG_ARCHIVE_MAP, VanConfig
    from .models.vilt import VILT_PRETRAINED_CONFIG_ARCHIVE_MAP, ViltConfig, ViltFeatureExtractor, ViltProcessor
    from .models.vision_encoder_decoder import VisionEncoderDecoderConfig
    from .models.vision_text_dual_encoder import VisionTextDualEncoderConfig, VisionTextDualEncoderProcessor
    from .models.visual_bert import VISUAL_BERT_PRETRAINED_CONFIG_ARCHIVE_MAP, VisualBertConfig
    from .models.vit import VIT_PRETRAINED_CONFIG_ARCHIVE_MAP, ViTConfig
    from .models.vit_mae import VIT_MAE_PRETRAINED_CONFIG_ARCHIVE_MAP, ViTMAEConfig
    from .models.wav2vec2 import (
        WAV_2_VEC_2_PRETRAINED_CONFIG_ARCHIVE_MAP,
        Wav2Vec2Config,
        Wav2Vec2CTCTokenizer,
        Wav2Vec2FeatureExtractor,
        Wav2Vec2Processor,
        Wav2Vec2Tokenizer,
    )
    from .models.wav2vec2_phoneme import Wav2Vec2PhonemeCTCTokenizer
    from .models.wav2vec2_with_lm import Wav2Vec2ProcessorWithLM
    from .models.wavlm import WAVLM_PRETRAINED_CONFIG_ARCHIVE_MAP, WavLMConfig
    from .models.xglm import XGLM_PRETRAINED_CONFIG_ARCHIVE_MAP, XGLMConfig
    from .models.xlm import XLM_PRETRAINED_CONFIG_ARCHIVE_MAP, XLMConfig, XLMTokenizer
    from .models.xlm_prophetnet import XLM_PROPHETNET_PRETRAINED_CONFIG_ARCHIVE_MAP, XLMProphetNetConfig
    from .models.xlm_roberta import XLM_ROBERTA_PRETRAINED_CONFIG_ARCHIVE_MAP, XLMRobertaConfig
    from .models.xlm_roberta_xl import XLM_ROBERTA_XL_PRETRAINED_CONFIG_ARCHIVE_MAP, XLMRobertaXLConfig
    from .models.xlnet import XLNET_PRETRAINED_CONFIG_ARCHIVE_MAP, XLNetConfig
    from .models.yolos import YOLOS_PRETRAINED_CONFIG_ARCHIVE_MAP, YolosConfig
    from .models.yoso import YOSO_PRETRAINED_CONFIG_ARCHIVE_MAP, YosoConfig

    # Pipelines
    from .pipelines import (
        AudioClassificationPipeline,
        AutomaticSpeechRecognitionPipeline,
        Conversation,
        ConversationalPipeline,
        CsvPipelineDataFormat,
        FeatureExtractionPipeline,
        FillMaskPipeline,
        ImageClassificationPipeline,
        ImageSegmentationPipeline,
        JsonPipelineDataFormat,
        NerPipeline,
        ObjectDetectionPipeline,
        PipedPipelineDataFormat,
        Pipeline,
        PipelineDataFormat,
        QuestionAnsweringPipeline,
        SummarizationPipeline,
        TableQuestionAnsweringPipeline,
        Text2TextGenerationPipeline,
        TextClassificationPipeline,
        TextGenerationPipeline,
        TokenClassificationPipeline,
        TranslationPipeline,
        ZeroShotClassificationPipeline,
        ZeroShotImageClassificationPipeline,
        pipeline,
    )
    from .processing_utils import ProcessorMixin

    # Tokenization
    from .tokenization_utils import PreTrainedTokenizer
    from .tokenization_utils_base import (
        AddedToken,
        BatchEncoding,
        CharSpan,
        PreTrainedTokenizerBase,
        SpecialTokensMixin,
        TokenSpan,
    )

    # Trainer
    from .trainer_callback import (
        DefaultFlowCallback,
        EarlyStoppingCallback,
        PrinterCallback,
        ProgressCallback,
        TrainerCallback,
        TrainerControl,
        TrainerState,
    )
    from .trainer_utils import EvalPrediction, IntervalStrategy, SchedulerType, set_seed
    from .training_args import TrainingArguments
    from .training_args_seq2seq import Seq2SeqTrainingArguments
    from .training_args_tf import TFTrainingArguments

    # Files and general utilities
    from .utils import (
        CONFIG_NAME,
        MODEL_CARD_NAME,
        PYTORCH_PRETRAINED_BERT_CACHE,
        PYTORCH_TRANSFORMERS_CACHE,
        SPIECE_UNDERLINE,
        TF2_WEIGHTS_NAME,
        TF_WEIGHTS_NAME,
        TRANSFORMERS_CACHE,
        WEIGHTS_NAME,
        TensorType,
        add_end_docstrings,
        add_start_docstrings,
        cached_path,
        is_apex_available,
        is_datasets_available,
        is_faiss_available,
        is_flax_available,
        is_phonemizer_available,
        is_psutil_available,
        is_py3nvml_available,
        is_pyctcdecode_available,
        is_scipy_available,
        is_sentencepiece_available,
        is_sklearn_available,
        is_speech_available,
        is_tf_available,
        is_timm_available,
        is_tokenizers_available,
        is_torch_available,
        is_torch_tpu_available,
        is_vision_available,
        logging,
    )

    try:
        if not is_sentencepiece_available():
            raise OptionalDependencyNotAvailable()
    except OptionalDependencyNotAvailable:
        from .utils.dummy_sentencepiece_objects import *
    else:
        from .models.albert import AlbertTokenizer
        from .models.barthez import BarthezTokenizer
        from .models.bartpho import BartphoTokenizer
        from .models.bert_generation import BertGenerationTokenizer
        from .models.big_bird import BigBirdTokenizer
        from .models.camembert import CamembertTokenizer
        from .models.cpm import CpmTokenizer
        from .models.deberta_v2 import DebertaV2Tokenizer
        from .models.fnet import FNetTokenizer
        from .models.layoutxlm import LayoutXLMTokenizer
        from .models.m2m_100 import M2M100Tokenizer
        from .models.marian import MarianTokenizer
        from .models.mbart import MBart50Tokenizer, MBartTokenizer
        from .models.mluke import MLukeTokenizer
        from .models.mt5 import MT5Tokenizer
        from .models.pegasus import PegasusTokenizer
        from .models.plbart import PLBartTokenizer
        from .models.reformer import ReformerTokenizer
        from .models.rembert import RemBertTokenizer
        from .models.speech_to_text import Speech2TextTokenizer
        from .models.t5 import T5Tokenizer
        from .models.xglm import XGLMTokenizer
        from .models.xlm_prophetnet import XLMProphetNetTokenizer
        from .models.xlm_roberta import XLMRobertaTokenizer
        from .models.xlnet import XLNetTokenizer

    try:
        if not is_tokenizers_available():
            raise OptionalDependencyNotAvailable()
    except OptionalDependencyNotAvailable:
        from .utils.dummy_tokenizers_objects import *
    else:
        # Fast tokenizers imports
        from .models.albert import AlbertTokenizerFast
        from .models.bart import BartTokenizerFast
        from .models.barthez import BarthezTokenizerFast
        from .models.bert import BertTokenizerFast
        from .models.big_bird import BigBirdTokenizerFast
        from .models.blenderbot import BlenderbotTokenizerFast
        from .models.blenderbot_small import BlenderbotSmallTokenizerFast
        from .models.camembert import CamembertTokenizerFast
        from .models.clip import CLIPTokenizerFast
        from .models.convbert import ConvBertTokenizerFast
        from .models.cpm import CpmTokenizerFast
        from .models.deberta import DebertaTokenizerFast
        from .models.deberta_v2 import DebertaV2TokenizerFast
        from .models.distilbert import DistilBertTokenizerFast
        from .models.dpr import DPRContextEncoderTokenizerFast, DPRQuestionEncoderTokenizerFast, DPRReaderTokenizerFast
        from .models.electra import ElectraTokenizerFast
        from .models.fnet import FNetTokenizerFast
        from .models.funnel import FunnelTokenizerFast
        from .models.gpt2 import GPT2TokenizerFast
        from .models.herbert import HerbertTokenizerFast
        from .models.layoutlm import LayoutLMTokenizerFast
        from .models.layoutlmv2 import LayoutLMv2TokenizerFast
        from .models.layoutxlm import LayoutXLMTokenizerFast
        from .models.led import LEDTokenizerFast
        from .models.longformer import LongformerTokenizerFast
        from .models.lxmert import LxmertTokenizerFast
        from .models.mbart import MBartTokenizerFast
        from .models.mbart50 import MBart50TokenizerFast
        from .models.mobilebert import MobileBertTokenizerFast
        from .models.mpnet import MPNetTokenizerFast
        from .models.mt5 import MT5TokenizerFast
        from .models.openai import OpenAIGPTTokenizerFast
        from .models.pegasus import PegasusTokenizerFast
        from .models.realm import RealmTokenizerFast
        from .models.reformer import ReformerTokenizerFast
        from .models.rembert import RemBertTokenizerFast
        from .models.retribert import RetriBertTokenizerFast
        from .models.roberta import RobertaTokenizerFast
        from .models.roformer import RoFormerTokenizerFast
        from .models.splinter import SplinterTokenizerFast
        from .models.squeezebert import SqueezeBertTokenizerFast
        from .models.t5 import T5TokenizerFast
        from .models.xglm import XGLMTokenizerFast
        from .models.xlm_roberta import XLMRobertaTokenizerFast
        from .models.xlnet import XLNetTokenizerFast
        from .tokenization_utils_fast import PreTrainedTokenizerFast

    try:
        if not (is_sentencepiece_available() and is_tokenizers_available()):
            raise OptionalDependencyNotAvailable()
    except OptionalDependencyNotAvailable:
        from .utils.dummies_sentencepiece_and_tokenizers_objects import *
    else:
        from .convert_slow_tokenizer import SLOW_TO_FAST_CONVERTERS, convert_slow_tokenizer

<<<<<<< HEAD
    if is_speech_available():
        from .models.mctct import MCTCTFeatureExtractor
        from .models.speech_to_text import Speech2TextFeatureExtractor
    else:
=======
    try:
        if not is_speech_available():
            raise OptionalDependencyNotAvailable()
    except OptionalDependencyNotAvailable:
>>>>>>> 6d80c92c
        from .utils.dummy_speech_objects import *
    else:
        from .models.speech_to_text import Speech2TextFeatureExtractor

    try:
        if not (is_speech_available() and is_sentencepiece_available()):
            raise OptionalDependencyNotAvailable()
    except OptionalDependencyNotAvailable:
        from .utils.dummy_sentencepiece_and_speech_objects import *
    else:
        from .models.speech_to_text import Speech2TextProcessor

    try:
        if not is_vision_available():
            raise OptionalDependencyNotAvailable()
    except OptionalDependencyNotAvailable:
        from .utils.dummy_vision_objects import *
    else:
        from .image_utils import ImageFeatureExtractionMixin
        from .models.beit import BeitFeatureExtractor
        from .models.clip import CLIPFeatureExtractor, CLIPProcessor
        from .models.convnext import ConvNextFeatureExtractor
        from .models.deit import DeiTFeatureExtractor
        from .models.detr import DetrFeatureExtractor
        from .models.dpt import DPTFeatureExtractor
        from .models.glpn import GLPNFeatureExtractor
        from .models.imagegpt import ImageGPTFeatureExtractor
        from .models.layoutlmv2 import LayoutLMv2FeatureExtractor, LayoutLMv2Processor
        from .models.layoutxlm import LayoutXLMProcessor
        from .models.maskformer import MaskFormerFeatureExtractor
        from .models.perceiver import PerceiverFeatureExtractor
        from .models.poolformer import PoolFormerFeatureExtractor
        from .models.segformer import SegformerFeatureExtractor
        from .models.vilt import ViltFeatureExtractor, ViltProcessor
        from .models.vit import ViTFeatureExtractor
        from .models.yolos import YolosFeatureExtractor

    # Modeling
    try:
        if not (is_timm_available() and is_vision_available()):
            raise OptionalDependencyNotAvailable()
    except OptionalDependencyNotAvailable:
        from .utils.dummy_timm_objects import *
    else:
        from .models.detr import (
            DETR_PRETRAINED_MODEL_ARCHIVE_LIST,
            DetrForObjectDetection,
            DetrForSegmentation,
            DetrModel,
            DetrPreTrainedModel,
        )

    try:
        if not is_scatter_available():
            raise OptionalDependencyNotAvailable()
    except OptionalDependencyNotAvailable:
        from .utils.dummy_scatter_objects import *
    else:
        from .models.tapas import (
            TAPAS_PRETRAINED_MODEL_ARCHIVE_LIST,
            TapasForMaskedLM,
            TapasForQuestionAnswering,
            TapasForSequenceClassification,
            TapasModel,
            TapasPreTrainedModel,
            load_tf_weights_in_tapas,
        )

    try:
        if not is_torch_available():
            raise OptionalDependencyNotAvailable()
    except OptionalDependencyNotAvailable:
        from .utils.dummy_pt_objects import *
    else:
        # Benchmarks
        from .benchmark.benchmark import PyTorchBenchmark
        from .benchmark.benchmark_args import PyTorchBenchmarkArguments
        from .data.datasets import (
            GlueDataset,
            GlueDataTrainingArguments,
            LineByLineTextDataset,
            LineByLineWithRefDataset,
            LineByLineWithSOPTextDataset,
            SquadDataset,
            SquadDataTrainingArguments,
            TextDataset,
            TextDatasetForNextSentencePrediction,
        )
        from .generation_beam_constraints import (
            Constraint,
            ConstraintListState,
            DisjunctiveConstraint,
            PhrasalConstraint,
        )
        from .generation_beam_search import BeamScorer, BeamSearchScorer, ConstrainedBeamSearchScorer
        from .generation_logits_process import (
            ForcedBOSTokenLogitsProcessor,
            ForcedEOSTokenLogitsProcessor,
            HammingDiversityLogitsProcessor,
            InfNanRemoveLogitsProcessor,
            LogitsProcessor,
            LogitsProcessorList,
            LogitsWarper,
            MinLengthLogitsProcessor,
            NoBadWordsLogitsProcessor,
            NoRepeatNGramLogitsProcessor,
            PrefixConstrainedLogitsProcessor,
            RepetitionPenaltyLogitsProcessor,
            TemperatureLogitsWarper,
            TopKLogitsWarper,
            TopPLogitsWarper,
        )
        from .generation_stopping_criteria import (
            MaxLengthCriteria,
            MaxTimeCriteria,
            StoppingCriteria,
            StoppingCriteriaList,
        )
        from .generation_utils import top_k_top_p_filtering
        from .modeling_utils import PreTrainedModel

        # PyTorch model imports
        from .models.albert import (
            ALBERT_PRETRAINED_MODEL_ARCHIVE_LIST,
            AlbertForMaskedLM,
            AlbertForMultipleChoice,
            AlbertForPreTraining,
            AlbertForQuestionAnswering,
            AlbertForSequenceClassification,
            AlbertForTokenClassification,
            AlbertModel,
            AlbertPreTrainedModel,
            load_tf_weights_in_albert,
        )
        from .models.auto import (
            MODEL_FOR_AUDIO_CLASSIFICATION_MAPPING,
            MODEL_FOR_AUDIO_XVECTOR_MAPPING,
            MODEL_FOR_CAUSAL_IMAGE_MODELING_MAPPING,
            MODEL_FOR_CAUSAL_LM_MAPPING,
            MODEL_FOR_CTC_MAPPING,
            MODEL_FOR_IMAGE_CLASSIFICATION_MAPPING,
            MODEL_FOR_IMAGE_SEGMENTATION_MAPPING,
            MODEL_FOR_INSTANCE_SEGMENTATION_MAPPING,
            MODEL_FOR_MASKED_IMAGE_MODELING_MAPPING,
            MODEL_FOR_MASKED_LM_MAPPING,
            MODEL_FOR_MULTIPLE_CHOICE_MAPPING,
            MODEL_FOR_NEXT_SENTENCE_PREDICTION_MAPPING,
            MODEL_FOR_OBJECT_DETECTION_MAPPING,
            MODEL_FOR_PRETRAINING_MAPPING,
            MODEL_FOR_QUESTION_ANSWERING_MAPPING,
            MODEL_FOR_SEMANTIC_SEGMENTATION_MAPPING,
            MODEL_FOR_SEQ_TO_SEQ_CAUSAL_LM_MAPPING,
            MODEL_FOR_SEQUENCE_CLASSIFICATION_MAPPING,
            MODEL_FOR_SPEECH_SEQ_2_SEQ_MAPPING,
            MODEL_FOR_TABLE_QUESTION_ANSWERING_MAPPING,
            MODEL_FOR_TOKEN_CLASSIFICATION_MAPPING,
            MODEL_FOR_VISION_2_SEQ_MAPPING,
            MODEL_MAPPING,
            MODEL_WITH_LM_HEAD_MAPPING,
            AutoModel,
            AutoModelForAudioClassification,
            AutoModelForAudioFrameClassification,
            AutoModelForAudioXVector,
            AutoModelForCausalLM,
            AutoModelForCTC,
            AutoModelForImageClassification,
            AutoModelForImageSegmentation,
            AutoModelForInstanceSegmentation,
            AutoModelForMaskedImageModeling,
            AutoModelForMaskedLM,
            AutoModelForMultipleChoice,
            AutoModelForNextSentencePrediction,
            AutoModelForObjectDetection,
            AutoModelForPreTraining,
            AutoModelForQuestionAnswering,
            AutoModelForSemanticSegmentation,
            AutoModelForSeq2SeqLM,
            AutoModelForSequenceClassification,
            AutoModelForSpeechSeq2Seq,
            AutoModelForTableQuestionAnswering,
            AutoModelForTokenClassification,
            AutoModelForVision2Seq,
            AutoModelWithLMHead,
        )
        from .models.bart import (
            BART_PRETRAINED_MODEL_ARCHIVE_LIST,
            BartForCausalLM,
            BartForConditionalGeneration,
            BartForQuestionAnswering,
            BartForSequenceClassification,
            BartModel,
            BartPretrainedModel,
            PretrainedBartModel,
        )
        from .models.beit import (
            BEIT_PRETRAINED_MODEL_ARCHIVE_LIST,
            BeitForImageClassification,
            BeitForMaskedImageModeling,
            BeitForSemanticSegmentation,
            BeitModel,
            BeitPreTrainedModel,
        )
        from .models.bert import (
            BERT_PRETRAINED_MODEL_ARCHIVE_LIST,
            BertForMaskedLM,
            BertForMultipleChoice,
            BertForNextSentencePrediction,
            BertForPreTraining,
            BertForQuestionAnswering,
            BertForSequenceClassification,
            BertForTokenClassification,
            BertLayer,
            BertLMHeadModel,
            BertModel,
            BertPreTrainedModel,
            load_tf_weights_in_bert,
        )
        from .models.bert_generation import (
            BertGenerationDecoder,
            BertGenerationEncoder,
            BertGenerationPreTrainedModel,
            load_tf_weights_in_bert_generation,
        )
        from .models.big_bird import (
            BIG_BIRD_PRETRAINED_MODEL_ARCHIVE_LIST,
            BigBirdForCausalLM,
            BigBirdForMaskedLM,
            BigBirdForMultipleChoice,
            BigBirdForPreTraining,
            BigBirdForQuestionAnswering,
            BigBirdForSequenceClassification,
            BigBirdForTokenClassification,
            BigBirdLayer,
            BigBirdModel,
            BigBirdPreTrainedModel,
            load_tf_weights_in_big_bird,
        )
        from .models.bigbird_pegasus import (
            BIGBIRD_PEGASUS_PRETRAINED_MODEL_ARCHIVE_LIST,
            BigBirdPegasusForCausalLM,
            BigBirdPegasusForConditionalGeneration,
            BigBirdPegasusForQuestionAnswering,
            BigBirdPegasusForSequenceClassification,
            BigBirdPegasusModel,
            BigBirdPegasusPreTrainedModel,
        )
        from .models.blenderbot import (
            BLENDERBOT_PRETRAINED_MODEL_ARCHIVE_LIST,
            BlenderbotForCausalLM,
            BlenderbotForConditionalGeneration,
            BlenderbotModel,
            BlenderbotPreTrainedModel,
        )
        from .models.blenderbot_small import (
            BLENDERBOT_SMALL_PRETRAINED_MODEL_ARCHIVE_LIST,
            BlenderbotSmallForCausalLM,
            BlenderbotSmallForConditionalGeneration,
            BlenderbotSmallModel,
            BlenderbotSmallPreTrainedModel,
        )
        from .models.camembert import (
            CAMEMBERT_PRETRAINED_MODEL_ARCHIVE_LIST,
            CamembertForCausalLM,
            CamembertForMaskedLM,
            CamembertForMultipleChoice,
            CamembertForQuestionAnswering,
            CamembertForSequenceClassification,
            CamembertForTokenClassification,
            CamembertModel,
        )
        from .models.canine import (
            CANINE_PRETRAINED_MODEL_ARCHIVE_LIST,
            CanineForMultipleChoice,
            CanineForQuestionAnswering,
            CanineForSequenceClassification,
            CanineForTokenClassification,
            CanineLayer,
            CanineModel,
            CaninePreTrainedModel,
            load_tf_weights_in_canine,
        )
        from .models.clip import (
            CLIP_PRETRAINED_MODEL_ARCHIVE_LIST,
            CLIPModel,
            CLIPPreTrainedModel,
            CLIPTextModel,
            CLIPVisionModel,
        )
        from .models.convbert import (
            CONVBERT_PRETRAINED_MODEL_ARCHIVE_LIST,
            ConvBertForMaskedLM,
            ConvBertForMultipleChoice,
            ConvBertForQuestionAnswering,
            ConvBertForSequenceClassification,
            ConvBertForTokenClassification,
            ConvBertLayer,
            ConvBertModel,
            ConvBertPreTrainedModel,
            load_tf_weights_in_convbert,
        )
        from .models.convnext import (
            CONVNEXT_PRETRAINED_MODEL_ARCHIVE_LIST,
            ConvNextForImageClassification,
            ConvNextModel,
            ConvNextPreTrainedModel,
        )
        from .models.ctrl import (
            CTRL_PRETRAINED_MODEL_ARCHIVE_LIST,
            CTRLForSequenceClassification,
            CTRLLMHeadModel,
            CTRLModel,
            CTRLPreTrainedModel,
        )
        from .models.data2vec import (
            DATA2VEC_AUDIO_PRETRAINED_MODEL_ARCHIVE_LIST,
            DATA2VEC_TEXT_PRETRAINED_MODEL_ARCHIVE_LIST,
            DATA2VEC_VISION_PRETRAINED_MODEL_ARCHIVE_LIST,
            Data2VecAudioForAudioFrameClassification,
            Data2VecAudioForCTC,
            Data2VecAudioForSequenceClassification,
            Data2VecAudioForXVector,
            Data2VecAudioModel,
            Data2VecAudioPreTrainedModel,
            Data2VecTextForCausalLM,
            Data2VecTextForMaskedLM,
            Data2VecTextForMultipleChoice,
            Data2VecTextForQuestionAnswering,
            Data2VecTextForSequenceClassification,
            Data2VecTextForTokenClassification,
            Data2VecTextModel,
            Data2VecTextPreTrainedModel,
            Data2VecVisionForImageClassification,
            Data2VecVisionForSemanticSegmentation,
            Data2VecVisionModel,
            Data2VecVisionPreTrainedModel,
        )
        from .models.deberta import (
            DEBERTA_PRETRAINED_MODEL_ARCHIVE_LIST,
            DebertaForMaskedLM,
            DebertaForQuestionAnswering,
            DebertaForSequenceClassification,
            DebertaForTokenClassification,
            DebertaModel,
            DebertaPreTrainedModel,
        )
        from .models.deberta_v2 import (
            DEBERTA_V2_PRETRAINED_MODEL_ARCHIVE_LIST,
            DebertaV2ForMaskedLM,
            DebertaV2ForQuestionAnswering,
            DebertaV2ForSequenceClassification,
            DebertaV2ForTokenClassification,
            DebertaV2Model,
            DebertaV2PreTrainedModel,
        )
        from .models.decision_transformer import (
            DECISION_TRANSFORMER_PRETRAINED_MODEL_ARCHIVE_LIST,
            DecisionTransformerGPT2Model,
            DecisionTransformerGPT2PreTrainedModel,
            DecisionTransformerModel,
            DecisionTransformerPreTrainedModel,
        )
        from .models.deit import (
            DEIT_PRETRAINED_MODEL_ARCHIVE_LIST,
            DeiTForImageClassification,
            DeiTForImageClassificationWithTeacher,
            DeiTForMaskedImageModeling,
            DeiTModel,
            DeiTPreTrainedModel,
        )
        from .models.distilbert import (
            DISTILBERT_PRETRAINED_MODEL_ARCHIVE_LIST,
            DistilBertForMaskedLM,
            DistilBertForMultipleChoice,
            DistilBertForQuestionAnswering,
            DistilBertForSequenceClassification,
            DistilBertForTokenClassification,
            DistilBertModel,
            DistilBertPreTrainedModel,
        )
        from .models.dpr import (
            DPR_CONTEXT_ENCODER_PRETRAINED_MODEL_ARCHIVE_LIST,
            DPR_QUESTION_ENCODER_PRETRAINED_MODEL_ARCHIVE_LIST,
            DPR_READER_PRETRAINED_MODEL_ARCHIVE_LIST,
            DPRContextEncoder,
            DPRPretrainedContextEncoder,
            DPRPreTrainedModel,
            DPRPretrainedQuestionEncoder,
            DPRPretrainedReader,
            DPRQuestionEncoder,
            DPRReader,
        )
        from .models.dpt import (
            DPT_PRETRAINED_MODEL_ARCHIVE_LIST,
            DPTForDepthEstimation,
            DPTForSemanticSegmentation,
            DPTModel,
            DPTPreTrainedModel,
        )
        from .models.electra import (
            ELECTRA_PRETRAINED_MODEL_ARCHIVE_LIST,
            ElectraForCausalLM,
            ElectraForMaskedLM,
            ElectraForMultipleChoice,
            ElectraForPreTraining,
            ElectraForQuestionAnswering,
            ElectraForSequenceClassification,
            ElectraForTokenClassification,
            ElectraModel,
            ElectraPreTrainedModel,
            load_tf_weights_in_electra,
        )
        from .models.encoder_decoder import EncoderDecoderModel
        from .models.flaubert import (
            FLAUBERT_PRETRAINED_MODEL_ARCHIVE_LIST,
            FlaubertForMultipleChoice,
            FlaubertForQuestionAnswering,
            FlaubertForQuestionAnsweringSimple,
            FlaubertForSequenceClassification,
            FlaubertForTokenClassification,
            FlaubertModel,
            FlaubertWithLMHeadModel,
        )
        from .models.fnet import (
            FNET_PRETRAINED_MODEL_ARCHIVE_LIST,
            FNetForMaskedLM,
            FNetForMultipleChoice,
            FNetForNextSentencePrediction,
            FNetForPreTraining,
            FNetForQuestionAnswering,
            FNetForSequenceClassification,
            FNetForTokenClassification,
            FNetLayer,
            FNetModel,
            FNetPreTrainedModel,
        )
        from .models.fsmt import FSMTForConditionalGeneration, FSMTModel, PretrainedFSMTModel
        from .models.funnel import (
            FUNNEL_PRETRAINED_MODEL_ARCHIVE_LIST,
            FunnelBaseModel,
            FunnelForMaskedLM,
            FunnelForMultipleChoice,
            FunnelForPreTraining,
            FunnelForQuestionAnswering,
            FunnelForSequenceClassification,
            FunnelForTokenClassification,
            FunnelModel,
            FunnelPreTrainedModel,
            load_tf_weights_in_funnel,
        )
        from .models.glpn import (
            GLPN_PRETRAINED_MODEL_ARCHIVE_LIST,
            GLPNForDepthEstimation,
            GLPNModel,
            GLPNPreTrainedModel,
        )
        from .models.gpt2 import (
            GPT2_PRETRAINED_MODEL_ARCHIVE_LIST,
            GPT2DoubleHeadsModel,
            GPT2ForSequenceClassification,
            GPT2ForTokenClassification,
            GPT2LMHeadModel,
            GPT2Model,
            GPT2PreTrainedModel,
            load_tf_weights_in_gpt2,
        )
        from .models.gpt_neo import (
            GPT_NEO_PRETRAINED_MODEL_ARCHIVE_LIST,
            GPTNeoForCausalLM,
            GPTNeoForSequenceClassification,
            GPTNeoModel,
            GPTNeoPreTrainedModel,
            load_tf_weights_in_gpt_neo,
        )
        from .models.gptj import (
            GPTJ_PRETRAINED_MODEL_ARCHIVE_LIST,
            GPTJForCausalLM,
            GPTJForQuestionAnswering,
            GPTJForSequenceClassification,
            GPTJModel,
            GPTJPreTrainedModel,
        )
        from .models.hubert import (
            HUBERT_PRETRAINED_MODEL_ARCHIVE_LIST,
            HubertForCTC,
            HubertForSequenceClassification,
            HubertModel,
            HubertPreTrainedModel,
        )
        from .models.ibert import (
            IBERT_PRETRAINED_MODEL_ARCHIVE_LIST,
            IBertForMaskedLM,
            IBertForMultipleChoice,
            IBertForQuestionAnswering,
            IBertForSequenceClassification,
            IBertForTokenClassification,
            IBertModel,
            IBertPreTrainedModel,
        )
        from .models.imagegpt import (
            IMAGEGPT_PRETRAINED_MODEL_ARCHIVE_LIST,
            ImageGPTForCausalImageModeling,
            ImageGPTForImageClassification,
            ImageGPTModel,
            ImageGPTPreTrainedModel,
            load_tf_weights_in_imagegpt,
        )
        from .models.layoutlm import (
            LAYOUTLM_PRETRAINED_MODEL_ARCHIVE_LIST,
            LayoutLMForMaskedLM,
            LayoutLMForSequenceClassification,
            LayoutLMForTokenClassification,
            LayoutLMModel,
            LayoutLMPreTrainedModel,
        )
        from .models.layoutlmv2 import (
            LAYOUTLMV2_PRETRAINED_MODEL_ARCHIVE_LIST,
            LayoutLMv2ForQuestionAnswering,
            LayoutLMv2ForSequenceClassification,
            LayoutLMv2ForTokenClassification,
            LayoutLMv2Model,
            LayoutLMv2PreTrainedModel,
        )
        from .models.led import (
            LED_PRETRAINED_MODEL_ARCHIVE_LIST,
            LEDForConditionalGeneration,
            LEDForQuestionAnswering,
            LEDForSequenceClassification,
            LEDModel,
            LEDPreTrainedModel,
        )
        from .models.longformer import (
            LONGFORMER_PRETRAINED_MODEL_ARCHIVE_LIST,
            LongformerForMaskedLM,
            LongformerForMultipleChoice,
            LongformerForQuestionAnswering,
            LongformerForSequenceClassification,
            LongformerForTokenClassification,
            LongformerModel,
            LongformerPreTrainedModel,
            LongformerSelfAttention,
        )
        from .models.luke import (
            LUKE_PRETRAINED_MODEL_ARCHIVE_LIST,
            LukeForEntityClassification,
            LukeForEntityPairClassification,
            LukeForEntitySpanClassification,
            LukeForMaskedLM,
            LukeModel,
            LukePreTrainedModel,
        )
        from .models.lxmert import (
            LxmertEncoder,
            LxmertForPreTraining,
            LxmertForQuestionAnswering,
            LxmertModel,
            LxmertPreTrainedModel,
            LxmertVisualFeatureEncoder,
            LxmertXLayer,
        )
        from .models.m2m_100 import (
            M2M_100_PRETRAINED_MODEL_ARCHIVE_LIST,
            M2M100ForConditionalGeneration,
            M2M100Model,
            M2M100PreTrainedModel,
        )
        from .models.marian import MarianForCausalLM, MarianModel, MarianMTModel
        from .models.maskformer import (
            MASKFORMER_PRETRAINED_MODEL_ARCHIVE_LIST,
            MaskFormerForInstanceSegmentation,
            MaskFormerModel,
            MaskFormerPreTrainedModel,
        )
        from .models.mbart import (
            MBartForCausalLM,
            MBartForConditionalGeneration,
            MBartForQuestionAnswering,
            MBartForSequenceClassification,
            MBartModel,
            MBartPreTrainedModel,
        )
        from .models.mctct import MCTCT_PRETRAINED_MODEL_ARCHIVE_LIST, MCTCTForCTC, MCTCTModel, MCTCTPreTrainedModel
        from .models.megatron_bert import (
            MEGATRON_BERT_PRETRAINED_MODEL_ARCHIVE_LIST,
            MegatronBertForCausalLM,
            MegatronBertForMaskedLM,
            MegatronBertForMultipleChoice,
            MegatronBertForNextSentencePrediction,
            MegatronBertForPreTraining,
            MegatronBertForQuestionAnswering,
            MegatronBertForSequenceClassification,
            MegatronBertForTokenClassification,
            MegatronBertModel,
            MegatronBertPreTrainedModel,
        )
        from .models.mmbt import MMBTForClassification, MMBTModel, ModalEmbeddings
        from .models.mobilebert import (
            MOBILEBERT_PRETRAINED_MODEL_ARCHIVE_LIST,
            MobileBertForMaskedLM,
            MobileBertForMultipleChoice,
            MobileBertForNextSentencePrediction,
            MobileBertForPreTraining,
            MobileBertForQuestionAnswering,
            MobileBertForSequenceClassification,
            MobileBertForTokenClassification,
            MobileBertLayer,
            MobileBertModel,
            MobileBertPreTrainedModel,
            load_tf_weights_in_mobilebert,
        )
        from .models.mpnet import (
            MPNET_PRETRAINED_MODEL_ARCHIVE_LIST,
            MPNetForMaskedLM,
            MPNetForMultipleChoice,
            MPNetForQuestionAnswering,
            MPNetForSequenceClassification,
            MPNetForTokenClassification,
            MPNetLayer,
            MPNetModel,
            MPNetPreTrainedModel,
        )
        from .models.mt5 import MT5EncoderModel, MT5ForConditionalGeneration, MT5Model
        from .models.nystromformer import (
            NYSTROMFORMER_PRETRAINED_MODEL_ARCHIVE_LIST,
            NystromformerForMaskedLM,
            NystromformerForMultipleChoice,
            NystromformerForQuestionAnswering,
            NystromformerForSequenceClassification,
            NystromformerForTokenClassification,
            NystromformerLayer,
            NystromformerModel,
            NystromformerPreTrainedModel,
        )
        from .models.openai import (
            OPENAI_GPT_PRETRAINED_MODEL_ARCHIVE_LIST,
            OpenAIGPTDoubleHeadsModel,
            OpenAIGPTForSequenceClassification,
            OpenAIGPTLMHeadModel,
            OpenAIGPTModel,
            OpenAIGPTPreTrainedModel,
            load_tf_weights_in_openai_gpt,
        )
        from .models.pegasus import (
            PegasusForCausalLM,
            PegasusForConditionalGeneration,
            PegasusModel,
            PegasusPreTrainedModel,
        )
        from .models.perceiver import (
            PERCEIVER_PRETRAINED_MODEL_ARCHIVE_LIST,
            PerceiverForImageClassificationConvProcessing,
            PerceiverForImageClassificationFourier,
            PerceiverForImageClassificationLearned,
            PerceiverForMaskedLM,
            PerceiverForMultimodalAutoencoding,
            PerceiverForOpticalFlow,
            PerceiverForSequenceClassification,
            PerceiverLayer,
            PerceiverModel,
            PerceiverPreTrainedModel,
        )
        from .models.plbart import (
            PLBART_PRETRAINED_MODEL_ARCHIVE_LIST,
            PLBartForCausalLM,
            PLBartForConditionalGeneration,
            PLBartForSequenceClassification,
            PLBartModel,
            PLBartPreTrainedModel,
        )
        from .models.poolformer import (
            POOLFORMER_PRETRAINED_MODEL_ARCHIVE_LIST,
            PoolFormerForImageClassification,
            PoolFormerModel,
            PoolFormerPreTrainedModel,
        )
        from .models.prophetnet import (
            PROPHETNET_PRETRAINED_MODEL_ARCHIVE_LIST,
            ProphetNetDecoder,
            ProphetNetEncoder,
            ProphetNetForCausalLM,
            ProphetNetForConditionalGeneration,
            ProphetNetModel,
            ProphetNetPreTrainedModel,
        )
        from .models.qdqbert import (
            QDQBERT_PRETRAINED_MODEL_ARCHIVE_LIST,
            QDQBertForMaskedLM,
            QDQBertForMultipleChoice,
            QDQBertForNextSentencePrediction,
            QDQBertForQuestionAnswering,
            QDQBertForSequenceClassification,
            QDQBertForTokenClassification,
            QDQBertLayer,
            QDQBertLMHeadModel,
            QDQBertModel,
            QDQBertPreTrainedModel,
            load_tf_weights_in_qdqbert,
        )
        from .models.rag import RagModel, RagPreTrainedModel, RagSequenceForGeneration, RagTokenForGeneration
        from .models.realm import (
            REALM_PRETRAINED_MODEL_ARCHIVE_LIST,
            RealmEmbedder,
            RealmForOpenQA,
            RealmKnowledgeAugEncoder,
            RealmPreTrainedModel,
            RealmReader,
            RealmRetriever,
            RealmScorer,
            load_tf_weights_in_realm,
        )
        from .models.reformer import (
            REFORMER_PRETRAINED_MODEL_ARCHIVE_LIST,
            ReformerAttention,
            ReformerForMaskedLM,
            ReformerForQuestionAnswering,
            ReformerForSequenceClassification,
            ReformerLayer,
            ReformerModel,
            ReformerModelWithLMHead,
            ReformerPreTrainedModel,
        )
        from .models.regnet import (
            REGNET_PRETRAINED_MODEL_ARCHIVE_LIST,
            RegNetForImageClassification,
            RegNetModel,
            RegNetPreTrainedModel,
        )
        from .models.rembert import (
            REMBERT_PRETRAINED_MODEL_ARCHIVE_LIST,
            RemBertForCausalLM,
            RemBertForMaskedLM,
            RemBertForMultipleChoice,
            RemBertForQuestionAnswering,
            RemBertForSequenceClassification,
            RemBertForTokenClassification,
            RemBertLayer,
            RemBertModel,
            RemBertPreTrainedModel,
            load_tf_weights_in_rembert,
        )
        from .models.resnet import (
            RESNET_PRETRAINED_MODEL_ARCHIVE_LIST,
            ResNetForImageClassification,
            ResNetModel,
            ResNetPreTrainedModel,
        )
        from .models.retribert import RETRIBERT_PRETRAINED_MODEL_ARCHIVE_LIST, RetriBertModel, RetriBertPreTrainedModel
        from .models.roberta import (
            ROBERTA_PRETRAINED_MODEL_ARCHIVE_LIST,
            RobertaForCausalLM,
            RobertaForMaskedLM,
            RobertaForMultipleChoice,
            RobertaForQuestionAnswering,
            RobertaForSequenceClassification,
            RobertaForTokenClassification,
            RobertaModel,
            RobertaPreTrainedModel,
        )
        from .models.roformer import (
            ROFORMER_PRETRAINED_MODEL_ARCHIVE_LIST,
            RoFormerForCausalLM,
            RoFormerForMaskedLM,
            RoFormerForMultipleChoice,
            RoFormerForQuestionAnswering,
            RoFormerForSequenceClassification,
            RoFormerForTokenClassification,
            RoFormerLayer,
            RoFormerModel,
            RoFormerPreTrainedModel,
            load_tf_weights_in_roformer,
        )
        from .models.segformer import (
            SEGFORMER_PRETRAINED_MODEL_ARCHIVE_LIST,
            SegformerDecodeHead,
            SegformerForImageClassification,
            SegformerForSemanticSegmentation,
            SegformerLayer,
            SegformerModel,
            SegformerPreTrainedModel,
        )
        from .models.sew import (
            SEW_PRETRAINED_MODEL_ARCHIVE_LIST,
            SEWForCTC,
            SEWForSequenceClassification,
            SEWModel,
            SEWPreTrainedModel,
        )
        from .models.sew_d import (
            SEW_D_PRETRAINED_MODEL_ARCHIVE_LIST,
            SEWDForCTC,
            SEWDForSequenceClassification,
            SEWDModel,
            SEWDPreTrainedModel,
        )
        from .models.speech_encoder_decoder import SpeechEncoderDecoderModel
        from .models.speech_to_text import (
            SPEECH_TO_TEXT_PRETRAINED_MODEL_ARCHIVE_LIST,
            Speech2TextForConditionalGeneration,
            Speech2TextModel,
            Speech2TextPreTrainedModel,
        )
        from .models.speech_to_text_2 import Speech2Text2ForCausalLM, Speech2Text2PreTrainedModel
        from .models.splinter import (
            SPLINTER_PRETRAINED_MODEL_ARCHIVE_LIST,
            SplinterForQuestionAnswering,
            SplinterLayer,
            SplinterModel,
            SplinterPreTrainedModel,
        )
        from .models.squeezebert import (
            SQUEEZEBERT_PRETRAINED_MODEL_ARCHIVE_LIST,
            SqueezeBertForMaskedLM,
            SqueezeBertForMultipleChoice,
            SqueezeBertForQuestionAnswering,
            SqueezeBertForSequenceClassification,
            SqueezeBertForTokenClassification,
            SqueezeBertModel,
            SqueezeBertModule,
            SqueezeBertPreTrainedModel,
        )
        from .models.swin import (
            SWIN_PRETRAINED_MODEL_ARCHIVE_LIST,
            SwinForImageClassification,
            SwinForMaskedImageModeling,
            SwinModel,
            SwinPreTrainedModel,
        )
        from .models.t5 import (
            T5_PRETRAINED_MODEL_ARCHIVE_LIST,
            T5EncoderModel,
            T5ForConditionalGeneration,
            T5Model,
            T5PreTrainedModel,
            load_tf_weights_in_t5,
        )
        from .models.transfo_xl import (
            TRANSFO_XL_PRETRAINED_MODEL_ARCHIVE_LIST,
            AdaptiveEmbedding,
            TransfoXLForSequenceClassification,
            TransfoXLLMHeadModel,
            TransfoXLModel,
            TransfoXLPreTrainedModel,
            load_tf_weights_in_transfo_xl,
        )
        from .models.trocr import TROCR_PRETRAINED_MODEL_ARCHIVE_LIST, TrOCRForCausalLM, TrOCRPreTrainedModel
        from .models.unispeech import (
            UNISPEECH_PRETRAINED_MODEL_ARCHIVE_LIST,
            UniSpeechForCTC,
            UniSpeechForPreTraining,
            UniSpeechForSequenceClassification,
            UniSpeechModel,
            UniSpeechPreTrainedModel,
        )
        from .models.unispeech_sat import (
            UNISPEECH_SAT_PRETRAINED_MODEL_ARCHIVE_LIST,
            UniSpeechSatForAudioFrameClassification,
            UniSpeechSatForCTC,
            UniSpeechSatForPreTraining,
            UniSpeechSatForSequenceClassification,
            UniSpeechSatForXVector,
            UniSpeechSatModel,
            UniSpeechSatPreTrainedModel,
        )
        from .models.van import (
            VAN_PRETRAINED_MODEL_ARCHIVE_LIST,
            VanForImageClassification,
            VanModel,
            VanPreTrainedModel,
        )
        from .models.vilt import (
            VILT_PRETRAINED_MODEL_ARCHIVE_LIST,
            ViltForImageAndTextRetrieval,
            ViltForImagesAndTextClassification,
            ViltForMaskedLM,
            ViltForQuestionAnswering,
            ViltLayer,
            ViltModel,
            ViltPreTrainedModel,
        )
        from .models.vision_encoder_decoder import VisionEncoderDecoderModel
        from .models.vision_text_dual_encoder import VisionTextDualEncoderModel
        from .models.visual_bert import (
            VISUAL_BERT_PRETRAINED_MODEL_ARCHIVE_LIST,
            VisualBertForMultipleChoice,
            VisualBertForPreTraining,
            VisualBertForQuestionAnswering,
            VisualBertForRegionToPhraseAlignment,
            VisualBertForVisualReasoning,
            VisualBertLayer,
            VisualBertModel,
            VisualBertPreTrainedModel,
        )
        from .models.vit import (
            VIT_PRETRAINED_MODEL_ARCHIVE_LIST,
            ViTForImageClassification,
            ViTForMaskedImageModeling,
            ViTModel,
            ViTPreTrainedModel,
        )
        from .models.vit_mae import (
            VIT_MAE_PRETRAINED_MODEL_ARCHIVE_LIST,
            ViTMAEForPreTraining,
            ViTMAELayer,
            ViTMAEModel,
            ViTMAEPreTrainedModel,
        )
        from .models.wav2vec2 import (
            WAV_2_VEC_2_PRETRAINED_MODEL_ARCHIVE_LIST,
            Wav2Vec2ForAudioFrameClassification,
            Wav2Vec2ForCTC,
            Wav2Vec2ForMaskedLM,
            Wav2Vec2ForPreTraining,
            Wav2Vec2ForSequenceClassification,
            Wav2Vec2ForXVector,
            Wav2Vec2Model,
            Wav2Vec2PreTrainedModel,
        )
        from .models.wavlm import (
            WAVLM_PRETRAINED_MODEL_ARCHIVE_LIST,
            WavLMForAudioFrameClassification,
            WavLMForCTC,
            WavLMForSequenceClassification,
            WavLMForXVector,
            WavLMModel,
            WavLMPreTrainedModel,
        )
        from .models.xglm import XGLM_PRETRAINED_MODEL_ARCHIVE_LIST, XGLMForCausalLM, XGLMModel, XGLMPreTrainedModel
        from .models.xlm import (
            XLM_PRETRAINED_MODEL_ARCHIVE_LIST,
            XLMForMultipleChoice,
            XLMForQuestionAnswering,
            XLMForQuestionAnsweringSimple,
            XLMForSequenceClassification,
            XLMForTokenClassification,
            XLMModel,
            XLMPreTrainedModel,
            XLMWithLMHeadModel,
        )
        from .models.xlm_prophetnet import (
            XLM_PROPHETNET_PRETRAINED_MODEL_ARCHIVE_LIST,
            XLMProphetNetDecoder,
            XLMProphetNetEncoder,
            XLMProphetNetForCausalLM,
            XLMProphetNetForConditionalGeneration,
            XLMProphetNetModel,
        )
        from .models.xlm_roberta import (
            XLM_ROBERTA_PRETRAINED_MODEL_ARCHIVE_LIST,
            XLMRobertaForCausalLM,
            XLMRobertaForMaskedLM,
            XLMRobertaForMultipleChoice,
            XLMRobertaForQuestionAnswering,
            XLMRobertaForSequenceClassification,
            XLMRobertaForTokenClassification,
            XLMRobertaModel,
        )
        from .models.xlm_roberta_xl import (
            XLM_ROBERTA_XL_PRETRAINED_MODEL_ARCHIVE_LIST,
            XLMRobertaXLForCausalLM,
            XLMRobertaXLForMaskedLM,
            XLMRobertaXLForMultipleChoice,
            XLMRobertaXLForQuestionAnswering,
            XLMRobertaXLForSequenceClassification,
            XLMRobertaXLForTokenClassification,
            XLMRobertaXLModel,
            XLMRobertaXLPreTrainedModel,
        )
        from .models.xlnet import (
            XLNET_PRETRAINED_MODEL_ARCHIVE_LIST,
            XLNetForMultipleChoice,
            XLNetForQuestionAnswering,
            XLNetForQuestionAnsweringSimple,
            XLNetForSequenceClassification,
            XLNetForTokenClassification,
            XLNetLMHeadModel,
            XLNetModel,
            XLNetPreTrainedModel,
            load_tf_weights_in_xlnet,
        )
        from .models.yolos import (
            YOLOS_PRETRAINED_MODEL_ARCHIVE_LIST,
            YolosForObjectDetection,
            YolosModel,
            YolosPreTrainedModel,
        )
        from .models.yoso import (
            YOSO_PRETRAINED_MODEL_ARCHIVE_LIST,
            YosoForMaskedLM,
            YosoForMultipleChoice,
            YosoForQuestionAnswering,
            YosoForSequenceClassification,
            YosoForTokenClassification,
            YosoLayer,
            YosoModel,
            YosoPreTrainedModel,
        )

        # Optimization
        from .optimization import (
            Adafactor,
            AdamW,
            get_constant_schedule,
            get_constant_schedule_with_warmup,
            get_cosine_schedule_with_warmup,
            get_cosine_with_hard_restarts_schedule_with_warmup,
            get_linear_schedule_with_warmup,
            get_polynomial_decay_schedule_with_warmup,
            get_scheduler,
        )
        from .pytorch_utils import Conv1D, apply_chunking_to_forward, prune_layer

        # Trainer
        from .trainer import Trainer
        from .trainer_pt_utils import torch_distributed_zero_first
        from .trainer_seq2seq import Seq2SeqTrainer

    # TensorFlow
    try:
        if not is_tf_available():
            raise OptionalDependencyNotAvailable()
    except OptionalDependencyNotAvailable:
        # Import the same objects as dummies to get them in the namespace.
        # They will raise an import error if the user tries to instantiate / use them.
        from .utils.dummy_tf_objects import *
    else:
        from .benchmark.benchmark_args_tf import TensorFlowBenchmarkArguments

        # Benchmarks
        from .benchmark.benchmark_tf import TensorFlowBenchmark
        from .generation_tf_logits_process import (
            TFForcedBOSTokenLogitsProcessor,
            TFForcedEOSTokenLogitsProcessor,
            TFLogitsProcessor,
            TFLogitsProcessorList,
            TFLogitsWarper,
            TFMinLengthLogitsProcessor,
            TFNoBadWordsLogitsProcessor,
            TFNoRepeatNGramLogitsProcessor,
            TFRepetitionPenaltyLogitsProcessor,
            TFTemperatureLogitsWarper,
            TFTopKLogitsWarper,
            TFTopPLogitsWarper,
        )
        from .generation_tf_utils import tf_top_k_top_p_filtering
        from .keras_callbacks import KerasMetricCallback, PushToHubCallback
        from .modeling_tf_layoutlm import (
            TF_LAYOUTLM_PRETRAINED_MODEL_ARCHIVE_LIST,
            TFLayoutLMForMaskedLM,
            TFLayoutLMForSequenceClassification,
            TFLayoutLMForTokenClassification,
            TFLayoutLMMainLayer,
            TFLayoutLMModel,
            TFLayoutLMPreTrainedModel,
        )
        from .modeling_tf_utils import TFPreTrainedModel, TFSequenceSummary, TFSharedEmbeddings, shape_list

        # TensorFlow model imports
        from .models.albert import (
            TF_ALBERT_PRETRAINED_MODEL_ARCHIVE_LIST,
            TFAlbertForMaskedLM,
            TFAlbertForMultipleChoice,
            TFAlbertForPreTraining,
            TFAlbertForQuestionAnswering,
            TFAlbertForSequenceClassification,
            TFAlbertForTokenClassification,
            TFAlbertMainLayer,
            TFAlbertModel,
            TFAlbertPreTrainedModel,
        )
        from .models.auto import (
            TF_MODEL_FOR_CAUSAL_LM_MAPPING,
            TF_MODEL_FOR_IMAGE_CLASSIFICATION_MAPPING,
            TF_MODEL_FOR_MASKED_LM_MAPPING,
            TF_MODEL_FOR_MULTIPLE_CHOICE_MAPPING,
            TF_MODEL_FOR_NEXT_SENTENCE_PREDICTION_MAPPING,
            TF_MODEL_FOR_PRETRAINING_MAPPING,
            TF_MODEL_FOR_QUESTION_ANSWERING_MAPPING,
            TF_MODEL_FOR_SEQ_TO_SEQ_CAUSAL_LM_MAPPING,
            TF_MODEL_FOR_SEQUENCE_CLASSIFICATION_MAPPING,
            TF_MODEL_FOR_SPEECH_SEQ_2_SEQ_MAPPING,
            TF_MODEL_FOR_TABLE_QUESTION_ANSWERING_MAPPING,
            TF_MODEL_FOR_TOKEN_CLASSIFICATION_MAPPING,
            TF_MODEL_FOR_VISION_2_SEQ_MAPPING,
            TF_MODEL_MAPPING,
            TF_MODEL_WITH_LM_HEAD_MAPPING,
            TFAutoModel,
            TFAutoModelForCausalLM,
            TFAutoModelForImageClassification,
            TFAutoModelForMaskedLM,
            TFAutoModelForMultipleChoice,
            TFAutoModelForNextSentencePrediction,
            TFAutoModelForPreTraining,
            TFAutoModelForQuestionAnswering,
            TFAutoModelForSeq2SeqLM,
            TFAutoModelForSequenceClassification,
            TFAutoModelForSpeechSeq2Seq,
            TFAutoModelForTableQuestionAnswering,
            TFAutoModelForTokenClassification,
            TFAutoModelForVision2Seq,
            TFAutoModelWithLMHead,
        )
        from .models.bart import TFBartForConditionalGeneration, TFBartModel, TFBartPretrainedModel
        from .models.bert import (
            TF_BERT_PRETRAINED_MODEL_ARCHIVE_LIST,
            TFBertEmbeddings,
            TFBertForMaskedLM,
            TFBertForMultipleChoice,
            TFBertForNextSentencePrediction,
            TFBertForPreTraining,
            TFBertForQuestionAnswering,
            TFBertForSequenceClassification,
            TFBertForTokenClassification,
            TFBertLMHeadModel,
            TFBertMainLayer,
            TFBertModel,
            TFBertPreTrainedModel,
        )
        from .models.blenderbot import (
            TFBlenderbotForConditionalGeneration,
            TFBlenderbotModel,
            TFBlenderbotPreTrainedModel,
        )
        from .models.blenderbot_small import (
            TFBlenderbotSmallForConditionalGeneration,
            TFBlenderbotSmallModel,
            TFBlenderbotSmallPreTrainedModel,
        )
        from .models.camembert import (
            TF_CAMEMBERT_PRETRAINED_MODEL_ARCHIVE_LIST,
            TFCamembertForCausalLM,
            TFCamembertForMaskedLM,
            TFCamembertForMultipleChoice,
            TFCamembertForQuestionAnswering,
            TFCamembertForSequenceClassification,
            TFCamembertForTokenClassification,
            TFCamembertModel,
        )
        from .models.clip import (
            TF_CLIP_PRETRAINED_MODEL_ARCHIVE_LIST,
            TFCLIPModel,
            TFCLIPPreTrainedModel,
            TFCLIPTextModel,
            TFCLIPVisionModel,
        )
        from .models.convbert import (
            TF_CONVBERT_PRETRAINED_MODEL_ARCHIVE_LIST,
            TFConvBertForMaskedLM,
            TFConvBertForMultipleChoice,
            TFConvBertForQuestionAnswering,
            TFConvBertForSequenceClassification,
            TFConvBertForTokenClassification,
            TFConvBertLayer,
            TFConvBertModel,
            TFConvBertPreTrainedModel,
        )
        from .models.convnext import TFConvNextForImageClassification, TFConvNextModel, TFConvNextPreTrainedModel
        from .models.ctrl import (
            TF_CTRL_PRETRAINED_MODEL_ARCHIVE_LIST,
            TFCTRLForSequenceClassification,
            TFCTRLLMHeadModel,
            TFCTRLModel,
            TFCTRLPreTrainedModel,
        )
        from .models.data2vec import (
            TFData2VecVisionForImageClassification,
            TFData2VecVisionModel,
            TFData2VecVisionPreTrainedModel,
        )
        from .models.deberta import (
            TF_DEBERTA_PRETRAINED_MODEL_ARCHIVE_LIST,
            TFDebertaForMaskedLM,
            TFDebertaForQuestionAnswering,
            TFDebertaForSequenceClassification,
            TFDebertaForTokenClassification,
            TFDebertaModel,
            TFDebertaPreTrainedModel,
        )
        from .models.deberta_v2 import (
            TF_DEBERTA_V2_PRETRAINED_MODEL_ARCHIVE_LIST,
            TFDebertaV2ForMaskedLM,
            TFDebertaV2ForQuestionAnswering,
            TFDebertaV2ForSequenceClassification,
            TFDebertaV2ForTokenClassification,
            TFDebertaV2Model,
            TFDebertaV2PreTrainedModel,
        )
        from .models.distilbert import (
            TF_DISTILBERT_PRETRAINED_MODEL_ARCHIVE_LIST,
            TFDistilBertForMaskedLM,
            TFDistilBertForMultipleChoice,
            TFDistilBertForQuestionAnswering,
            TFDistilBertForSequenceClassification,
            TFDistilBertForTokenClassification,
            TFDistilBertMainLayer,
            TFDistilBertModel,
            TFDistilBertPreTrainedModel,
        )
        from .models.dpr import (
            TF_DPR_CONTEXT_ENCODER_PRETRAINED_MODEL_ARCHIVE_LIST,
            TF_DPR_QUESTION_ENCODER_PRETRAINED_MODEL_ARCHIVE_LIST,
            TF_DPR_READER_PRETRAINED_MODEL_ARCHIVE_LIST,
            TFDPRContextEncoder,
            TFDPRPretrainedContextEncoder,
            TFDPRPretrainedQuestionEncoder,
            TFDPRPretrainedReader,
            TFDPRQuestionEncoder,
            TFDPRReader,
        )
        from .models.electra import (
            TF_ELECTRA_PRETRAINED_MODEL_ARCHIVE_LIST,
            TFElectraForMaskedLM,
            TFElectraForMultipleChoice,
            TFElectraForPreTraining,
            TFElectraForQuestionAnswering,
            TFElectraForSequenceClassification,
            TFElectraForTokenClassification,
            TFElectraModel,
            TFElectraPreTrainedModel,
        )
        from .models.encoder_decoder import TFEncoderDecoderModel
        from .models.flaubert import (
            TF_FLAUBERT_PRETRAINED_MODEL_ARCHIVE_LIST,
            TFFlaubertForMultipleChoice,
            TFFlaubertForQuestionAnsweringSimple,
            TFFlaubertForSequenceClassification,
            TFFlaubertForTokenClassification,
            TFFlaubertModel,
            TFFlaubertPreTrainedModel,
            TFFlaubertWithLMHeadModel,
        )
        from .models.funnel import (
            TF_FUNNEL_PRETRAINED_MODEL_ARCHIVE_LIST,
            TFFunnelBaseModel,
            TFFunnelForMaskedLM,
            TFFunnelForMultipleChoice,
            TFFunnelForPreTraining,
            TFFunnelForQuestionAnswering,
            TFFunnelForSequenceClassification,
            TFFunnelForTokenClassification,
            TFFunnelModel,
            TFFunnelPreTrainedModel,
        )
        from .models.gpt2 import (
            TF_GPT2_PRETRAINED_MODEL_ARCHIVE_LIST,
            TFGPT2DoubleHeadsModel,
            TFGPT2ForSequenceClassification,
            TFGPT2LMHeadModel,
            TFGPT2MainLayer,
            TFGPT2Model,
            TFGPT2PreTrainedModel,
        )
        from .models.gptj import (
            TFGPTJForCausalLM,
            TFGPTJForQuestionAnswering,
            TFGPTJForSequenceClassification,
            TFGPTJModel,
            TFGPTJPreTrainedModel,
        )
        from .models.hubert import (
            TF_HUBERT_PRETRAINED_MODEL_ARCHIVE_LIST,
            TFHubertForCTC,
            TFHubertModel,
            TFHubertPreTrainedModel,
        )
        from .models.led import TFLEDForConditionalGeneration, TFLEDModel, TFLEDPreTrainedModel
        from .models.longformer import (
            TF_LONGFORMER_PRETRAINED_MODEL_ARCHIVE_LIST,
            TFLongformerForMaskedLM,
            TFLongformerForMultipleChoice,
            TFLongformerForQuestionAnswering,
            TFLongformerForSequenceClassification,
            TFLongformerForTokenClassification,
            TFLongformerModel,
            TFLongformerPreTrainedModel,
            TFLongformerSelfAttention,
        )
        from .models.lxmert import (
            TF_LXMERT_PRETRAINED_MODEL_ARCHIVE_LIST,
            TFLxmertForPreTraining,
            TFLxmertMainLayer,
            TFLxmertModel,
            TFLxmertPreTrainedModel,
            TFLxmertVisualFeatureEncoder,
        )
        from .models.marian import TFMarianModel, TFMarianMTModel, TFMarianPreTrainedModel
        from .models.mbart import TFMBartForConditionalGeneration, TFMBartModel, TFMBartPreTrainedModel
        from .models.mobilebert import (
            TF_MOBILEBERT_PRETRAINED_MODEL_ARCHIVE_LIST,
            TFMobileBertForMaskedLM,
            TFMobileBertForMultipleChoice,
            TFMobileBertForNextSentencePrediction,
            TFMobileBertForPreTraining,
            TFMobileBertForQuestionAnswering,
            TFMobileBertForSequenceClassification,
            TFMobileBertForTokenClassification,
            TFMobileBertMainLayer,
            TFMobileBertModel,
            TFMobileBertPreTrainedModel,
        )
        from .models.mpnet import (
            TF_MPNET_PRETRAINED_MODEL_ARCHIVE_LIST,
            TFMPNetForMaskedLM,
            TFMPNetForMultipleChoice,
            TFMPNetForQuestionAnswering,
            TFMPNetForSequenceClassification,
            TFMPNetForTokenClassification,
            TFMPNetMainLayer,
            TFMPNetModel,
            TFMPNetPreTrainedModel,
        )
        from .models.mt5 import TFMT5EncoderModel, TFMT5ForConditionalGeneration, TFMT5Model
        from .models.openai import (
            TF_OPENAI_GPT_PRETRAINED_MODEL_ARCHIVE_LIST,
            TFOpenAIGPTDoubleHeadsModel,
            TFOpenAIGPTForSequenceClassification,
            TFOpenAIGPTLMHeadModel,
            TFOpenAIGPTMainLayer,
            TFOpenAIGPTModel,
            TFOpenAIGPTPreTrainedModel,
        )
        from .models.pegasus import TFPegasusForConditionalGeneration, TFPegasusModel, TFPegasusPreTrainedModel
        from .models.rag import TFRagModel, TFRagPreTrainedModel, TFRagSequenceForGeneration, TFRagTokenForGeneration
        from .models.rembert import (
            TF_REMBERT_PRETRAINED_MODEL_ARCHIVE_LIST,
            TFRemBertForCausalLM,
            TFRemBertForMaskedLM,
            TFRemBertForMultipleChoice,
            TFRemBertForQuestionAnswering,
            TFRemBertForSequenceClassification,
            TFRemBertForTokenClassification,
            TFRemBertLayer,
            TFRemBertModel,
            TFRemBertPreTrainedModel,
        )
        from .models.roberta import (
            TF_ROBERTA_PRETRAINED_MODEL_ARCHIVE_LIST,
            TFRobertaForCausalLM,
            TFRobertaForMaskedLM,
            TFRobertaForMultipleChoice,
            TFRobertaForQuestionAnswering,
            TFRobertaForSequenceClassification,
            TFRobertaForTokenClassification,
            TFRobertaMainLayer,
            TFRobertaModel,
            TFRobertaPreTrainedModel,
        )
        from .models.roformer import (
            TF_ROFORMER_PRETRAINED_MODEL_ARCHIVE_LIST,
            TFRoFormerForCausalLM,
            TFRoFormerForMaskedLM,
            TFRoFormerForMultipleChoice,
            TFRoFormerForQuestionAnswering,
            TFRoFormerForSequenceClassification,
            TFRoFormerForTokenClassification,
            TFRoFormerLayer,
            TFRoFormerModel,
            TFRoFormerPreTrainedModel,
        )
        from .models.speech_to_text import (
            TF_SPEECH_TO_TEXT_PRETRAINED_MODEL_ARCHIVE_LIST,
            TFSpeech2TextForConditionalGeneration,
            TFSpeech2TextModel,
            TFSpeech2TextPreTrainedModel,
        )
        from .models.t5 import (
            TF_T5_PRETRAINED_MODEL_ARCHIVE_LIST,
            TFT5EncoderModel,
            TFT5ForConditionalGeneration,
            TFT5Model,
            TFT5PreTrainedModel,
        )
        from .models.tapas import (
            TF_TAPAS_PRETRAINED_MODEL_ARCHIVE_LIST,
            TFTapasForMaskedLM,
            TFTapasForQuestionAnswering,
            TFTapasForSequenceClassification,
            TFTapasModel,
            TFTapasPreTrainedModel,
        )
        from .models.transfo_xl import (
            TF_TRANSFO_XL_PRETRAINED_MODEL_ARCHIVE_LIST,
            TFAdaptiveEmbedding,
            TFTransfoXLForSequenceClassification,
            TFTransfoXLLMHeadModel,
            TFTransfoXLMainLayer,
            TFTransfoXLModel,
            TFTransfoXLPreTrainedModel,
        )
        from .models.vision_encoder_decoder import TFVisionEncoderDecoderModel
        from .models.vit import TFViTForImageClassification, TFViTModel, TFViTPreTrainedModel
        from .models.vit_mae import TFViTMAEForPreTraining, TFViTMAEModel, TFViTMAEPreTrainedModel
        from .models.wav2vec2 import (
            TF_WAV_2_VEC_2_PRETRAINED_MODEL_ARCHIVE_LIST,
            TFWav2Vec2ForCTC,
            TFWav2Vec2Model,
            TFWav2Vec2PreTrainedModel,
        )
        from .models.xlm import (
            TF_XLM_PRETRAINED_MODEL_ARCHIVE_LIST,
            TFXLMForMultipleChoice,
            TFXLMForQuestionAnsweringSimple,
            TFXLMForSequenceClassification,
            TFXLMForTokenClassification,
            TFXLMMainLayer,
            TFXLMModel,
            TFXLMPreTrainedModel,
            TFXLMWithLMHeadModel,
        )
        from .models.xlm_roberta import (
            TF_XLM_ROBERTA_PRETRAINED_MODEL_ARCHIVE_LIST,
            TFXLMRobertaForMaskedLM,
            TFXLMRobertaForMultipleChoice,
            TFXLMRobertaForQuestionAnswering,
            TFXLMRobertaForSequenceClassification,
            TFXLMRobertaForTokenClassification,
            TFXLMRobertaModel,
        )
        from .models.xlnet import (
            TF_XLNET_PRETRAINED_MODEL_ARCHIVE_LIST,
            TFXLNetForMultipleChoice,
            TFXLNetForQuestionAnsweringSimple,
            TFXLNetForSequenceClassification,
            TFXLNetForTokenClassification,
            TFXLNetLMHeadModel,
            TFXLNetMainLayer,
            TFXLNetModel,
            TFXLNetPreTrainedModel,
        )

        # Optimization
        from .optimization_tf import AdamWeightDecay, GradientAccumulator, WarmUp, create_optimizer

        # Trainer
        from .trainer_tf import TFTrainer

    try:
        if not is_flax_available():
            raise OptionalDependencyNotAvailable()
    except OptionalDependencyNotAvailable:
        # Import the same objects as dummies to get them in the namespace.
        # They will raise an import error if the user tries to instantiate / use them.
        from .utils.dummy_flax_objects import *
    else:
        from .generation_flax_logits_process import (
            FlaxForcedBOSTokenLogitsProcessor,
            FlaxForcedEOSTokenLogitsProcessor,
            FlaxLogitsProcessor,
            FlaxLogitsProcessorList,
            FlaxLogitsWarper,
            FlaxMinLengthLogitsProcessor,
            FlaxTemperatureLogitsWarper,
            FlaxTopKLogitsWarper,
            FlaxTopPLogitsWarper,
        )
        from .modeling_flax_utils import FlaxPreTrainedModel

        # Flax model imports
        from .models.albert import (
            FlaxAlbertForMaskedLM,
            FlaxAlbertForMultipleChoice,
            FlaxAlbertForPreTraining,
            FlaxAlbertForQuestionAnswering,
            FlaxAlbertForSequenceClassification,
            FlaxAlbertForTokenClassification,
            FlaxAlbertModel,
            FlaxAlbertPreTrainedModel,
        )
        from .models.auto import (
            FLAX_MODEL_FOR_CAUSAL_LM_MAPPING,
            FLAX_MODEL_FOR_IMAGE_CLASSIFICATION_MAPPING,
            FLAX_MODEL_FOR_MASKED_LM_MAPPING,
            FLAX_MODEL_FOR_MULTIPLE_CHOICE_MAPPING,
            FLAX_MODEL_FOR_NEXT_SENTENCE_PREDICTION_MAPPING,
            FLAX_MODEL_FOR_PRETRAINING_MAPPING,
            FLAX_MODEL_FOR_QUESTION_ANSWERING_MAPPING,
            FLAX_MODEL_FOR_SEQ_TO_SEQ_CAUSAL_LM_MAPPING,
            FLAX_MODEL_FOR_SEQUENCE_CLASSIFICATION_MAPPING,
            FLAX_MODEL_FOR_TOKEN_CLASSIFICATION_MAPPING,
            FLAX_MODEL_FOR_VISION_2_SEQ_MAPPING,
            FLAX_MODEL_MAPPING,
            FlaxAutoModel,
            FlaxAutoModelForCausalLM,
            FlaxAutoModelForImageClassification,
            FlaxAutoModelForMaskedLM,
            FlaxAutoModelForMultipleChoice,
            FlaxAutoModelForNextSentencePrediction,
            FlaxAutoModelForPreTraining,
            FlaxAutoModelForQuestionAnswering,
            FlaxAutoModelForSeq2SeqLM,
            FlaxAutoModelForSequenceClassification,
            FlaxAutoModelForTokenClassification,
            FlaxAutoModelForVision2Seq,
        )
        from .models.bart import (
            FlaxBartDecoderPreTrainedModel,
            FlaxBartForCausalLM,
            FlaxBartForConditionalGeneration,
            FlaxBartForQuestionAnswering,
            FlaxBartForSequenceClassification,
            FlaxBartModel,
            FlaxBartPreTrainedModel,
        )
        from .models.beit import (
            FlaxBeitForImageClassification,
            FlaxBeitForMaskedImageModeling,
            FlaxBeitModel,
            FlaxBeitPreTrainedModel,
        )
        from .models.bert import (
            FlaxBertForCausalLM,
            FlaxBertForMaskedLM,
            FlaxBertForMultipleChoice,
            FlaxBertForNextSentencePrediction,
            FlaxBertForPreTraining,
            FlaxBertForQuestionAnswering,
            FlaxBertForSequenceClassification,
            FlaxBertForTokenClassification,
            FlaxBertModel,
            FlaxBertPreTrainedModel,
        )
        from .models.big_bird import (
            FlaxBigBirdForCausalLM,
            FlaxBigBirdForMaskedLM,
            FlaxBigBirdForMultipleChoice,
            FlaxBigBirdForPreTraining,
            FlaxBigBirdForQuestionAnswering,
            FlaxBigBirdForSequenceClassification,
            FlaxBigBirdForTokenClassification,
            FlaxBigBirdModel,
            FlaxBigBirdPreTrainedModel,
        )
        from .models.blenderbot import (
            FlaxBlenderbotForConditionalGeneration,
            FlaxBlenderbotModel,
            FlaxBlenderbotPreTrainedModel,
        )
        from .models.blenderbot_small import (
            FlaxBlenderbotSmallForConditionalGeneration,
            FlaxBlenderbotSmallModel,
            FlaxBlenderbotSmallPreTrainedModel,
        )
        from .models.clip import (
            FlaxCLIPModel,
            FlaxCLIPPreTrainedModel,
            FlaxCLIPTextModel,
            FlaxCLIPTextPreTrainedModel,
            FlaxCLIPVisionModel,
            FlaxCLIPVisionPreTrainedModel,
        )
        from .models.distilbert import (
            FlaxDistilBertForMaskedLM,
            FlaxDistilBertForMultipleChoice,
            FlaxDistilBertForQuestionAnswering,
            FlaxDistilBertForSequenceClassification,
            FlaxDistilBertForTokenClassification,
            FlaxDistilBertModel,
            FlaxDistilBertPreTrainedModel,
        )
        from .models.electra import (
            FlaxElectraForCausalLM,
            FlaxElectraForMaskedLM,
            FlaxElectraForMultipleChoice,
            FlaxElectraForPreTraining,
            FlaxElectraForQuestionAnswering,
            FlaxElectraForSequenceClassification,
            FlaxElectraForTokenClassification,
            FlaxElectraModel,
            FlaxElectraPreTrainedModel,
        )
        from .models.encoder_decoder import FlaxEncoderDecoderModel
        from .models.gpt2 import FlaxGPT2LMHeadModel, FlaxGPT2Model, FlaxGPT2PreTrainedModel
        from .models.gpt_neo import FlaxGPTNeoForCausalLM, FlaxGPTNeoModel, FlaxGPTNeoPreTrainedModel
        from .models.gptj import FlaxGPTJForCausalLM, FlaxGPTJModel, FlaxGPTJPreTrainedModel
        from .models.marian import FlaxMarianModel, FlaxMarianMTModel, FlaxMarianPreTrainedModel
        from .models.mbart import (
            FlaxMBartForConditionalGeneration,
            FlaxMBartForQuestionAnswering,
            FlaxMBartForSequenceClassification,
            FlaxMBartModel,
            FlaxMBartPreTrainedModel,
        )
        from .models.mt5 import FlaxMT5ForConditionalGeneration, FlaxMT5Model
        from .models.pegasus import FlaxPegasusForConditionalGeneration, FlaxPegasusModel, FlaxPegasusPreTrainedModel
        from .models.roberta import (
            FlaxRobertaForCausalLM,
            FlaxRobertaForMaskedLM,
            FlaxRobertaForMultipleChoice,
            FlaxRobertaForQuestionAnswering,
            FlaxRobertaForSequenceClassification,
            FlaxRobertaForTokenClassification,
            FlaxRobertaModel,
            FlaxRobertaPreTrainedModel,
        )
        from .models.roformer import (
            FlaxRoFormerForMaskedLM,
            FlaxRoFormerForMultipleChoice,
            FlaxRoFormerForQuestionAnswering,
            FlaxRoFormerForSequenceClassification,
            FlaxRoFormerForTokenClassification,
            FlaxRoFormerModel,
            FlaxRoFormerPreTrainedModel,
        )
        from .models.speech_encoder_decoder import FlaxSpeechEncoderDecoderModel
        from .models.t5 import FlaxT5ForConditionalGeneration, FlaxT5Model, FlaxT5PreTrainedModel
        from .models.vision_encoder_decoder import FlaxVisionEncoderDecoderModel
        from .models.vision_text_dual_encoder import FlaxVisionTextDualEncoderModel
        from .models.vit import FlaxViTForImageClassification, FlaxViTModel, FlaxViTPreTrainedModel
        from .models.wav2vec2 import (
            FlaxWav2Vec2ForCTC,
            FlaxWav2Vec2ForPreTraining,
            FlaxWav2Vec2Model,
            FlaxWav2Vec2PreTrainedModel,
        )
        from .models.xglm import FlaxXGLMForCausalLM, FlaxXGLMModel, FlaxXGLMPreTrainedModel
        from .models.xlm_roberta import (
            FlaxXLMRobertaForMaskedLM,
            FlaxXLMRobertaForMultipleChoice,
            FlaxXLMRobertaForQuestionAnswering,
            FlaxXLMRobertaForSequenceClassification,
            FlaxXLMRobertaForTokenClassification,
            FlaxXLMRobertaModel,
        )

else:
    import sys

    sys.modules[__name__] = _LazyModule(
        __name__,
        globals()["__file__"],
        _import_structure,
        module_spec=__spec__,
        extra_objects={"__version__": __version__},
    )


if not is_tf_available() and not is_torch_available() and not is_flax_available():
    logger.warning(
        "None of PyTorch, TensorFlow >= 2.0, or Flax have been found. "
        "Models won't be available and only tokenizers, configuration "
        "and file/data utilities can be used."
    )<|MERGE_RESOLUTION|>--- conflicted
+++ resolved
@@ -526,23 +526,17 @@
     _import_structure["convert_slow_tokenizer"] = ["SLOW_TO_FAST_CONVERTERS", "convert_slow_tokenizer"]
 
 # Speech-specific objects
-<<<<<<< HEAD
-if is_speech_available():
-    _import_structure["models.mctct"].append("MCTCTFeatureExtractor")
-    _import_structure["models.speech_to_text"].append("Speech2TextFeatureExtractor")
-else:
-=======
 try:
     if not is_speech_available():
         raise OptionalDependencyNotAvailable()
 except OptionalDependencyNotAvailable:
->>>>>>> 6d80c92c
     from .utils import dummy_speech_objects
 
     _import_structure["utils.dummy_speech_objects"] = [
         name for name in dir(dummy_speech_objects) if not name.startswith("_")
     ]
 else:
+    _import_structure["models.mctct"].append("MCTCTFeatureExtractor")
     _import_structure["models.speech_to_text"].append("Speech2TextFeatureExtractor")
 
 try:
@@ -2962,19 +2956,13 @@
     else:
         from .convert_slow_tokenizer import SLOW_TO_FAST_CONVERTERS, convert_slow_tokenizer
 
-<<<<<<< HEAD
-    if is_speech_available():
-        from .models.mctct import MCTCTFeatureExtractor
-        from .models.speech_to_text import Speech2TextFeatureExtractor
-    else:
-=======
     try:
         if not is_speech_available():
             raise OptionalDependencyNotAvailable()
     except OptionalDependencyNotAvailable:
->>>>>>> 6d80c92c
         from .utils.dummy_speech_objects import *
     else:
+        from .models.mctct import MCTCTFeatureExtractor
         from .models.speech_to_text import Speech2TextFeatureExtractor
 
     try:
