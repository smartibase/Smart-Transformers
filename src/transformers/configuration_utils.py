# coding=utf-8
# Copyright 2018 The Google AI Language Team Authors and The HuggingFace Inc. team.
# Copyright (c) 2018, NVIDIA CORPORATION.  All rights reserved.
#
# Licensed under the Apache License, Version 2.0 (the "License");
# you may not use this file except in compliance with the License.
# You may obtain a copy of the License at
#
#     http://www.apache.org/licenses/LICENSE-2.0
#
# Unless required by applicable law or agreed to in writing, software
# distributed under the License is distributed on an "AS IS" BASIS,
# WITHOUT WARRANTIES OR CONDITIONS OF ANY KIND, either express or implied.
# See the License for the specific language governing permissions and
# limitations under the License.
""" Configuration base class and utilities."""


import copy
import json
import os
from typing import Any, Dict, Tuple

from .file_utils import CONFIG_NAME, cached_path, hf_bucket_url, is_remote_url
from .utils import logging


logger = logging.get_logger(__name__)


class PretrainedConfig(object):
    r"""
    Base class for all configuration classes. Handles a few parameters common to all models' configurations as well as
    methods for loading/downloading/saving configurations.

    Note: A configuration file can be loaded and saved to disk. Loading the configuration file and using this file to
    initialize a model does **not** load the model weights. It only affects the model's configuration.

    Class attributes (overridden by derived classes)

        - **model_type** (:obj:`str`): An identifier for the model type, serialized into the JSON file, and used to
          recreate the correct object in :class:`~transformers.AutoConfig`.
        - **is_composition** (:obj:`bool`): Whether the config class is composed of multiple sub-configs. In this case
          the config has to be initialized from two or more configs of type :class:`~transformers.PretrainedConfig`
          like: :class:`~transformers.EncoderDecoderConfig` or :class:`~RagConfig`.
        - **keys_to_ignore_at_inference** (:obj:`List[str]`): A list of keys to ignore by default when looking at
          dictionary outputs of the model during inference.

    Args:
        name_or_path (:obj:`str`, `optional`, defaults to :obj:`""`):
            Store the string that was passed to :func:`~transformers.PreTrainedModel.from_pretrained` or
            :func:`~transformers.TFPreTrainedModel.from_pretrained` as ``pretrained_model_name_or_path`` if the
            configuration was created with such a method.
        output_hidden_states (:obj:`bool`, `optional`, defaults to :obj:`False`):
            Whether or not the model should return all hidden-states.
        output_attentions (:obj:`bool`, `optional`, defaults to :obj:`False`):
            Whether or not the model should returns all attentions.
<<<<<<< HEAD
        return_dict (:obj:`bool`, `optional`, defaults to :obj:`False`):
=======
        use_cache (:obj:`bool`, `optional`, defaults to :obj:`True`):
            Whether or not the model should return the last key/values attentions (not used by all models).
        return_dict (:obj:`bool`, `optional`, defaults to :obj:`True`):
>>>>>>> 48cc2247
            Whether or not the model should return a :class:`~transformers.file_utils.ModelOutput` instead of a plain
            tuple.
        is_encoder_decoder (:obj:`bool`, `optional`, defaults to :obj:`False`):
            Whether the model is used as an encoder/decoder or not.
        is_decoder (:obj:`bool`, `optional`, defaults to :obj:`False`):
            Whether the model is used as decoder or not (in which case it's used as an encoder).
        add_cross_attention (:obj:`bool`, `optional`, defaults to :obj:`False`):
            Whether cross-attention layers should be added to the model. Note, this option is only relevant for models
            that can be used as decoder models within the `:class:~transformers.EncoderDecoderModel` class, which
            consists of all models in ``AUTO_MODELS_FOR_CAUSAL_LM``.
        tie_encoder_decoder (:obj:`bool`, `optional`, defaults to :obj:`False`)
            Whether all encoder weights should be tied to their equivalent decoder weights. This requires the encoder
            and decoder model to have the exact same parameter names.
        prune_heads (:obj:`Dict[int, List[int]]`, `optional`, defaults to :obj:`{}`):
            Pruned heads of the model. The keys are the selected layer indices and the associated values, the list of
            heads to prune in said layer.

            For instance ``{1: [0, 2], 2: [2, 3]}`` will prune heads 0 and 2 on layer 1 and heads 2 and 3 on layer 2.
        xla_device (:obj:`bool`, `optional`):
            A flag to indicate if TPU are available or not.
        chunk_size_feed_forward (:obj:`int`, `optional`, defaults to :obj:`0`):
            The chunk size of all feed forward layers in the residual attention blocks. A chunk size of :obj:`0` means
            that the feed forward layer is not chunked. A chunk size of n means that the feed forward layer processes
            :obj:`n` < sequence_length embeddings at a time. For more information on feed forward chunking, see `How
            does Feed Forward Chunking work? <../glossary.html#feed-forward-chunking>`__ .

    Parameters for sequence generation

        - **max_length** (:obj:`int`, `optional`, defaults to 20) -- Maximum length that will be used by default in the
          :obj:`generate` method of the model.
        - **min_length** (:obj:`int`, `optional`, defaults to 10) -- Minimum length that will be used by default in the
          :obj:`generate` method of the model.
        - **do_sample** (:obj:`bool`, `optional`, defaults to :obj:`False`) -- Flag that will be used by default in the
          :obj:`generate` method of the model. Whether or not to use sampling ; use greedy decoding otherwise.
        - **early_stopping** (:obj:`bool`, `optional`, defaults to :obj:`False`) -- Flag that will be used by default
          in the :obj:`generate` method of the model. Whether to stop the beam search when at least ``num_beams``
          sentences are finished per batch or not.
        - **num_beams** (:obj:`int`, `optional`, defaults to 1) -- Number of beams for beam search that will be used by
          default in the :obj:`generate` method of the model. 1 means no beam search.
        - **temperature** (:obj:`float`, `optional`, defaults to 1) -- The value used to module the next token
          probabilities that will be used by default in the :obj:`generate` method of the model. Must be strictly
          positive.
        - **top_k** (:obj:`int`, `optional`, defaults to 50) -- Number of highest probability vocabulary tokens to keep
          for top-k-filtering that will be used by default in the :obj:`generate` method of the model.
        - **top_p** (:obj:`float`, `optional`, defaults to 1) -- Value that will be used by default in the
          :obj:`generate` method of the model for ``top_p``. If set to float < 1, only the most probable tokens with
          probabilities that add up to ``top_p`` or higher are kept for generation.
        - **repetition_penalty** (:obj:`float`, `optional`, defaults to 1) -- Parameter for repetition penalty that
          will be used by default in the :obj:`generate` method of the model. 1.0 means no penalty.
        - **length_penalty** (:obj:`float`, `optional`, defaults to 1) -- Exponential penalty to the length that will
          be used by default in the :obj:`generate` method of the model.
        - **no_repeat_ngram_size** (:obj:`int`, `optional`, defaults to 0) -- Value that will be used by default in the
          :obj:`generate` method of the model for ``no_repeat_ngram_size``. If set to int > 0, all ngrams of that size
          can only occur once.
        - **bad_words_ids** (:obj:`List[int]`, `optional`) -- List of token ids that are not allowed to be generated
          that will be used by default in the :obj:`generate` method of the model. In order to get the tokens of the
          words that should not appear in the generated text, use :obj:`tokenizer.encode(bad_word,
          add_prefix_space=True)`.
        - **num_return_sequences** (:obj:`int`, `optional`, defaults to 1) -- Number of independently computed returned
          sequences for each element in the batch that will be used by default in the :obj:`generate` method of the
          model.

    Parameters for fine-tuning tasks

        - **architectures** (:obj:`List[str]`, `optional`) -- Model architectures that can be used with the model
          pretrained weights.
        - **finetuning_task** (:obj:`str`, `optional`) -- Name of the task used to fine-tune the model. This can be
          used when converting from an original (TensorFlow or PyTorch) checkpoint.
        - **id2label** (:obj:`Dict[int, str]`, `optional`) -- A map from index (for instance prediction index, or
          target index) to label.
        - **label2id** (:obj:`Dict[str, int]`, `optional`) -- A map from label to index for the model.
        - **num_labels** (:obj:`int`, `optional`) -- Number of labels to use in the last layer added to the model,
          typically for a classification task.
        - **task_specific_params** (:obj:`Dict[str, Any]`, `optional`) -- Additional keyword arguments to store for the
          current task.

    Parameters linked to the tokenizer

        - **tokenizer_class** (:obj:`str`, `optional`) -- The name of the associated tokenizer class to use (if none is
          set, will use the tokenizer associated to the model by default).
        - **prefix** (:obj:`str`, `optional`) -- A specific prompt that should be added at the beginning of each text
          before calling the model.
        - **bos_token_id** (:obj:`int`, `optional`)) -- The id of the `beginning-of-stream` token.
        - **pad_token_id** (:obj:`int`, `optional`)) -- The id of the `padding` token.
        - **eos_token_id** (:obj:`int`, `optional`)) -- The id of the `end-of-stream` token.
        - **decoder_start_token_id** (:obj:`int`, `optional`)) -- If an encoder-decoder model starts decoding with a
          different token than `bos`, the id of that token.
        - **sep_token_id** (:obj:`int`, `optional`)) -- The id of the `separation` token.

    PyTorch specific parameters

        - **torchscript** (:obj:`bool`, `optional`, defaults to :obj:`False`) -- Whether or not the model should be
          used with Torchscript.
        - **tie_word_embeddings** (:obj:`bool`, `optional`, defaults to :obj:`True`) -- Whether the model's input and
          output word embeddings should be tied. Note that this is only relevant if the model has a output word
          embedding layer.

    TensorFlow specific parameters

        - **use_bfloat16** (:obj:`bool`, `optional`, defaults to :obj:`False`) -- Whether or not the model should use
          BFloat16 scalars (only used by some TensorFlow models).
    """
    model_type: str = ""
    is_composition: bool = False

    def __init__(self, **kwargs):
        # Attributes with defaults
        self.return_dict = kwargs.pop("return_dict", True)
        self.output_hidden_states = kwargs.pop("output_hidden_states", False)
        self.output_attentions = kwargs.pop("output_attentions", False)
        self.torchscript = kwargs.pop("torchscript", False)  # Only used by PyTorch models
        self.use_bfloat16 = kwargs.pop("use_bfloat16", False)
        self.pruned_heads = kwargs.pop("pruned_heads", {})
        self.tie_word_embeddings = kwargs.pop(
            "tie_word_embeddings", True
        )  # Whether input and output word embeddings should be tied for all MLM, LM and Seq2Seq models.

        # Is decoder is used in encoder-decoder models to differentiate encoder from decoder
        self.is_encoder_decoder = kwargs.pop("is_encoder_decoder", False)
        self.is_decoder = kwargs.pop("is_decoder", False)
        self.add_cross_attention = kwargs.pop("add_cross_attention", False)
        self.tie_encoder_decoder = kwargs.pop("tie_encoder_decoder", False)

        # Parameters for sequence generation
        self.max_length = kwargs.pop("max_length", 20)
        self.min_length = kwargs.pop("min_length", 0)
        self.do_sample = kwargs.pop("do_sample", False)
        self.early_stopping = kwargs.pop("early_stopping", False)
        self.num_beams = kwargs.pop("num_beams", 1)
        self.temperature = kwargs.pop("temperature", 1.0)
        self.top_k = kwargs.pop("top_k", 50)
        self.top_p = kwargs.pop("top_p", 1.0)
        self.repetition_penalty = kwargs.pop("repetition_penalty", 1.0)
        self.length_penalty = kwargs.pop("length_penalty", 1.0)
        self.no_repeat_ngram_size = kwargs.pop("no_repeat_ngram_size", 0)
        self.bad_words_ids = kwargs.pop("bad_words_ids", None)
        self.num_return_sequences = kwargs.pop("num_return_sequences", 1)
        self.chunk_size_feed_forward = kwargs.pop("chunk_size_feed_forward", 0)

        # Fine-tuning task arguments
        self.architectures = kwargs.pop("architectures", None)
        self.finetuning_task = kwargs.pop("finetuning_task", None)
        self.id2label = kwargs.pop("id2label", None)
        self.label2id = kwargs.pop("label2id", None)
        if self.id2label is not None:
            kwargs.pop("num_labels", None)
            self.id2label = dict((int(key), value) for key, value in self.id2label.items())
            # Keys are always strings in JSON so convert ids to int here.
        else:
            self.num_labels = kwargs.pop("num_labels", 2)

        # Tokenizer arguments TODO: eventually tokenizer and models should share the same config
        self.tokenizer_class = kwargs.pop("tokenizer_class", None)
        self.prefix = kwargs.pop("prefix", None)
        self.bos_token_id = kwargs.pop("bos_token_id", None)
        self.pad_token_id = kwargs.pop("pad_token_id", None)
        self.eos_token_id = kwargs.pop("eos_token_id", None)
        self.sep_token_id = kwargs.pop("sep_token_id", None)

        self.decoder_start_token_id = kwargs.pop("decoder_start_token_id", None)

        # task specific arguments
        self.task_specific_params = kwargs.pop("task_specific_params", None)

        # TPU arguments
        self.xla_device = kwargs.pop("xla_device", None)

        # Name or path to the pretrained checkpoint
        self._name_or_path = str(kwargs.pop("name_or_path", ""))

        # Additional attributes without default values
        for key, value in kwargs.items():
            try:
                setattr(self, key, value)
            except AttributeError as err:
                logger.error("Can't set {} with value {} for {}".format(key, value, self))
                raise err

    @property
    def name_or_path(self) -> str:
        return self._name_or_path

    @name_or_path.setter
    def name_or_path(self, value):
        self._name_or_path = str(value)  # Make sure that name_or_path is a string (for JSON encoding)

    @property
    def use_return_dict(self) -> bool:
        """
        :obj:`bool`: Whether or not return :class:`~transformers.file_utils.ModelOutput` instead of tuples.
        """
        # If torchscript is set, force `return_dict=False` to avoid jit errors
        return self.return_dict and not self.torchscript

    @property
    def num_labels(self) -> int:
        """
        :obj:`int`: The number of labels for classification models.
        """
        return len(self.id2label)

    @num_labels.setter
    def num_labels(self, num_labels: int):
        self.id2label = {i: "LABEL_{}".format(i) for i in range(num_labels)}
        self.label2id = dict(zip(self.id2label.values(), self.id2label.keys()))

    def save_pretrained(self, save_directory: str):
        """
        Save a configuration object to the directory ``save_directory``, so that it can be re-loaded using the
        :func:`~transformers.PretrainedConfig.from_pretrained` class method.

        Args:
            save_directory (:obj:`str`):
                Directory where the configuration JSON file will be saved (will be created if it does not exist).
        """
        if os.path.isfile(save_directory):
            raise AssertionError("Provided path ({}) should be a directory, not a file".format(save_directory))
        os.makedirs(save_directory, exist_ok=True)
        # If we save using the predefined names, we can load using `from_pretrained`
        output_config_file = os.path.join(save_directory, CONFIG_NAME)

        self.to_json_file(output_config_file, use_diff=True)
        logger.info("Configuration saved in {}".format(output_config_file))

    @classmethod
    def from_pretrained(cls, pretrained_model_name_or_path: str, **kwargs) -> "PretrainedConfig":
        r"""
        Instantiate a :class:`~transformers.PretrainedConfig` (or a derived class) from a pretrained model
        configuration.

        Args:
            pretrained_model_name_or_path (:obj:`str`):
                This can be either:

                - a string, the `model id` of a pretrained model configuration hosted inside a model repo on
                  huggingface.co. Valid model ids can be located at the root-level, like ``bert-base-uncased``, or
                  namespaced under a user or organization name, like ``dbmdz/bert-base-german-cased``.
                - a path to a `directory` containing a configuration file saved using the
                  :func:`~transformers.PretrainedConfig.save_pretrained` method, e.g., ``./my_model_directory/``.
                - a path or url to a saved configuration JSON `file`, e.g.,
                  ``./my_model_directory/configuration.json``.
            cache_dir (:obj:`str`, `optional`):
                Path to a directory in which a downloaded pretrained model configuration should be cached if the
                standard cache should not be used.
            force_download (:obj:`bool`, `optional`, defaults to :obj:`False`):
                Whether or not to force to (re-)download the configuration files and override the cached versions if
                they exist.
            resume_download (:obj:`bool`, `optional`, defaults to :obj:`False`):
                Whether or not to delete incompletely received file. Attempts to resume the download if such a file
                exists.
            proxies (:obj:`Dict[str, str]`, `optional`):
                A dictionary of proxy servers to use by protocol or endpoint, e.g., :obj:`{'http': 'foo.bar:3128',
                'http://hostname': 'foo.bar:4012'}.` The proxies are used on each request.
            revision(:obj:`str`, `optional`, defaults to :obj:`"main"`):
                The specific model version to use. It can be a branch name, a tag name, or a commit id, since we use a
                git-based system for storing models and other artifacts on huggingface.co, so ``revision`` can be any
                identifier allowed by git.
            return_unused_kwargs (:obj:`bool`, `optional`, defaults to :obj:`False`):
                If :obj:`False`, then this function returns just the final configuration object.

                If :obj:`True`, then this functions returns a :obj:`Tuple(config, unused_kwargs)` where `unused_kwargs`
                is a dictionary consisting of the key/value pairs whose keys are not configuration attributes: i.e.,
                the part of ``kwargs`` which has not been used to update ``config`` and is otherwise ignored.
            kwargs (:obj:`Dict[str, Any]`, `optional`):
                The values in kwargs of any keys which are configuration attributes will be used to override the loaded
                values. Behavior concerning key/value pairs whose keys are *not* configuration attributes is controlled
                by the ``return_unused_kwargs`` keyword parameter.

        Returns:
            :class:`PretrainedConfig`: The configuration object instantiated from this pretrained model.

        Examples::

            # We can't instantiate directly the base class `PretrainedConfig` so let's show the examples on a
            # derived class: BertConfig
            config = BertConfig.from_pretrained('bert-base-uncased')    # Download configuration from huggingface.co and cache.
            config = BertConfig.from_pretrained('./test/saved_model/')  # E.g. config (or model) was saved using `save_pretrained('./test/saved_model/')`
            config = BertConfig.from_pretrained('./test/saved_model/my_configuration.json')
            config = BertConfig.from_pretrained('bert-base-uncased', output_attentions=True, foo=False)
            assert config.output_attentions == True
            config, unused_kwargs = BertConfig.from_pretrained('bert-base-uncased', output_attentions=True,
                                                               foo=False, return_unused_kwargs=True)
            assert config.output_attentions == True
            assert unused_kwargs == {'foo': False}

        """
        config_dict, kwargs = cls.get_config_dict(pretrained_model_name_or_path, **kwargs)
        return cls.from_dict(config_dict, **kwargs)

    @classmethod
    def get_config_dict(cls, pretrained_model_name_or_path: str, **kwargs) -> Tuple[Dict[str, Any], Dict[str, Any]]:
        """
        From a ``pretrained_model_name_or_path``, resolve to a dictionary of parameters, to be used for instantiating a
        :class:`~transformers.PretrainedConfig` using ``from_dict``.

        Parameters:
            pretrained_model_name_or_path (:obj:`str`):
                The identifier of the pre-trained checkpoint from which we want the dictionary of parameters.

        Returns:
            :obj:`Tuple[Dict, Dict]`: The dictionary(ies) that will be used to instantiate the configuration object.

        """
        cache_dir = kwargs.pop("cache_dir", None)
        force_download = kwargs.pop("force_download", False)
        resume_download = kwargs.pop("resume_download", False)
        proxies = kwargs.pop("proxies", None)
        local_files_only = kwargs.pop("local_files_only", False)
        revision = kwargs.pop("revision", None)

        if os.path.isdir(pretrained_model_name_or_path):
            config_file = os.path.join(pretrained_model_name_or_path, CONFIG_NAME)
        elif os.path.isfile(pretrained_model_name_or_path) or is_remote_url(pretrained_model_name_or_path):
            config_file = pretrained_model_name_or_path
        else:
            config_file = hf_bucket_url(
                pretrained_model_name_or_path, filename=CONFIG_NAME, revision=revision, mirror=None
            )

        try:
            # Load from URL or cache if already cached
            resolved_config_file = cached_path(
                config_file,
                cache_dir=cache_dir,
                force_download=force_download,
                proxies=proxies,
                resume_download=resume_download,
                local_files_only=local_files_only,
            )
            # Load config dict
            config_dict = cls._dict_from_json_file(resolved_config_file)

        except EnvironmentError as err:
            logger.error(err)
            msg = (
                f"Can't load config for '{pretrained_model_name_or_path}'. Make sure that:\n\n"
                f"- '{pretrained_model_name_or_path}' is a correct model identifier listed on 'https://huggingface.co/models'\n\n"
                f"- or '{pretrained_model_name_or_path}' is the correct path to a directory containing a {CONFIG_NAME} file\n\n"
            )
            raise EnvironmentError(msg)

        except json.JSONDecodeError:
            msg = (
                "Couldn't reach server at '{}' to download configuration file or "
                "configuration file is not a valid JSON file. "
                "Please check network or file content here: {}.".format(config_file, resolved_config_file)
            )
            raise EnvironmentError(msg)

        if resolved_config_file == config_file:
            logger.info("loading configuration file {}".format(config_file))
        else:
            logger.info("loading configuration file {} from cache at {}".format(config_file, resolved_config_file))

        return config_dict, kwargs

    @classmethod
    def from_dict(cls, config_dict: Dict[str, Any], **kwargs) -> "PretrainedConfig":
        """
        Instantiates a :class:`~transformers.PretrainedConfig` from a Python dictionary of parameters.

        Args:
            config_dict (:obj:`Dict[str, Any]`):
                Dictionary that will be used to instantiate the configuration object. Such a dictionary can be
                retrieved from a pretrained checkpoint by leveraging the
                :func:`~transformers.PretrainedConfig.get_config_dict` method.
            kwargs (:obj:`Dict[str, Any]`):
                Additional parameters from which to initialize the configuration object.

        Returns:
            :class:`PretrainedConfig`: The configuration object instantiated from those parameters.
        """
        return_unused_kwargs = kwargs.pop("return_unused_kwargs", False)

        config = cls(**config_dict)

        if hasattr(config, "pruned_heads"):
            config.pruned_heads = dict((int(key), value) for key, value in config.pruned_heads.items())

        # Update config with kwargs if needed
        to_remove = []
        for key, value in kwargs.items():
            if hasattr(config, key):
                setattr(config, key, value)
                to_remove.append(key)
        for key in to_remove:
            kwargs.pop(key, None)

        logger.info("Model config %s", str(config))
        if return_unused_kwargs:
            return config, kwargs
        else:
            return config

    @classmethod
    def from_json_file(cls, json_file: str) -> "PretrainedConfig":
        """
        Instantiates a :class:`~transformers.PretrainedConfig` from the path to a JSON file of parameters.

        Args:
            json_file (:obj:`str`):
                Path to the JSON file containing the parameters.

        Returns:
            :class:`PretrainedConfig`: The configuration object instantiated from that JSON file.

        """
        config_dict = cls._dict_from_json_file(json_file)
        return cls(**config_dict)

    @classmethod
    def _dict_from_json_file(cls, json_file: str):
        with open(json_file, "r", encoding="utf-8") as reader:
            text = reader.read()
        return json.loads(text)

    def __eq__(self, other):
        return self.__dict__ == other.__dict__

    def __repr__(self):
        return "{} {}".format(self.__class__.__name__, self.to_json_string())

    def to_diff_dict(self) -> Dict[str, Any]:
        """
        Removes all attributes from config which correspond to the default config attributes for better readability and
        serializes to a Python dictionary.

        Returns:
            :obj:`Dict[str, Any]`: Dictionary of all the attributes that make up this configuration instance,
        """
        config_dict = self.to_dict()

        # get the default config dict
        default_config_dict = PretrainedConfig().to_dict()

        # get class specific config dict
        class_config_dict = self.__class__().to_dict() if not self.is_composition else {}

        serializable_config_dict = {}

        # only serialize values that differ from the default config
        for key, value in config_dict.items():
            if (
                key not in default_config_dict
                or value != default_config_dict[key]
                or (key in class_config_dict and value != class_config_dict[key])
            ):
                serializable_config_dict[key] = value

        return serializable_config_dict

    def to_dict(self) -> Dict[str, Any]:
        """
        Serializes this instance to a Python dictionary.

        Returns:
            :obj:`Dict[str, Any]`: Dictionary of all the attributes that make up this configuration instance.
        """
        output = copy.deepcopy(self.__dict__)
        if hasattr(self.__class__, "model_type"):
            output["model_type"] = self.__class__.model_type
        return output

    def to_json_string(self, use_diff: bool = True) -> str:
        """
        Serializes this instance to a JSON string.

        Args:
            use_diff (:obj:`bool`, `optional`, defaults to :obj:`True`):
                If set to ``True``, only the difference between the config instance and the default
                ``PretrainedConfig()`` is serialized to JSON string.

        Returns:
            :obj:`str`: String containing all the attributes that make up this configuration instance in JSON format.
        """
        if use_diff is True:
            config_dict = self.to_diff_dict()
        else:
            config_dict = self.to_dict()
        return json.dumps(config_dict, indent=2, sort_keys=True) + "\n"

    def to_json_file(self, json_file_path: str, use_diff: bool = True):
        """
        Save this instance to a JSON file.

        Args:
            json_file_path (:obj:`str`):
                Path to the JSON file in which this configuration instance's parameters will be saved.
            use_diff (:obj:`bool`, `optional`, defaults to :obj:`True`):
                If set to ``True``, only the difference between the config instance and the default
                ``PretrainedConfig()`` is serialized to JSON file.
        """
        with open(json_file_path, "w", encoding="utf-8") as writer:
            writer.write(self.to_json_string(use_diff=use_diff))

    def update(self, config_dict: Dict[str, Any]):
        """
        Updates attributes of this class with attributes from ``config_dict``.

        Args:
            config_dict (:obj:`Dict[str, Any]`): Dictionary of attributes that shall be updated for this class.
        """
        for key, value in config_dict.items():
            setattr(self, key, value)<|MERGE_RESOLUTION|>--- conflicted
+++ resolved
@@ -55,13 +55,7 @@
             Whether or not the model should return all hidden-states.
         output_attentions (:obj:`bool`, `optional`, defaults to :obj:`False`):
             Whether or not the model should returns all attentions.
-<<<<<<< HEAD
-        return_dict (:obj:`bool`, `optional`, defaults to :obj:`False`):
-=======
-        use_cache (:obj:`bool`, `optional`, defaults to :obj:`True`):
-            Whether or not the model should return the last key/values attentions (not used by all models).
         return_dict (:obj:`bool`, `optional`, defaults to :obj:`True`):
->>>>>>> 48cc2247
             Whether or not the model should return a :class:`~transformers.file_utils.ModelOutput` instead of a plain
             tuple.
         is_encoder_decoder (:obj:`bool`, `optional`, defaults to :obj:`False`):
