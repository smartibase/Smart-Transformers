# coding=utf-8
# Copyright 2020 The Allen Institute for AI team and The HuggingFace Inc. team.
#
# Licensed under the Apache License, Version 2.0 (the "License");
# you may not use this file except in compliance with the License.
# You may obtain a copy of the License at
#
#     http://www.apache.org/licenses/LICENSE-2.0
#
# Unless required by applicable law or agreed to in writing, software
# distributed under the License is distributed on an "AS IS" BASIS,
# WITHOUT WARRANTIES OR CONDITIONS OF ANY KIND, either express or implied.
# See the License for the specific language governing permissions and
# limitations under the License.
"""Tensorflow Longformer model. """

from dataclasses import dataclass
from typing import Optional, Tuple

import tensorflow as tf

from transformers.activations_tf import get_tf_activation

from .configuration_longformer import LongformerConfig
<<<<<<< HEAD
from .file_utils import ModelOutput, add_code_sample_docstrings, add_start_docstrings, add_start_docstrings_to_callable
from .modeling_tf_outputs import TFMaskedLMOutput, TFQuestionAnsweringModelOutput
=======
from .file_utils import add_code_sample_docstrings, add_start_docstrings, add_start_docstrings_to_model_forward
from .modeling_tf_outputs import (
    TFBaseModelOutput,
    TFBaseModelOutputWithPooling,
    TFMaskedLMOutput,
    TFQuestionAnsweringModelOutput,
)
>>>>>>> 52f44dd6
from .modeling_tf_utils import (
    TFMaskedLanguageModelingLoss,
    TFPreTrainedModel,
    TFQuestionAnsweringLoss,
    get_initializer,
    keras_serializable,
    shape_list,
)
from .tokenization_utils import BatchEncoding
from .utils import logging


logger = logging.get_logger(__name__)

_CONFIG_FOR_DOC = "LongformerConfig"
_TOKENIZER_FOR_DOC = "LongformerTokenizer"

TF_LONGFORMER_PRETRAINED_MODEL_ARCHIVE_LIST = [
    "allenai/longformer-base-4096",
    "allenai/longformer-large-4096",
    "allenai/longformer-large-4096-finetuned-triviaqa",
    "allenai/longformer-base-4096-extra.pos.embd.only",
    "allenai/longformer-large-4096-extra.pos.embd.only",
    # See all Longformer models at https://huggingface.co/models?filter=longformer
]


@dataclass
class TFLongformerBaseModelOutput(ModelOutput):
    """
    Base class for Longformer's outputs, with potential hidden states, local and global attentions.

    Args:
        last_hidden_state (:obj:`tf.Tensor` of shape :obj:`(batch_size, sequence_length, hidden_size)`):
            Sequence of hidden-states at the output of the last layer of the model.
        hidden_states (:obj:`tuple(tf.Tensor)`, `optional`, returned when ``output_hidden_states=True`` is passed or when ``config.output_hidden_states=True``):
            Tuple of :obj:`tf.Tensor` (one for the output of the embeddings + one for the output of each layer)
            of shape :obj:`(batch_size, sequence_length, hidden_size)`.

            Hidden-states of the model at the output of each layer plus the initial embedding outputs.
        attentions (:obj:`tuple(tf.Tensor)`, `optional`, returned when ``output_attentions=True`` is passed or when ``config.output_attentions=True``):
            Tuple of :obj:`tf.Tensor` (one for each layer) of shape
            :obj:`(batch_size, num_heads, sequence_length, x + attention_window + 1)`, where `x` is the number of
            tokens with global attention mask.

            Local attentions weights after the attention softmax, used to compute the weighted average in the
            self-attention heads. Those are the attention weights from every token in the sequence to every
            token with global attention (first `x` values) and to every token in the attention window
            (remaining `attention_window + 1` values). Note that the first `x` values refer to tokens with
            fixed positions in the text, but the remaining `attention_window + 1` values refer to tokens with
            relative positions: the attention weight of a token to itself is located at index
            `x + `attention_window / 2` and the `attention_window / 2` preceding (succeeding) values are the
            attention weights to the `attention_window / 2` preceding (succeeding) tokens. If the attention
            window contains a token with global attention, the attention weight at the corresponding index is
            set to 0; the value should be accessed from the first `x` attention weights. If a token has global
            attention, the attention weights to all other tokens in `attentions` is set to 0, the values should
            be accessed from 'global_attentions'.
        global_attentions (:obj:`tuple(tf.Tensor)`, `optional`, returned when ``output_attentions=True`` is passed or when ``config.output_attentions=True``):
            Tuple of :obj:`tf.Tensor` (one for each layer) of shape
            :obj:`(batch_size, num_heads, sequence_length, x)`, where `x` is the number of tokens with global
            attention mask.

            Global attentions weights after the attention softmax, used to compute the weighted average in the
            self-attention heads. Those are the attention weights from every token with global attention to
            every token in the sequence.
    """

    last_hidden_state: tf.Tensor
    hidden_states: Optional[Tuple[tf.Tensor]] = None
    attentions: Optional[Tuple[tf.Tensor]] = None
    global_attentions: Optional[Tuple[tf.Tensor]] = None


@dataclass
class TFLongformerBaseModelOutputWithPooling(ModelOutput):
    """
    Base class for Longformer's outputs that also contains a pooling of the last hidden states.

    Args:
        last_hidden_state (:obj:`tf.Tensor` of shape :obj:`(batch_size, sequence_length, hidden_size)`):
            Sequence of hidden-states at the output of the last layer of the model.
        pooler_output (:obj:`tf.Tensor` of shape :obj:`(batch_size, hidden_size)`):
            Last layer hidden-state of the first token of the sequence (classification token)
            further processed by a Linear layer and a Tanh activation function. The Linear
            layer weights are trained from the next sentence prediction (classification)
            objective during pretraining.
        hidden_states (:obj:`tuple(tf.Tensor)`, `optional`, returned when ``output_hidden_states=True`` is passed or when ``config.output_hidden_states=True``):
            Tuple of :obj:`tf.Tensor` (one for the output of the embeddings + one for the output of each layer)
            of shape :obj:`(batch_size, sequence_length, hidden_size)`.

            Hidden-states of the model at the output of each layer plus the initial embedding outputs.
        attentions (:obj:`tuple(tf.Tensor)`, `optional`, returned when ``output_attentions=True`` is passed or when ``config.output_attentions=True``):
            Tuple of :obj:`tf.Tensor` (one for each layer) of shape
            :obj:`(batch_size, num_heads, sequence_length, x + attention_window + 1)`, where `x` is the number of
            tokens with global attention mask.

            Local attentions weights after the attention softmax, used to compute the weighted average in the
            self-attention heads. Those are the attention weights from every token in the sequence to every
            token with global attention (first `x` values) and to every token in the attention window
            (remaining `attention_window + 1` values). Note that the first `x` values refer to tokens with
            fixed positions in the text, but the remaining `attention_window + 1` values refer to tokens with
            relative positions: the attention weight of a token to itself is located at index
            `x + `attention_window / 2` and the `attention_window / 2` preceding (succeeding) values are the
            attention weights to the `attention_window / 2` preceding (succeeding) tokens. If the attention
            window contains a token with global attention, the attention weight at the corresponding index is
            set to 0; the value should be accessed from the first `x` attention weights. If a token has global
            attention, the attention weights to all other tokens in `attentions` is set to 0, the values should
            be accessed from 'global_attentions'.
        global_attentions (:obj:`tuple(tf.Tensor)`, `optional`, returned when ``output_attentions=True`` is passed or when ``config.output_attentions=True``):
            Tuple of :obj:`tf.Tensor` (one for each layer) of shape
            :obj:`(batch_size, num_heads, sequence_length, x)`, where `x` is the number of tokens with global
            attention mask.

            Global attentions weights after the attention softmax, used to compute the weighted average in the
            self-attention heads. Those are the attention weights from every token with global attention to
            every token in the sequence.
    """

    last_hidden_state: tf.Tensor
    pooler_output: tf.Tensor = None
    hidden_states: Optional[Tuple[tf.Tensor]] = None
    attentions: Optional[Tuple[tf.Tensor]] = None
    global_attentions: Optional[Tuple[tf.Tensor]] = None


@dataclass
class TFLongformerQuestionAnsweringModelOutput(ModelOutput):
    """
    Base class for outputs of question answering Longformer models.

    Args:
        loss (:obj:`tf.Tensor` of shape :obj:`(1,)`, `optional`, returned when :obj:`labels` is provided):
            Total span extraction loss is the sum of a Cross-Entropy for the start and end positions.
        start_logits (:obj:`tf.Tensor` of shape :obj:`(batch_size, sequence_length)`):
            Span-start scores (before SoftMax).
        end_logits (:obj:`tf.Tensor` of shape :obj:`(batch_size, sequence_length)`):
            Span-end scores (before SoftMax).
        hidden_states (:obj:`tuple(tf.Tensor)`, `optional`, returned when ``output_hidden_states=True`` is passed or when ``config.output_hidden_states=True``):
            Tuple of :obj:`tf.Tensor` (one for the output of the embeddings + one for the output of each layer)
            of shape :obj:`(batch_size, sequence_length, hidden_size)`.

            Hidden-states of the model at the output of each layer plus the initial embedding outputs.
        attentions (:obj:`tuple(tf.Tensor)`, `optional`, returned when ``output_attentions=True`` is passed or when ``config.output_attentions=True``):
            Tuple of :obj:`tf.Tensor` (one for each layer) of shape
            :obj:`(batch_size, num_heads, sequence_length, x + attention_window + 1)`, where `x` is the number of
            tokens with global attention mask.

            Local attentions weights after the attention softmax, used to compute the weighted average in the
            self-attention heads. Those are the attention weights from every token in the sequence to every
            token with global attention (first `x` values) and to every token in the attention window
            (remaining `attention_window + 1` values). Note that the first `x` values refer to tokens with
            fixed positions in the text, but the remaining `attention_window + 1` values refer to tokens with
            relative positions: the attention weight of a token to itself is located at index
            `x + `attention_window / 2` and the `attention_window / 2` preceding (succeeding) values are the
            attention weights to the `attention_window / 2` preceding (succeeding) tokens. If the attention
            window contains a token with global attention, the attention weight at the corresponding index is
            set to 0; the value should be accessed from the first `x` attention weights. If a token has global
            attention, the attention weights to all other tokens in `attentions` is set to 0, the values should
            be accessed from 'global_attentions'.
        global_attentions (:obj:`tuple(tf.Tensor)`, `optional`, returned when ``output_attentions=True`` is passed or when ``config.output_attentions=True``):
            Tuple of :obj:`tf.Tensor` (one for each layer) of shape
            :obj:`(batch_size, num_heads, sequence_length, x)`, where `x` is the number of tokens with global
            attention mask.

            Global attentions weights after the attention softmax, used to compute the weighted average in the
            self-attention heads. Those are the attention weights from every token with global attention to
            every token in the sequence.
    """

    loss: Optional[tf.Tensor] = None
    start_logits: tf.Tensor = None
    end_logits: tf.Tensor = None
    hidden_states: Optional[Tuple[tf.Tensor]] = None
    attentions: Optional[Tuple[tf.Tensor]] = None
    global_attentions: Optional[Tuple[tf.Tensor]] = None


def _compute_global_attention_mask(input_ids_shape, sep_token_indices, before_sep_token=True):
    """
    Computes global attention mask by putting attention on all tokens before `sep_token_id` if `before_sep_token is
    True` else after `sep_token_id`.
    """

    assert sep_token_indices.shape[1] == 2, "`input_ids` should have two dimensions"
    question_end_index = tf.reshape(sep_token_indices, (input_ids_shape[0], 3, 2))[:, 0, 1]
    question_end_index = tf.cast(question_end_index[:, None], tf.dtypes.int32)  # size: batch_size x 1
    # bool attention mask with True in locations of global attention
    attention_mask = tf.range(input_ids_shape[1])
    if before_sep_token is True:
        attention_mask = tf.cast(
            tf.broadcast_to(attention_mask, input_ids_shape) < tf.broadcast_to(question_end_index, input_ids_shape),
            tf.dtypes.int32,
        )
    else:
        # last token is separation token and should not be counted and in the middle are two separation tokens
        attention_mask = (
            tf.cast(
                tf.broadcast_to(attention_mask, input_ids_shape)
                > tf.broadcast_to(question_end_index + 1, input_ids_shape),
                tf.dtypes.int32,
            )
            * tf.cast(tf.broadcast_to(attention_mask, input_ids_shape) < input_ids_shape[-1], tf.dtypes.int32)
        )

    return attention_mask


# Copied from transformers.modeling_tf_roberta.TFRobertaLMHead
class TFLongformerLMHead(tf.keras.layers.Layer):
    """Roberta Head for masked language modeling."""

    def __init__(self, config, input_embeddings, **kwargs):
        super().__init__(**kwargs)

        self.vocab_size = config.vocab_size
        self.dense = tf.keras.layers.Dense(
            config.hidden_size, kernel_initializer=get_initializer(config.initializer_range), name="dense"
        )
        self.layer_norm = tf.keras.layers.LayerNormalization(epsilon=config.layer_norm_eps, name="layer_norm")
        self.act = get_tf_activation("gelu")

        # The output weights are the same as the input embeddings, but there is
        # an output-only bias for each token.
        self.decoder = input_embeddings

    def build(self, input_shape):
        self.bias = self.add_weight(shape=(self.vocab_size,), initializer="zeros", trainable=True, name="bias")

        super().build(input_shape)

    def call(self, hidden_states):
        hidden_states = self.dense(hidden_states)
        hidden_states = self.act(hidden_states)
        hidden_states = self.layer_norm(hidden_states)

        # project back to size of vocabulary with bias
        hidden_states = self.decoder(hidden_states, mode="linear") + self.bias

        return hidden_states


# Copied from transformers.modeling_tf_roberta.TFRobertaEmbeddings
class TFLongformerEmbeddings(tf.keras.layers.Layer):
    """
    Same as BertEmbeddings with a tiny tweak for positional embeddings indexing.
    """

    def __init__(self, config, **kwargs):
        super().__init__(**kwargs)

        self.padding_idx = 1
        self.vocab_size = config.vocab_size
        self.hidden_size = config.hidden_size
        self.initializer_range = config.initializer_range
        self.position_embeddings = tf.keras.layers.Embedding(
            config.max_position_embeddings,
            config.hidden_size,
            embeddings_initializer=get_initializer(self.initializer_range),
            name="position_embeddings",
        )
        self.token_type_embeddings = tf.keras.layers.Embedding(
            config.type_vocab_size,
            config.hidden_size,
            embeddings_initializer=get_initializer(self.initializer_range),
            name="token_type_embeddings",
        )

        # self.LayerNorm is not snake-cased to stick with TensorFlow model variable name and be able to load
        # any TensorFlow checkpoint file
        self.LayerNorm = tf.keras.layers.LayerNormalization(epsilon=config.layer_norm_eps, name="LayerNorm")
        self.dropout = tf.keras.layers.Dropout(config.hidden_dropout_prob)

    def build(self, input_shape):
        """Build shared word embedding layer """
        with tf.name_scope("word_embeddings"):
            # Create and initialize weights. The random normal initializer was chosen
            # arbitrarily, and works well.
            self.word_embeddings = self.add_weight(
                "weight",
                shape=[self.vocab_size, self.hidden_size],
                initializer=get_initializer(self.initializer_range),
            )

        super().build(input_shape)

    def create_position_ids_from_input_ids(self, x):
        """
        Replace non-padding symbols with their position numbers. Position numbers begin at padding_idx+1. Padding
        symbols are ignored. This is modified from fairseq's `utils.make_positions`.

        Args:
            x: tf.Tensor

        Returns: tf.Tensor
        """
        mask = tf.cast(tf.math.not_equal(x, self.padding_idx), dtype=tf.int32)
        incremental_indices = tf.math.cumsum(mask, axis=1) * mask

        return incremental_indices + self.padding_idx

    def create_position_ids_from_inputs_embeds(self, inputs_embeds):
        """
        We are provided embeddings directly. We cannot infer which are padded so just generate sequential position ids.

        Args:
            inputs_embeds: tf.Tensor

        Returns: tf.Tensor
        """
        seq_length = shape_list(inputs_embeds)[1]
        position_ids = tf.range(self.padding_idx + 1, seq_length + self.padding_idx + 1, dtype=tf.int32)[tf.newaxis, :]

        return position_ids

    def call(
        self,
        input_ids=None,
        position_ids=None,
        token_type_ids=None,
        inputs_embeds=None,
        mode="embedding",
        training=False,
    ):
        """
        Get token embeddings of inputs.

        Args:
            inputs: list of three int64 tensors with shape [batch_size, length]: (input_ids, position_ids, token_type_ids)
            mode: string, a valid value is one of "embedding" and "linear".

        Returns:
            outputs: If mode == "embedding", output embedding tensor, float32 with shape [batch_size, length,
            embedding_size]; if mode == "linear", output linear tensor, float32 with shape [batch_size, length,
            vocab_size].

        Raises:
            ValueError: if mode is not valid.

        Shared weights logic adapted from
        https://github.com/tensorflow/models/blob/a009f4fb9d2fc4949e32192a944688925ef78659/official/transformer/v2/embedding_layer.py#L24
        """
        if mode == "embedding":
            return self._embedding(input_ids, position_ids, token_type_ids, inputs_embeds, training=training)
        elif mode == "linear":
            return self._linear(input_ids)
        else:
            raise ValueError("mode {} is not valid.".format(mode))

    def _embedding(self, input_ids, position_ids, token_type_ids, inputs_embeds, training=False):
        """Applies embedding based on inputs tensor."""
        assert not (input_ids is None and inputs_embeds is None)

        if position_ids is None:
            if input_ids is not None:
                # Create the position ids from the input token ids. Any padded tokens remain padded.
                position_ids = self.create_position_ids_from_input_ids(input_ids)
            else:
                position_ids = self.create_position_ids_from_inputs_embeds(inputs_embeds)

        if input_ids is not None:
            input_shape = shape_list(input_ids)
        else:
            input_shape = shape_list(inputs_embeds)[:-1]

        seq_length = input_shape[1]

        if position_ids is None:
            position_ids = tf.range(seq_length, dtype=tf.int32)[tf.newaxis, :]

        if token_type_ids is None:
            token_type_ids = tf.fill(input_shape, 0)

        if inputs_embeds is None:
            inputs_embeds = tf.gather(self.word_embeddings, input_ids)

        position_embeddings = tf.cast(self.position_embeddings(position_ids), inputs_embeds.dtype)
        token_type_embeddings = tf.cast(self.token_type_embeddings(token_type_ids), inputs_embeds.dtype)
        embeddings = inputs_embeds + position_embeddings + token_type_embeddings
        embeddings = self.LayerNorm(embeddings)
        embeddings = self.dropout(embeddings, training=training)

        return embeddings

    def _linear(self, inputs):
        """
        Computes logits by running inputs through a linear layer.

        Args:
            inputs: A float32 tensor with shape [batch_size, length, hidden_size]

        Returns:
            float32 tensor with shape [batch_size, length, vocab_size].
        """
        batch_size = shape_list(inputs)[0]
        length = shape_list(inputs)[1]
        x = tf.reshape(inputs, [-1, self.hidden_size])
        logits = tf.matmul(x, self.word_embeddings, transpose_b=True)

        return tf.reshape(logits, [batch_size, length, self.vocab_size])


# Copied from transformers.modeling_tf_bert.TFBertIntermediate
class TFLongformerIntermediate(tf.keras.layers.Layer):
    def __init__(self, config, **kwargs):
        super().__init__(**kwargs)

        self.dense = tf.keras.layers.Dense(
            config.intermediate_size, kernel_initializer=get_initializer(config.initializer_range), name="dense"
        )

        if isinstance(config.hidden_act, str):
            self.intermediate_act_fn = get_tf_activation(config.hidden_act)
        else:
            self.intermediate_act_fn = config.hidden_act

    def call(self, hidden_states):
        hidden_states = self.dense(hidden_states)
        hidden_states = self.intermediate_act_fn(hidden_states)

        return hidden_states


# Copied from transformers.modeling_tf_bert.TFBertOutput
class TFLongformerOutput(tf.keras.layers.Layer):
    def __init__(self, config, **kwargs):
        super().__init__(**kwargs)

        self.dense = tf.keras.layers.Dense(
            config.hidden_size, kernel_initializer=get_initializer(config.initializer_range), name="dense"
        )
        self.LayerNorm = tf.keras.layers.LayerNormalization(epsilon=config.layer_norm_eps, name="LayerNorm")
        self.dropout = tf.keras.layers.Dropout(config.hidden_dropout_prob)

    def call(self, hidden_states, input_tensor, training=False):
        hidden_states = self.dense(hidden_states)
        hidden_states = self.dropout(hidden_states, training=training)
        hidden_states = self.LayerNorm(hidden_states + input_tensor)

        return hidden_states


# Copied from transformers.modeling_tf_bert.TFBertPooler
class TFLongformerPooler(tf.keras.layers.Layer):
    def __init__(self, config, **kwargs):
        super().__init__(**kwargs)

        self.dense = tf.keras.layers.Dense(
            config.hidden_size,
            kernel_initializer=get_initializer(config.initializer_range),
            activation="tanh",
            name="dense",
        )

    def call(self, hidden_states):
        # We "pool" the model by simply taking the hidden state corresponding
        # to the first token.
        first_token_tensor = hidden_states[:, 0]
        pooled_output = self.dense(first_token_tensor)

        return pooled_output


# Copied from transformers.modeling_tf_bert.TFBertSelfOutput
class TFLongformerSelfOutput(tf.keras.layers.Layer):
    def __init__(self, config, **kwargs):
        super().__init__(**kwargs)

        self.dense = tf.keras.layers.Dense(
            config.hidden_size, kernel_initializer=get_initializer(config.initializer_range), name="dense"
        )
        self.LayerNorm = tf.keras.layers.LayerNormalization(epsilon=config.layer_norm_eps, name="LayerNorm")
        self.dropout = tf.keras.layers.Dropout(config.hidden_dropout_prob)

    def call(self, hidden_states, input_tensor, training=False):
        hidden_states = self.dense(hidden_states)
        hidden_states = self.dropout(hidden_states, training=training)
        hidden_states = self.LayerNorm(hidden_states + input_tensor)

        return hidden_states


class TFLongformerSelfAttention(tf.keras.layers.Layer):
    def __init__(self, config, layer_id, **kwargs):
        super().__init__(**kwargs)

        if config.hidden_size % config.num_attention_heads != 0:
            raise ValueError(
                "The hidden size (%d) is not a multiple of the number of attention "
                "heads (%d)" % (config.hidden_size, config.num_attention_heads)
            )

        self.num_heads = config.num_attention_heads
        self.head_dim = int(config.hidden_size / config.num_attention_heads)
        self.embed_dim = config.hidden_size
        self.query = tf.keras.layers.Dense(
            self.embed_dim,
            kernel_initializer=get_initializer(config.initializer_range),
            name="query",
        )
        self.key = tf.keras.layers.Dense(
            self.embed_dim,
            kernel_initializer=get_initializer(config.initializer_range),
            name="key",
        )
        self.value = tf.keras.layers.Dense(
            self.embed_dim,
            kernel_initializer=get_initializer(config.initializer_range),
            name="value",
        )

        # separate projection layers for tokens with global attention
        self.query_global = tf.keras.layers.Dense(
            self.embed_dim,
            kernel_initializer=get_initializer(config.initializer_range),
            name="query_global",
        )
        self.key_global = tf.keras.layers.Dense(
            self.embed_dim,
            kernel_initializer=get_initializer(config.initializer_range),
            name="key_global",
        )
        self.value_global = tf.keras.layers.Dense(
            self.embed_dim,
            kernel_initializer=get_initializer(config.initializer_range),
            name="value_global",
        )
        self.dropout = tf.keras.layers.Dropout(config.attention_probs_dropout_prob)
        self.global_dropout = tf.keras.layers.Dropout(config.attention_probs_dropout_prob)
        self.layer_id = layer_id
        attention_window = config.attention_window[self.layer_id]

        assert (
            attention_window % 2 == 0
        ), f"`attention_window` for layer {self.layer_id} has to be an even value. Given {attention_window}"
        assert (
            attention_window > 0
        ), f"`attention_window` for layer {self.layer_id} has to be positive. Given {attention_window}"

        self.one_sided_attn_window_size = attention_window // 2

    def call(
        self,
        inputs,
        training=False,
    ):
        """
        LongformerSelfAttention expects `len(hidden_states)` to be multiple of `attention_window`. Padding to
        `attention_window` happens in LongformerModel.forward to avoid redoing the padding on each layer.

        The `attention_mask` is changed in `BertModel.forward` from 0, 1, 2 to -ve: no attention

              0: local attention
            +ve: global attention

        """
        # retrieve input args
        (
            hidden_states,
            attention_mask,
            is_index_masked,
            is_index_global_attn,
            is_global_attn,
        ) = inputs

        # project hidden states
        query_vectors = self.query(hidden_states)
        key_vectors = self.key(hidden_states)
        value_vectors = self.value(hidden_states)
        batch_size, seq_len, embed_dim = shape_list(hidden_states)

        tf.debugging.assert_equal(
            embed_dim,
            self.embed_dim,
            message=f"hidden_states should have embed_dim = {self.embed_dim}, but has {embed_dim}",
        )

        # normalize query
        query_vectors /= tf.math.sqrt(tf.constant(self.head_dim, dtype=tf.dtypes.float32))
        query_vectors = tf.reshape(query_vectors, (batch_size, seq_len, self.num_heads, self.head_dim))
        key_vectors = tf.reshape(key_vectors, (batch_size, seq_len, self.num_heads, self.head_dim))

        # attn_probs = (batch_size, seq_len, num_heads, window*2+1)
        attn_scores = self._sliding_chunks_query_key_matmul(
            query_vectors, key_vectors, self.one_sided_attn_window_size
        )

        # diagonal mask with zeros everywhere and -inf inplace of padding
        diagonal_mask = self._sliding_chunks_query_key_matmul(
            tf.ones(shape_list(attention_mask), dtype=tf.float32),
            attention_mask,
            self.one_sided_attn_window_size,
        )

        # pad local attention probs
        attn_scores += diagonal_mask

        tf.debugging.assert_equal(
            shape_list(attn_scores),
            [batch_size, seq_len, self.num_heads, self.one_sided_attn_window_size * 2 + 1],
            message=f"attn_probs should be of size ({batch_size}, {seq_len}, {self.num_heads}, {self.one_sided_attn_window_size * 2 + 1}), but is of size {shape_list(attn_scores)}",
        )

        # compute global attn indices required through out forward fn
        (
            max_num_global_attn_indices,
            is_index_global_attn_nonzero,
            is_local_index_global_attn_nonzero,
            is_local_index_no_global_attn_nonzero,
        ) = self._get_global_attn_indices(is_index_global_attn)

        # this function is only relevant for global attention
        attn_scores = tf.cond(
            is_global_attn,
            lambda: self._concat_with_global_key_attn_probs(
                attn_scores=attn_scores,
                query_vectors=query_vectors,
                key_vectors=key_vectors,
                max_num_global_attn_indices=max_num_global_attn_indices,
                is_index_global_attn_nonzero=is_index_global_attn_nonzero,
                is_local_index_global_attn_nonzero=is_local_index_global_attn_nonzero,
                is_local_index_no_global_attn_nonzero=is_local_index_no_global_attn_nonzero,
            ),
            lambda: attn_scores,
        )

        attn_probs = tf.nn.softmax(attn_scores, axis=-1)

        # softmax sometimes inserts NaN if all positions are masked, replace them with 0
        attn_probs = tf.where(
            tf.broadcast_to(is_index_masked[:, :, None, None], shape_list(attn_probs)),
            0.0,
            attn_probs,
        )

        # apply dropout
        attn_probs = self.dropout(attn_probs, training=training)
        value_vectors = tf.reshape(value_vectors, (batch_size, seq_len, self.num_heads, self.head_dim))

        # if global attention, compute sum of global and local attn
        attn_output = tf.cond(
            is_global_attn,
            lambda: self._compute_attn_output_with_global_indices(
                value_vectors=value_vectors,
                attn_probs=attn_probs,
                max_num_global_attn_indices=max_num_global_attn_indices,
                is_index_global_attn_nonzero=is_index_global_attn_nonzero,
                is_local_index_global_attn_nonzero=is_local_index_global_attn_nonzero,
            ),
            lambda: self._sliding_chunks_matmul_attn_probs_value(
                attn_probs, value_vectors, self.one_sided_attn_window_size
            ),
        )

        tf.debugging.assert_equal(
            shape_list(attn_output),
            [batch_size, seq_len, self.num_heads, self.head_dim],
            message="Unexpected size",
        )

        attn_output = tf.reshape(attn_output, (batch_size, seq_len, embed_dim))

        # compute value for global attention and overwrite to attention output
        # TODO: remove the redundant computation
        attn_output, global_attn_probs = tf.cond(
            is_global_attn,
            lambda: self._compute_global_attn_output_from_hidden(
                attn_output=attn_output,
                hidden_states=hidden_states,
                max_num_global_attn_indices=max_num_global_attn_indices,
                is_local_index_global_attn_nonzero=is_local_index_global_attn_nonzero,
                is_index_global_attn_nonzero=is_index_global_attn_nonzero,
                is_local_index_no_global_attn_nonzero=is_local_index_no_global_attn_nonzero,
                is_index_masked=is_index_masked,
                training=training,
            ),
<<<<<<< HEAD
            lambda: (attn_output, tf.zeros((batch_size, self.num_heads, max_num_global_attn_indices, seq_len))),
        )

        # make sure that local attention probabilities are set to 0 for indices of global attn
        attn_probs = tf.where(
            tf.broadcast_to(is_index_global_attn[:, :, None, None], shape_list(attn_probs)),
            tf.zeros(shape_list(attn_probs), dtype=tf.dtypes.float32),
            attn_probs,
=======
            lambda: attn_output,
        )

        # GLOBAL ATTN:
        # With global attention, return global attention probabilities only
        # batch_size x num_heads x max_num_global_attention_tokens x sequence_length
        # which is the attention weights from tokens with global attention to all tokens
        # It doesn't not return local attention
        # In case of variable number of global attention in the rows of a batch,
        # attn_probs are padded with -10000.0 attention scores
        # LOCAL ATTN:
        # without global attention, return local attention probabilities
        # batch_size x num_heads x sequence_length x window_size
        # which is the attention weights of every token attending to its neighbours
        attn_probs = tf.cond(
            is_global_attn,
            lambda: self._get_global_attn_probs(attn_probs, max_num_global_attn_indices),
            lambda: attn_probs,
>>>>>>> 52f44dd6
        )

        outputs = (attn_output, attn_probs, global_attn_probs)

        return outputs

    def _sliding_chunks_query_key_matmul(self, query, key, window_overlap):
        """
        Matrix multiplication of query and key tensors using with a sliding window attention pattern. This
        implementation splits the input into overlapping chunks of size 2w (e.g. 512 for pretrained Longformer) with an
        overlap of size window_overlap
        """
        batch_size, seq_len, num_heads, head_dim = shape_list(query)

        tf.debugging.assert_equal(
            seq_len % (window_overlap * 2),
            0,
            message=f"Sequence length should be multiple of {window_overlap * 2}. Given {seq_len}",
        )
        tf.debugging.assert_equal(
            shape_list(query),
            shape_list(key),
            message=f"Shape of query and key should be equal, but got query: {shape_list(query)} and key: {shape_list(key)}",
        )

        chunks_count = seq_len // window_overlap - 1

        # group batch_size and num_heads dimensions into one, then chunk seq_len into chunks of size window_overlap * 2
        query = tf.reshape(
            tf.transpose(query, (0, 2, 1, 3)),
            (batch_size * num_heads, seq_len, head_dim),
        )
        key = tf.reshape(tf.transpose(key, (0, 2, 1, 3)), (batch_size * num_heads, seq_len, head_dim))
        chunked_query = self._chunk(query, window_overlap)
        chunked_key = self._chunk(key, window_overlap)

        # matrix multiplication
        # bcxd: batch_size * num_heads x chunks x 2window_overlap x head_dim
        # bcyd: batch_size * num_heads x chunks x 2window_overlap x head_dim
        # bcxy: batch_size * num_heads x chunks x 2window_overlap x 2window_overlap
        chunked_attention_scores = tf.einsum("bcxd,bcyd->bcxy", chunked_query, chunked_key)  # multiply

        # convert diagonals into columns
        paddings = tf.constant([[0, 0], [0, 0], [0, 1], [0, 0]], dtype=tf.dtypes.int32)
        diagonal_chunked_attention_scores = self._pad_and_transpose_last_two_dims(chunked_attention_scores, paddings)

        # allocate space for the overall attention matrix where the chunks are combined. The last dimension
        # has (window_overlap * 2 + 1) columns. The first (window_overlap) columns are the window_overlap lower triangles (attention from a word to
        # window_overlap previous words). The following column is attention score from each word to itself, then
        # followed by window_overlap columns for the upper triangle.

        # copy parts from diagonal_chunked_attention_scores into the combined matrix of attentions
        # - copying the main diagonal and the upper triangle
        # TODO: This code is most likely not very efficient and should be improved
        diagonal_attn_scores_up_triang = tf.concat(
            [
                diagonal_chunked_attention_scores[:, :, :window_overlap, : window_overlap + 1],
                diagonal_chunked_attention_scores[:, -1:, window_overlap:, : window_overlap + 1],
            ],
            axis=1,
        )

        # - copying the lower triangle
        diagonal_attn_scores_low_triang = tf.concat(
            [
                tf.zeros((batch_size * num_heads, 1, window_overlap, window_overlap)),
                diagonal_chunked_attention_scores[:, :, -(window_overlap + 1) : -1, window_overlap + 1 :],
            ],
            axis=1,
        )
        diagonal_attn_scores_first_chunk = tf.concat(
            [
                tf.roll(
                    diagonal_chunked_attention_scores,
                    shift=[1, window_overlap],
                    axis=[2, 3],
                )[:, :, :window_overlap, :window_overlap],
                tf.zeros((batch_size * num_heads, 1, window_overlap, window_overlap)),
            ],
            axis=1,
        )
        first_chunk_mask = (
            tf.broadcast_to(
                tf.range(chunks_count + 1)[None, :, None, None],
                shape=(
                    batch_size * num_heads,
                    chunks_count + 1,
                    window_overlap,
                    window_overlap,
                ),
            )
            < 1
        )
        diagonal_attn_scores_low_triang = tf.where(
            first_chunk_mask,
            diagonal_attn_scores_first_chunk,
            diagonal_attn_scores_low_triang,
        )

        # merging upper and lower triangle
        diagonal_attention_scores = tf.concat(
            [diagonal_attn_scores_low_triang, diagonal_attn_scores_up_triang], axis=-1
        )

        # separate batch_size and num_heads dimensions again
        diagonal_attention_scores = tf.transpose(
            tf.reshape(
                diagonal_attention_scores,
                (batch_size, num_heads, seq_len, 2 * window_overlap + 1),
            ),
            (0, 2, 1, 3),
        )

        diagonal_attention_scores = self._mask_invalid_locations(diagonal_attention_scores, window_overlap)

        return diagonal_attention_scores

    @staticmethod
    def _mask_invalid_locations(input_tensor, window_overlap):
        # create correct upper triangle bool mask
        mask_2d_upper = tf.reverse(
            tf.linalg.band_part(tf.ones(shape=(window_overlap, window_overlap + 1)), -1, 0),
            axis=[0],
        )

        # pad to full matrix
        padding = tf.constant(
            [[0, shape_list(input_tensor)[1] - window_overlap], [0, shape_list(input_tensor)[3] - window_overlap - 1]]
        )

        # create lower mask
        mask_2d = tf.pad(mask_2d_upper, padding)

        # combine with upper mask
        mask_2d = mask_2d + tf.reverse(mask_2d, axis=[0, 1])

        # broadcast to full matrix
        mask_4d = tf.broadcast_to(mask_2d[None, :, None, :], shape_list(input_tensor))

        # inf tensor used for masking
        inf_tensor = -float("inf") * tf.ones_like(input_tensor, dtype=tf.dtypes.float32)

        # mask
        input_tensor = tf.where(tf.math.greater(mask_4d, 0), inf_tensor, input_tensor)

        return input_tensor

    def _sliding_chunks_matmul_attn_probs_value(self, attn_probs, value, window_overlap):
        """
        Same as _sliding_chunks_query_key_matmul but for attn_probs and value tensors. Returned tensor will be of the
        same shape as `attn_probs`
        """

        batch_size, seq_len, num_heads, head_dim = shape_list(value)

        tf.debugging.assert_equal(
            seq_len % (window_overlap * 2),
            0,
            message="Seq_len has to be multiple of 2 * window_overlap",
        )
        tf.debugging.assert_equal(
            shape_list(attn_probs)[:3],
            shape_list(value)[:3],
            message="value and attn_probs must have same dims (except head_dim)",
        )
        tf.debugging.assert_equal(
            shape_list(attn_probs)[3],
            2 * window_overlap + 1,
            message="attn_probs last dim has to be 2 * window_overlap + 1",
        )

        chunks_count = seq_len // window_overlap - 1

        # group batch_size and num_heads dimensions into one, then chunk seq_len into chunks of size 2 window overlap
        chunked_attn_probs = tf.reshape(
            tf.transpose(attn_probs, (0, 2, 1, 3)),
            (
                batch_size * num_heads,
                seq_len // window_overlap,
                window_overlap,
                2 * window_overlap + 1,
            ),
        )

        # group batch_size and num_heads dimensions into one
        value = tf.reshape(
            tf.transpose(value, (0, 2, 1, 3)),
            (batch_size * num_heads, seq_len, head_dim),
        )

        # pad seq_len with w at the beginning of the sequence and another window overlap at the end
        paddings = tf.constant([[0, 0], [window_overlap, window_overlap], [0, 0]], dtype=tf.dtypes.int32)
        padded_value = tf.pad(value, paddings, constant_values=-1)

        # chunk padded_value into chunks of size 3 window overlap and an overlap of size window overlap
        frame_size = 3 * window_overlap * head_dim
        frame_hop_size = (shape_list(padded_value)[1] * head_dim - frame_size) // chunks_count
        chunked_value = tf.signal.frame(
            tf.reshape(padded_value, (batch_size * num_heads, -1)),
            frame_size,
            frame_hop_size,
        )
        chunked_value = tf.reshape(
            chunked_value,
            (batch_size * num_heads, chunks_count + 1, 3 * window_overlap, head_dim),
        )

        tf.debugging.assert_equal(
            shape_list(chunked_value),
            [batch_size * num_heads, chunks_count + 1, 3 * window_overlap, head_dim],
            message="Chunked value has the wrong shape",
        )

        chunked_attn_probs = self._pad_and_diagonalize(chunked_attn_probs)
        context = tf.einsum("bcwd,bcdh->bcwh", chunked_attn_probs, chunked_value)
        context = tf.transpose(
            tf.reshape(context, (batch_size, num_heads, seq_len, head_dim)),
            (0, 2, 1, 3),
        )

        return context

    @staticmethod
    def _pad_and_transpose_last_two_dims(hidden_states_padded, paddings):
        """pads rows and then flips rows and columns"""
        hidden_states_padded = tf.pad(
            hidden_states_padded, paddings
        )  # padding value is not important because it will be overwritten
        batch_size, chunk_size, seq_length, hidden_dim = shape_list(hidden_states_padded)
        hidden_states_padded = tf.reshape(hidden_states_padded, (batch_size, chunk_size, hidden_dim, seq_length))

        return hidden_states_padded

    @staticmethod
    def _pad_and_diagonalize(chunked_hidden_states):
        """
        shift every row 1 step right, converting columns into diagonals.

        Example::
              chunked_hidden_states: [ 0.4983,  2.6918, -0.0071,  1.0492,
                                       -1.8348,  0.7672,  0.2986,  0.0285,
                                       -0.7584,  0.4206, -0.0405,  0.1599,
                                       2.0514, -1.1600,  0.5372,  0.2629 ]
              window_overlap = num_rows = 4
             (pad & diagonalize) =>
             [ 0.4983,  2.6918, -0.0071,  1.0492, 0.0000,  0.0000,  0.0000
               0.0000,  -1.8348,  0.7672,  0.2986,  0.0285, 0.0000,  0.0000
               0.0000,  0.0000, -0.7584,  0.4206, -0.0405,  0.1599, 0.0000
               0.0000,  0.0000,  0.0000, 2.0514, -1.1600,  0.5372,  0.2629 ]
        """
        total_num_heads, num_chunks, window_overlap, hidden_dim = shape_list(chunked_hidden_states)
        paddings = tf.constant([[0, 0], [0, 0], [0, 0], [0, window_overlap + 1]])
        chunked_hidden_states = tf.pad(
            chunked_hidden_states, paddings
        )  # total_num_heads x num_chunks x window_overlap x (hidden_dim+window_overlap+1). Padding value is not important because it'll be overwritten
        chunked_hidden_states = tf.reshape(
            chunked_hidden_states, (total_num_heads, num_chunks, -1)
        )  # total_num_heads x num_chunks x window_overlapL+window_overlapwindow_overlap+window_overlap
        chunked_hidden_states = chunked_hidden_states[
            :, :, :-window_overlap
        ]  # total_num_heads x num_chunks x window_overlapL+window_overlapwindow_overlap
        chunked_hidden_states = tf.reshape(
            chunked_hidden_states,
            (total_num_heads, num_chunks, window_overlap, window_overlap + hidden_dim),
        )  # total_num_heads x num_chunks, window_overlap x hidden_dim+window_overlap
        chunked_hidden_states = chunked_hidden_states[:, :, :, :-1]

        return chunked_hidden_states

    @staticmethod
    def _chunk(hidden_states, window_overlap):
        """convert into overlapping chunks. Chunk size = 2w, overlap size = w"""
        batch_size, seq_length, hidden_dim = shape_list(hidden_states)
        num_output_chunks = 2 * (seq_length // (2 * window_overlap)) - 1

        # define frame size and frame stride (similar to convolution)
        frame_hop_size = window_overlap * hidden_dim
        frame_size = 2 * frame_hop_size
        hidden_states = tf.reshape(hidden_states, (batch_size, seq_length * hidden_dim))

        # chunk with overlap
        chunked_hidden_states = tf.signal.frame(hidden_states, frame_size, frame_hop_size)

        tf.debugging.assert_equal(
            shape_list(chunked_hidden_states),
            [batch_size, num_output_chunks, frame_size],
            message=f"Make sure chunking is correctly applied. `Chunked hidden states should have output  dimension {[batch_size, frame_size, num_output_chunks]}, but got {shape_list(chunked_hidden_states)}.",
        )

        chunked_hidden_states = tf.reshape(
            chunked_hidden_states,
            (batch_size, num_output_chunks, 2 * window_overlap, hidden_dim),
        )

        return chunked_hidden_states

    @staticmethod
    def _get_global_attn_indices(is_index_global_attn):
        """ compute global attn indices required throughout forward pass """
        # helper variable
        num_global_attn_indices = tf.reduce_sum(tf.cast(is_index_global_attn, dtype=tf.dtypes.int32), axis=1)

        # max number of global attn indices in batch
        max_num_global_attn_indices = tf.reduce_max(num_global_attn_indices)

        # indices of global attn
        is_index_global_attn_nonzero = tf.where(is_index_global_attn)

        # helper variable
        is_local_index_global_attn = tf.range(max_num_global_attn_indices) < tf.expand_dims(
            num_global_attn_indices, axis=-1
        )

        # location of the non-padding values within global attention indices
        is_local_index_global_attn_nonzero = tf.where(is_local_index_global_attn)

        # location of the padding values within global attention indices
        is_local_index_no_global_attn_nonzero = tf.where(tf.math.logical_not(is_local_index_global_attn))

        return (
            max_num_global_attn_indices,
            is_index_global_attn_nonzero,
            is_local_index_global_attn_nonzero,
            is_local_index_no_global_attn_nonzero,
        )

    def _concat_with_global_key_attn_probs(
        self,
        attn_scores,
        key_vectors,
        query_vectors,
        max_num_global_attn_indices,
        is_index_global_attn_nonzero,
        is_local_index_global_attn_nonzero,
        is_local_index_no_global_attn_nonzero,
    ):
        batch_size = shape_list(key_vectors)[0]

        # select global key vectors
        global_key_vectors = tf.gather_nd(key_vectors, is_index_global_attn_nonzero)

        # create only global key vectors
        key_vectors_only_global = tf.scatter_nd(
            is_local_index_global_attn_nonzero,
            global_key_vectors,
            shape=(
                batch_size,
                max_num_global_attn_indices,
                self.num_heads,
                self.head_dim,
            ),
        )

        # (batch_size, seq_len, num_heads, max_num_global_attn_indices)
        attn_probs_from_global_key = tf.einsum("blhd,bshd->blhs", query_vectors, key_vectors_only_global)

        # (batch_size, max_num_global_attn_indices, seq_len, num_heads)
        attn_probs_from_global_key_trans = tf.transpose(attn_probs_from_global_key, (0, 3, 1, 2))
        mask_shape = (shape_list(is_local_index_no_global_attn_nonzero)[0],) + tuple(
            shape_list(attn_probs_from_global_key_trans)[-2:]
        )
        mask = tf.ones(mask_shape) * -10000.0

        # scatter mask
        attn_probs_from_global_key_trans = tf.tensor_scatter_nd_update(
            attn_probs_from_global_key_trans,
            is_local_index_no_global_attn_nonzero,
            mask,
        )

        # (batch_size, seq_len, num_heads, max_num_global_attn_indices)
        attn_probs_from_global_key = tf.transpose(attn_probs_from_global_key_trans, (0, 2, 3, 1))

        # concat to attn_probs
        # (batch_size, seq_len, num_heads, extra attention count + 2*window+1)
        attn_scores = tf.concat((attn_probs_from_global_key, attn_scores), axis=-1)

        return attn_scores

    def _compute_attn_output_with_global_indices(
        self,
        value_vectors,
        attn_probs,
        max_num_global_attn_indices,
        is_index_global_attn_nonzero,
        is_local_index_global_attn_nonzero,
    ):
        batch_size = shape_list(attn_probs)[0]

        # cut local attn probs to global only
        attn_probs_only_global = attn_probs[:, :, :, :max_num_global_attn_indices]

        # select global value vectors
        global_value_vectors = tf.gather_nd(value_vectors, is_index_global_attn_nonzero)

        # create only global value vectors
        value_vectors_only_global = tf.scatter_nd(
            is_local_index_global_attn_nonzero,
            global_value_vectors,
            shape=(
                batch_size,
                max_num_global_attn_indices,
                self.num_heads,
                self.head_dim,
            ),
        )

        # compute attn output only global
        attn_output_only_global = tf.einsum("blhs,bshd->blhd", attn_probs_only_global, value_vectors_only_global)

        # reshape attn probs
        attn_probs_without_global = attn_probs[:, :, :, max_num_global_attn_indices:]

        # compute attn output with global
        attn_output_without_global = self._sliding_chunks_matmul_attn_probs_value(
            attn_probs_without_global, value_vectors, self.one_sided_attn_window_size
        )

        return attn_output_only_global + attn_output_without_global

    def _compute_global_attn_output_from_hidden(
        self,
        attn_output,
        hidden_states,
        max_num_global_attn_indices,
        is_local_index_global_attn_nonzero,
        is_index_global_attn_nonzero,
        is_local_index_no_global_attn_nonzero,
        is_index_masked,
        training,
    ):
        batch_size, seq_len = shape_list(hidden_states)[:2]

        # prepare global hidden states
        global_attn_hidden_states = tf.gather_nd(hidden_states, is_index_global_attn_nonzero)
        global_attn_hidden_states = tf.scatter_nd(
            is_local_index_global_attn_nonzero,
            global_attn_hidden_states,
            shape=(batch_size, max_num_global_attn_indices, self.embed_dim),
        )

        # global key, query, value
        global_query_vectors_only_global = self.query_global(global_attn_hidden_states)
        global_key_vectors = self.key_global(hidden_states)
        global_value_vectors = self.value_global(hidden_states)

        # normalize
        global_query_vectors_only_global /= tf.math.sqrt(tf.constant(self.head_dim, dtype=tf.dtypes.float32))
        global_query_vectors_only_global = self.reshape_and_transpose(global_query_vectors_only_global, batch_size)
        global_key_vectors = self.reshape_and_transpose(global_key_vectors, batch_size)
        global_value_vectors = self.reshape_and_transpose(global_value_vectors, batch_size)

        # compute attn scores
        global_attn_scores = tf.matmul(global_query_vectors_only_global, global_key_vectors, transpose_b=True)

        tf.debugging.assert_equal(
            shape_list(global_attn_scores),
            [batch_size * self.num_heads, max_num_global_attn_indices, seq_len],
            message=f"global_attn_scores have the wrong size. Size should be {(batch_size * self.num_heads, max_num_global_attn_indices, seq_len)}, but is {shape_list(global_attn_scores)}.",
        )

        global_attn_scores = tf.reshape(
            global_attn_scores,
            (batch_size, self.num_heads, max_num_global_attn_indices, seq_len),
        )
        global_attn_scores_trans = tf.transpose(global_attn_scores, (0, 2, 1, 3))
        mask_shape = (shape_list(is_local_index_no_global_attn_nonzero)[0],) + tuple(
            shape_list(global_attn_scores_trans)[-2:]
        )
        global_attn_mask = tf.ones(mask_shape) * -10000.0

        # scatter mask
        global_attn_scores_trans = tf.tensor_scatter_nd_update(
            global_attn_scores_trans,
            is_local_index_no_global_attn_nonzero,
            global_attn_mask,
        )
        global_attn_scores = tf.transpose(global_attn_scores_trans, (0, 2, 1, 3))

        # mask global attn scores
        attn_mask = tf.broadcast_to(is_index_masked[:, None, None, :], shape_list(global_attn_scores))
        global_attn_scores = tf.where(attn_mask, -10000.0, global_attn_scores)
        global_attn_scores = tf.reshape(
            global_attn_scores,
            (batch_size * self.num_heads, max_num_global_attn_indices, seq_len),
        )

        # compute global attn probs
        global_attn_probs_float = tf.nn.softmax(global_attn_scores, axis=-1)

        # dropout
        global_attn_probs = self.global_dropout(global_attn_probs_float, training=training)

        # global attn output
        global_attn_output = tf.matmul(global_attn_probs, global_value_vectors)

        tf.debugging.assert_equal(
            shape_list(global_attn_output),
            [batch_size * self.num_heads, max_num_global_attn_indices, self.head_dim],
            message=f"global_attn_output tensor has the wrong size. Size should be {(batch_size * self.num_heads, max_num_global_attn_indices, self.head_dim)}, but is {shape_list(global_attn_output)}.",
        )

        global_attn_output = tf.reshape(
            global_attn_output,
            (batch_size, self.num_heads, max_num_global_attn_indices, self.head_dim),
        )

        # get only non zero global attn output
        nonzero_global_attn_output = tf.gather_nd(
            tf.transpose(global_attn_output, (0, 2, 1, 3)),
            is_local_index_global_attn_nonzero,
        )
        nonzero_global_attn_output = tf.reshape(
            nonzero_global_attn_output,
            (shape_list(is_local_index_global_attn_nonzero)[0], -1),
        )

        # overwrite values with global attention
        attn_output = tf.tensor_scatter_nd_update(
            attn_output, is_index_global_attn_nonzero, nonzero_global_attn_output
        )

        global_attn_probs = tf.reshape(
            global_attn_probs, (batch_size, self.num_heads, max_num_global_attn_indices, seq_len)
        )

        return attn_output, global_attn_probs

    def reshape_and_transpose(self, vector, batch_size):
        return tf.reshape(
            tf.transpose(
                tf.reshape(vector, (batch_size, -1, self.num_heads, self.head_dim)),
                (0, 2, 1, 3),
            ),
            (batch_size * self.num_heads, -1, self.head_dim),
        )


class TFLongformerAttention(tf.keras.layers.Layer):
    def __init__(self, config, layer_id=0, **kwargs):
        super().__init__(**kwargs)

        self.self_attention = TFLongformerSelfAttention(config, layer_id, name="self")
        self.dense_output = TFLongformerSelfOutput(config, name="output")

    def prune_heads(self, heads):
        raise NotImplementedError

    def call(self, inputs, training=False):
        (
            hidden_states,
            attention_mask,
            is_index_masked,
            is_index_global_attn,
            is_global_attn,
        ) = inputs

        self_outputs = self.self_attention(
            [hidden_states, attention_mask, is_index_masked, is_index_global_attn, is_global_attn],
            training=training,
        )
        attention_output = self.dense_output(self_outputs[0], hidden_states, training=training)
        outputs = (attention_output,) + self_outputs[1:]

        return outputs


class TFLongformerLayer(tf.keras.layers.Layer):
    def __init__(self, config, layer_id=0, **kwargs):
        super().__init__(**kwargs)

        self.attention = TFLongformerAttention(config, layer_id, name="attention")
        self.intermediate = TFLongformerIntermediate(config, name="intermediate")
        self.longformer_output = TFLongformerOutput(config, name="output")

    def call(self, inputs, training=False):
        (
            hidden_states,
            attention_mask,
            is_index_masked,
            is_index_global_attn,
            is_global_attn,
        ) = inputs

        attention_outputs = self.attention(
            [hidden_states, attention_mask, is_index_masked, is_index_global_attn, is_global_attn],
            training=training,
        )
        attention_output = attention_outputs[0]
        intermediate_output = self.intermediate(attention_output)
        layer_output = self.longformer_output(intermediate_output, attention_output, training=training)
        outputs = (layer_output,) + attention_outputs[1:]  # add attentions if we output them

        return outputs


class TFLongformerEncoder(tf.keras.layers.Layer):
    def __init__(self, config, **kwargs):
        super().__init__(**kwargs)

        self.output_hidden_states = config.output_hidden_states
        self.output_attentions = config.output_attentions
        self.layer = [
            TFLongformerLayer(config, i, name="layer_._{}".format(i)) for i in range(config.num_hidden_layers)
        ]

    def call(
        self,
        hidden_states,
        attention_mask=None,
        head_mask=None,
        padding_len=0,
        is_index_masked=None,
        is_index_global_attn=None,
        is_global_attn=None,
        output_attentions=None,
        output_hidden_states=None,
        return_dict=None,
        training=False,
    ):
        all_hidden_states = () if output_hidden_states else None
        all_attentions = () if output_attentions else None
        all_global_attentions = () if (output_attentions and is_global_attn) else None

        for i, layer_module in enumerate(self.layer):
            if output_hidden_states:
                hidden_states_to_add = hidden_states[:, :-padding_len] if padding_len > 0 else hidden_states
                all_hidden_states = all_hidden_states + (hidden_states_to_add,)

            layer_outputs = layer_module(
                [
                    hidden_states,
                    attention_mask,
                    is_index_masked,
                    is_index_global_attn,
                    is_global_attn,
                ],
                training=training,
            )
            hidden_states = layer_outputs[0]

            if output_attentions:
                # bzs x seq_len x num_attn_heads x (num_global_attn + attention_window_len + 1) => bzs x num_attn_heads x seq_len x (num_global_attn + attention_window_len + 1)
                all_attentions = all_attentions + (tf.transpose(layer_outputs[1], (0, 2, 1, 3)),)

                if is_global_attn:
                    # bzs x num_attn_heads x num_global_attn x seq_len => bzs x num_attn_heads x seq_len x num_global_attn
                    all_global_attentions = all_global_attentions + (tf.transpose(layer_outputs[2], (0, 1, 3, 2)))

        # Add last layer
        if output_hidden_states:
            hidden_states_to_add = hidden_states[:, :-padding_len] if padding_len > 0 else hidden_states
            all_hidden_states = all_hidden_states + (hidden_states_to_add,)

        if not return_dict:
            return tuple(v for v in [hidden_states, all_hidden_states, all_attentions] if v is not None)

        return TFLongformerBaseModelOutput(
            last_hidden_state=hidden_states,
            hidden_states=all_hidden_states,
            attentions=all_attentions,
            global_attentions=all_global_attentions,
        )


@keras_serializable
class TFLongformerMainLayer(tf.keras.layers.Layer):
    config_class = LongformerConfig

    def __init__(self, config, **kwargs):
        super().__init__(**kwargs)

        if isinstance(config.attention_window, int):
            assert config.attention_window % 2 == 0, "`config.attention_window` has to be an even value"
            assert config.attention_window > 0, "`config.attention_window` has to be positive"
            config.attention_window = [config.attention_window] * config.num_hidden_layers  # one value per layer
        else:
            assert len(config.attention_window) == config.num_hidden_layers, (
                "`len(config.attention_window)` should equal `config.num_hidden_layers`. "
                f"Expected {config.num_hidden_layers}, given {len(config.attention_window)}"
            )

        self.num_hidden_layers = config.num_hidden_layers
        self.initializer_range = config.initializer_range
        self.output_attentions = config.output_attentions
        self.output_hidden_states = config.output_hidden_states
        self.return_dict = config.use_return_dict
        self.pad_token_id = config.pad_token_id
        self.attention_window = config.attention_window
        self.embeddings = TFLongformerEmbeddings(config, name="embeddings")
        self.encoder = TFLongformerEncoder(config, name="encoder")
        self.pooler = TFLongformerPooler(config, name="pooler")

    def get_input_embeddings(self):
        return self.embeddings

    def set_input_embeddings(self, value):
        self.embeddings.word_embeddings = value
        self.embeddings.vocab_size = value.shape[0]

    def _prune_heads(self, heads_to_prune):
        """
        Prunes heads of the model. heads_to_prune: dict of {layer_num: list of heads to prune in this layer} See base
        class PreTrainedModel
        """
        raise NotImplementedError

    def call(
        self,
        inputs,
        attention_mask=None,
        global_attention_mask=None,
        token_type_ids=None,
        position_ids=None,
        inputs_embeds=None,
        output_attentions=None,
        output_hidden_states=None,
        return_dict=None,
        training=False,
    ):
        if isinstance(inputs, (tuple, list)):
            input_ids = inputs[0]
            attention_mask = inputs[1] if len(inputs) > 1 else attention_mask
            global_attention_mask = inputs[2] if len(inputs) > 2 else attention_mask
            token_type_ids = inputs[3] if len(inputs) > 3 else token_type_ids
            position_ids = inputs[4] if len(inputs) > 4 else position_ids
            inputs_embeds = inputs[5] if len(inputs) > 5 else inputs_embeds
            output_attentions = inputs[6] if len(inputs) > 6 else output_attentions
            output_hidden_states = inputs[7] if len(inputs) > 7 else output_hidden_states
            return_dict = inputs[8] if len(inputs) > 8 else return_dict
            assert len(inputs) <= 9, "Too many inputs."
        elif isinstance(inputs, (dict, BatchEncoding)):
            input_ids = inputs.get("input_ids")
            attention_mask = inputs.get("attention_mask", attention_mask)
            global_attention_mask = inputs.get("global_attention_mask", global_attention_mask)
            token_type_ids = inputs.get("token_type_ids", token_type_ids)
            position_ids = inputs.get("position_ids", position_ids)
            inputs_embeds = inputs.get("inputs_embeds", inputs_embeds)
            output_attentions = inputs.get("output_attentions", output_attentions)
            output_hidden_states = inputs.get("output_hidden_states", output_hidden_states)
            return_dict = inputs.get("return_dict", return_dict)
            assert len(inputs) <= 9, "Too many inputs."
        else:
            input_ids = inputs

        output_attentions = output_attentions if output_attentions is not None else self.output_attentions
        output_hidden_states = output_hidden_states if output_hidden_states is not None else self.output_hidden_states
        return_dict = return_dict if return_dict is not None else self.return_dict

        if input_ids is not None and inputs_embeds is not None:
            raise ValueError("You cannot specify both input_ids and inputs_embeds at the same time")
        elif input_ids is not None:
            input_shape = shape_list(input_ids)
        elif inputs_embeds is not None:
            input_shape = shape_list(inputs_embeds)[:-1]
        else:
            raise ValueError("You have to specify either input_ids or inputs_embeds")

        if attention_mask is None:
            attention_mask = tf.fill(input_shape, 1)
        if token_type_ids is None:
            token_type_ids = tf.fill(input_shape, 0)

        # merge `global_attention_mask` and `attention_mask`
        if global_attention_mask is not None:
            attention_mask = self._merge_to_attention_mask(attention_mask, global_attention_mask)

        (
            padding_len,
            input_ids,
            attention_mask,
            token_type_ids,
            position_ids,
            inputs_embeds,
        ) = self._pad_to_window_size(
            input_ids=input_ids,
            attention_mask=attention_mask,
            token_type_ids=token_type_ids,
            position_ids=position_ids,
            inputs_embeds=inputs_embeds,
            pad_token_id=self.pad_token_id,
        )

        # is index masked or global attention
        is_index_masked = tf.math.less(attention_mask, 1)
        is_index_global_attn = tf.math.greater(attention_mask, 1)
        is_global_attn = tf.math.reduce_any(is_index_global_attn)

        # We create a 3D attention mask from a 2D tensor mask.
        # Sizes are [batch_size, to_seq_length, 1, 1]
        # So we can broadcast to [batch_size, num_heads, from_seq_length, to_seq_length]
        # this attention mask is more simple than the triangular masking of causal attention
        # used in OpenAI GPT, we just need to prepare the broadcast dimension here.
        extended_attention_mask = attention_mask[:, :, tf.newaxis, tf.newaxis]

        # Since attention_mask is 1.0 for positions we want to locall attend locally and 0.0 for
        # masked and global attn positions, this operation will create a tensor which is 0.0 for
        # positions we want to attend and -10000.0 for masked positions.
        # Since we are adding it to the raw scores before the softmax, this is
        # effectively the same as removing these entirely.
        extended_attention_mask = tf.cast(tf.math.abs(1 - extended_attention_mask), tf.dtypes.float32) * -10000.0
        embedding_output = self.embeddings(input_ids, position_ids, token_type_ids, inputs_embeds, training=training)
        encoder_outputs = self.encoder(
            embedding_output,
            attention_mask=extended_attention_mask,
            padding_len=padding_len,
            is_index_masked=is_index_masked,
            is_index_global_attn=is_index_global_attn,
            is_global_attn=is_global_attn,
            output_attentions=output_attentions,
            output_hidden_states=output_hidden_states,
            return_dict=return_dict,
            training=training,
        )
        sequence_output = encoder_outputs[0]
        pooled_output = self.pooler(sequence_output)

        # undo padding
        if padding_len > 0:
            # unpad `sequence_output` because the calling function is expecting a length == input_ids.size(1)
            sequence_output = sequence_output[:, :-padding_len]

        if not return_dict:
            return (
                sequence_output,
                pooled_output,
            ) + encoder_outputs[1:]

        return TFLongformerBaseModelOutputWithPooling(
            last_hidden_state=sequence_output,
            pooler_output=pooled_output,
            hidden_states=encoder_outputs.hidden_states,
            attentions=encoder_outputs.attentions,
            global_attentions=encoder_outputs.global_attentions,
        )

    def _pad_to_window_size(
        self,
        input_ids,
        attention_mask,
        token_type_ids,
        position_ids,
        inputs_embeds,
        pad_token_id,
    ):
        """A helper function to pad tokens and mask to work with implementation of Longformer selfattention."""
        # padding
        attention_window = (
            self.attention_window if isinstance(self.attention_window, int) else max(self.attention_window)
        )

        assert attention_window % 2 == 0, f"`attention_window` should be an even value. Given {attention_window}"

        input_shape = shape_list(input_ids) if input_ids is not None else shape_list(inputs_embeds)
        batch_size, seq_len = input_shape[:2]
        padding_len = (attention_window - seq_len % attention_window) % attention_window

        if padding_len > 0:
            logger.info(
                "Input ids are automatically padded from {} to {} to be a multiple of `config.attention_window`: {}".format(
                    seq_len, seq_len + padding_len, attention_window
                )
            )

            paddings = tf.constant([[0, 0], [0, padding_len]])

            if input_ids is not None:
                input_ids = tf.pad(input_ids, paddings, constant_values=pad_token_id)

            if position_ids is not None:
                # pad with position_id = pad_token_id as in modeling_roberta.RobertaEmbeddings
                position_ids = tf.pad(position_ids, paddings, constant_values=pad_token_id)

            if inputs_embeds is not None:
                input_ids_padding = tf.fill((batch_size, padding_len), self.pad_token_id)
                inputs_embeds_padding = self.embeddings(input_ids_padding)
                inputs_embeds = tf.concat([inputs_embeds, inputs_embeds_padding], axis=-2)

            attention_mask = tf.pad(
                attention_mask, paddings, constant_values=False
            )  # no attention on the padding tokens
            token_type_ids = tf.pad(token_type_ids, paddings, constant_values=0)  # pad with token_type_id = 0

        return (
            padding_len,
            input_ids,
            attention_mask,
            token_type_ids,
            position_ids,
            inputs_embeds,
        )

    @staticmethod
    def _merge_to_attention_mask(attention_mask: tf.Tensor, global_attention_mask: tf.Tensor):
        # longformer self attention expects attention mask to have 0 (no attn), 1 (local attn), 2 (global attn)
        # (global_attention_mask + 1) => 1 for local attention, 2 for global attention
        # => final attention_mask => 0 for no attention, 1 for local attention 2 for global attention
        if attention_mask is not None:
            attention_mask = attention_mask * (global_attention_mask + 1)
        else:
            # simply use `global_attention_mask` as `attention_mask`
            # if no `attention_mask` is given
            attention_mask = global_attention_mask + 1

        return attention_mask


class TFLongformerPreTrainedModel(TFPreTrainedModel):
    """
    An abstract class to handle weights initialization and a simple interface for downloading and loading pretrained
    models.
    """

    config_class = LongformerConfig
    base_model_prefix = "longformer"

    @property
    def dummy_inputs(self):
        input_ids = tf.constant([[7, 6, 0, 0, 1], [1, 2, 3, 0, 0], [0, 0, 0, 4, 5]])
        # make sure global layers are initialized
        attention_mask = tf.constant([[1, 1, 0, 0, 1], [1, 1, 1, 0, 0], [1, 0, 0, 1, 1]])
        global_attention_mask = tf.constant([[0, 0, 0, 0, 1], [0, 0, 1, 0, 0], [0, 0, 0, 0, 1]])
        return {
            "input_ids": input_ids,
            "attention_mask": attention_mask,
            "global_attention_mask": global_attention_mask,
        }


LONGFORMER_START_DOCSTRING = r"""

    This model inherits from :class:`~transformers.TFPreTrainedModel`. Check the superclass documentation for the
    generic methods the library implements for all its model (such as downloading or saving, resizing the input
    embeddings, pruning heads etc.)

    This model is also a `tf.keras.Model <https://www.tensorflow.org/api_docs/python/tf/keras/Model>`__ subclass. Use
    it as a regular TF 2.0 Keras Model and refer to the TF 2.0 documentation for all matter related to general usage
    and behavior.

    .. note::

        TF 2.0 models accepts two formats as inputs:

        - having all inputs as keyword arguments (like PyTorch models), or
        - having all inputs as a list, tuple or dict in the first positional arguments.

        This second option is useful when using :meth:`tf.keras.Model.fit` method which currently requires having all
        the tensors in the first argument of the model call function: :obj:`model(inputs)`.

        If you choose this second option, there are three possibilities you can use to gather all the input Tensors in
        the first positional argument :

        - a single Tensor with :obj:`input_ids` only and nothing else: :obj:`model(inputs_ids)`
        - a list of varying length with one or several input Tensors IN THE ORDER given in the docstring:
          :obj:`model([input_ids, attention_mask])` or :obj:`model([input_ids, attention_mask, token_type_ids])`
        - a dictionary with one or several input Tensors associated to the input names given in the docstring:
          :obj:`model({"input_ids": input_ids, "token_type_ids": token_type_ids})`

    Parameters:
        config (:class:`~transformers.LongformerConfig`): Model configuration class with all the parameters of the model.
            Initializing with a config file does not load the weights associated with the model, only the
            configuration. Check out the :meth:`~transformers.PreTrainedModel.from_pretrained` method to load the model
            weights.
"""


LONGFORMER_INPUTS_DOCSTRING = r"""
    Args:
        input_ids (:obj:`tf.Tensor` of shape :obj:`({0})`):
            Indices of input sequence tokens in the vocabulary.

            Indices can be obtained using :class:`~transformers.LongformerTokenizer`. See
            :func:`transformers.PreTrainedTokenizer.__call__` and :func:`transformers.PreTrainedTokenizer.encode` for
            details.

            `What are input IDs? <../glossary.html#input-ids>`__
        attention_mask (:obj:`tf.Tensor` of shape :obj:`({0})`, `optional`):
            Mask to avoid performing attention on padding token indices. Mask values selected in ``[0, 1]``:

            - 1 for tokens that are **not masked**,
            - 0 for tokens that are **masked**.

            `What are attention masks? <../glossary.html#attention-mask>`__
        global_attention_mask (:obj:`tf.Tensor` of shape :obj:`({0})`, `optional`):
            Mask to decide the attention given on each token, local attention or global attention. Tokens with global
            attention attends to all other tokens, and all other tokens attend to them. This is important for
            task-specific finetuning because it makes the model more flexible at representing the task. For example,
            for classification, the <s> token should be given global attention. For QA, all question tokens should also
            have global attention. Please refer to the `Longformer paper <https://arxiv.org/abs/2004.05150>`__ for more
            details. Mask values selected in ``[0, 1]``:

            - 0 for local attention (a sliding window attention),
            - 1 for global attention (tokens that attend to all other tokens, and all other tokens attend to them).

        token_type_ids (:obj:`tf.Tensor` of shape :obj:`({0})`, `optional`):
            Segment token indices to indicate first and second portions of the inputs. Indices are selected in ``[0,
            1]``:

            - 0 corresponds to a `sentence A` token,
            - 1 corresponds to a `sentence B` token.

            `What are token type IDs? <../glossary.html#token-type-ids>`__
        position_ids (:obj:`tf.Tensor` of shape :obj:`({0})`, `optional`):
            Indices of positions of each input sequence tokens in the position embeddings. Selected in the range ``[0,
            config.max_position_embeddings - 1]``.

            `What are position IDs? <../glossary.html#position-ids>`__
        inputs_embeds (:obj:`tf.Tensor` of shape :obj:`({0}, hidden_size)`, `optional`):
            Optionally, instead of passing :obj:`input_ids` you can choose to directly pass an embedded representation.
            This is useful if you want more control over how to convert :obj:`input_ids` indices into associated
            vectors than the model's internal embedding lookup matrix.
        output_attentions (:obj:`bool`, `optional`):
            Whether or not to return the attentions tensors of all attention layers. See ``attentions`` under returned
            tensors for more detail.
        output_hidden_states (:obj:`bool`, `optional`):
            Whether or not to return the hidden states of all layers. See ``hidden_states`` under returned tensors for
            more detail.
        return_dict (:obj:`bool`, `optional`):
            Whether or not to return a :class:`~transformers.file_utils.ModelOutput` instead of a plain tuple.
        training (:obj:`bool`, `optional`, defaults to :obj:`False`):
            Whether or not to use the model in training mode (some modules like dropout modules have different
            behaviors between training and evaluation).
"""


@add_start_docstrings(
    "The bare Longformer Model outputting raw hidden-states without any specific head on top.",
    LONGFORMER_START_DOCSTRING,
)
class TFLongformerModel(TFLongformerPreTrainedModel):
    """

    This class copies code from :class:`~transformers.TFRobertaModel` and overwrites standard self-attention with
    longformer self-attention to provide the ability to process long sequences following the self-attention approach
    described in `Longformer: the Long-Document Transformer <https://arxiv.org/abs/2004.05150>`__ by Iz Beltagy,
    Matthew E. Peters, and Arman Cohan. Longformer self-attention combines a local (sliding window) and global
    attention to extend to long documents without the O(n^2) increase in memory and compute.

    The self-attention module :obj:`TFLongformerSelfAttention` implemented here supports the combination of local and
    global attention but it lacks support for autoregressive attention and dilated attention. Autoregressive and
    dilated attention are more relevant for autoregressive language modeling than finetuning on downstream tasks.
    Future release will add support for autoregressive attention, but the support for dilated attention requires a
    custom CUDA kernel to be memory and compute efficient.

    """

    def __init__(self, config, *inputs, **kwargs):
        super().__init__(config, *inputs, **kwargs)

        self.longformer = TFLongformerMainLayer(config, name="longformer")

    @add_start_docstrings_to_model_forward(LONGFORMER_INPUTS_DOCSTRING.format("batch_size, sequence_length"))
    def call(self, inputs, **kwargs):
        outputs = self.longformer(inputs, **kwargs)

        return outputs


@add_start_docstrings(
    """Longformer Model with a `language modeling` head on top. """,
    LONGFORMER_START_DOCSTRING,
)
class TFLongformerForMaskedLM(TFLongformerPreTrainedModel, TFMaskedLanguageModelingLoss):

    authorized_missing_keys = [r"pooler"]

    def __init__(self, config, *inputs, **kwargs):
        super().__init__(config, *inputs, **kwargs)

        self.longformer = TFLongformerMainLayer(config, name="longformer")
        self.lm_head = TFLongformerLMHead(config, self.longformer.embeddings, name="lm_head")

    def get_output_embeddings(self):
        return self.lm_head.decoder

    @add_start_docstrings_to_model_forward(LONGFORMER_INPUTS_DOCSTRING.format("batch_size, sequence_length"))
    @add_code_sample_docstrings(
        tokenizer_class=_TOKENIZER_FOR_DOC,
        checkpoint="allenai/longformer-base-4096",
        output_type=TFMaskedLMOutput,
        config_class=_CONFIG_FOR_DOC,
    )
    def call(
        self,
        inputs=None,
        attention_mask=None,
        global_attention_mask=None,
        token_type_ids=None,
        position_ids=None,
        inputs_embeds=None,
        output_attentions=None,
        output_hidden_states=None,
        return_dict=None,
        labels=None,
        training=False,
    ):
        r"""
        labels (:obj:`tf.Tensor` of shape :obj:`(batch_size, sequence_length)`, `optional`):
            Labels for computing the masked language modeling loss. Indices should be in ``[-100, 0, ...,
            config.vocab_size]`` (see ``input_ids`` docstring) Tokens with indices set to ``-100`` are ignored
            (masked), the loss is only computed for the tokens with labels in ``[0, ..., config.vocab_size]``
        """
        return_dict = return_dict if return_dict is not None else self.longformer.return_dict

        if isinstance(inputs, (tuple, list)):
            labels = inputs[9] if len(inputs) > 9 else labels

            if len(inputs) > 9:
                inputs = inputs[:9]
        elif isinstance(inputs, (dict, BatchEncoding)):
            labels = inputs.pop("labels", labels)

        outputs = self.longformer(
            inputs,
            attention_mask=attention_mask,
            global_attention_mask=global_attention_mask,
            token_type_ids=token_type_ids,
            position_ids=position_ids,
            inputs_embeds=inputs_embeds,
            output_attentions=output_attentions,
            output_hidden_states=output_hidden_states,
            return_dict=return_dict,
            training=training,
        )
        sequence_output = outputs[0]
        prediction_scores = self.lm_head(sequence_output, training=training)
        loss = None if labels is None else self.compute_loss(labels, prediction_scores)

        if not return_dict:
            output = (prediction_scores,) + outputs[2:]

            return ((loss,) + output) if loss is not None else output

        return TFMaskedLMOutput(
            loss=loss,
            logits=prediction_scores,
            hidden_states=outputs.hidden_states,
            attentions=outputs.attentions,
        )


@add_start_docstrings(
    """
    Longformer Model with a span classification head on top for extractive question-answering tasks like SQuAD /
    TriviaQA (a linear layer on top of the hidden-states output to compute `span start logits` and `span end logits`).
    """,
    LONGFORMER_START_DOCSTRING,
)
class TFLongformerForQuestionAnswering(TFLongformerPreTrainedModel, TFQuestionAnsweringLoss):

    authorized_missing_keys = [r"pooler"]

    def __init__(self, config, *inputs, **kwargs):
        super().__init__(config, *inputs, **kwargs)

        self.num_labels = config.num_labels
        self.longformer = TFLongformerMainLayer(config, name="longformer")
        self.qa_outputs = tf.keras.layers.Dense(
            config.num_labels,
            kernel_initializer=get_initializer(config.initializer_range),
            name="qa_outputs",
        )

    @add_start_docstrings_to_model_forward(LONGFORMER_INPUTS_DOCSTRING.format("batch_size, sequence_length"))
    @add_code_sample_docstrings(
        tokenizer_class=_TOKENIZER_FOR_DOC,
        checkpoint="allenai/longformer-large-4096-finetuned-triviaqa",
        output_type=TFQuestionAnsweringModelOutput,
        config_class=_CONFIG_FOR_DOC,
    )
    def call(
        self,
        inputs=None,
        attention_mask=None,
        global_attention_mask=None,
        token_type_ids=None,
        position_ids=None,
        inputs_embeds=None,
        output_attentions=None,
        output_hidden_states=None,
        return_dict=None,
        start_positions=None,
        end_positions=None,
        training=False,
    ):
        r"""
        start_positions (:obj:`tf.Tensor` of shape :obj:`(batch_size,)`, `optional`):
            Labels for position (index) of the start of the labelled span for computing the token classification loss.
            Positions are clamped to the length of the sequence (`sequence_length`). Position outside of the sequence
            are not taken into account for computing the loss.
        end_positions (:obj:`tf.Tensor` of shape :obj:`(batch_size,)`, `optional`):
            Labels for position (index) of the end of the labelled span for computing the token classification loss.
            Positions are clamped to the length of the sequence (`sequence_length`). Position outside of the sequence
            are not taken into account for computing the loss.
        """
        return_dict = return_dict if return_dict is not None else self.longformer.return_dict

        if isinstance(inputs, (tuple, list)):
            input_ids = inputs[0]
            global_attention_mask = inputs[2]
            start_positions = inputs[9] if len(inputs) > 9 else start_positions
            end_positions = inputs[10] if len(inputs) > 10 else end_positions
            if len(inputs) > 9:
                inputs = inputs[:9]
        elif isinstance(inputs, (dict, BatchEncoding)):
            input_ids = inputs.get("input_ids", inputs)
            global_attention_mask = inputs.get("global_attention_mask", global_attention_mask)
            start_positions = inputs.pop("start_positions", start_positions)
            end_positions = inputs.pop("end_positions", start_positions)
        else:
            input_ids = inputs

        # set global attention on question tokens
        if global_attention_mask is None and input_ids is not None:
            if input_ids is None:
                logger.warning(
                    "It is not possible to automatically generate the `global_attention_mask`. Please make sure that it is correctly set."
                )
            elif tf.where(input_ids == self.config.sep_token_id).shape[0] != 3 * input_ids.shape[0]:
                logger.warning(
                    f"There should be exactly three separator tokens: {self.config.sep_token_id} in every sample for questions answering. You might also consider to set `global_attention_mask` manually in the forward function to avoid this. This is most likely an error."
                )
            else:
                logger.info("Initializing global attention on question tokens...")
                # put global attention on all tokens until `config.sep_token_id` is reached
                sep_token_indices = tf.where(input_ids == self.config.sep_token_id)
                global_attention_mask = _compute_global_attention_mask(shape_list(input_ids), sep_token_indices)

        outputs = self.longformer(
            inputs,
            attention_mask=attention_mask,
            global_attention_mask=global_attention_mask,
            token_type_ids=token_type_ids,
            position_ids=position_ids,
            inputs_embeds=inputs_embeds,
            output_attentions=output_attentions,
            output_hidden_states=output_hidden_states,
            return_dict=return_dict,
            training=training,
        )
        sequence_output = outputs[0]
        logits = self.qa_outputs(sequence_output)
        start_logits, end_logits = tf.split(logits, 2, axis=-1)
        start_logits = tf.squeeze(start_logits, axis=-1)
        end_logits = tf.squeeze(end_logits, axis=-1)
        loss = None

        if start_positions is not None and end_positions is not None:
            labels = {"start_position": start_positions}
            labels["end_position"] = end_positions
            loss = self.compute_loss(labels, (start_logits, end_logits))

        if not return_dict:
            output = (start_logits, end_logits) + outputs[2:]

            return ((loss,) + output) if loss is not None else output

        return TFLongformerQuestionAnsweringModelOutput(
            loss=loss,
            start_logits=start_logits,
            end_logits=end_logits,
            hidden_states=outputs.hidden_states,
            attentions=outputs.attentions,
            global_attentions=outputs.global_attentions,
        )<|MERGE_RESOLUTION|>--- conflicted
+++ resolved
@@ -22,18 +22,13 @@
 from transformers.activations_tf import get_tf_activation
 
 from .configuration_longformer import LongformerConfig
-<<<<<<< HEAD
-from .file_utils import ModelOutput, add_code_sample_docstrings, add_start_docstrings, add_start_docstrings_to_callable
-from .modeling_tf_outputs import TFMaskedLMOutput, TFQuestionAnsweringModelOutput
-=======
-from .file_utils import add_code_sample_docstrings, add_start_docstrings, add_start_docstrings_to_model_forward
+from .file_utils import ModelOutput, add_code_sample_docstrings, add_start_docstrings, add_start_docstrings_to_model_forward
 from .modeling_tf_outputs import (
     TFBaseModelOutput,
     TFBaseModelOutputWithPooling,
     TFMaskedLMOutput,
     TFQuestionAnsweringModelOutput,
 )
->>>>>>> 52f44dd6
 from .modeling_tf_utils import (
     TFMaskedLanguageModelingLoss,
     TFPreTrainedModel,
@@ -709,7 +704,6 @@
                 is_index_masked=is_index_masked,
                 training=training,
             ),
-<<<<<<< HEAD
             lambda: (attn_output, tf.zeros((batch_size, self.num_heads, max_num_global_attn_indices, seq_len))),
         )
 
@@ -718,26 +712,6 @@
             tf.broadcast_to(is_index_global_attn[:, :, None, None], shape_list(attn_probs)),
             tf.zeros(shape_list(attn_probs), dtype=tf.dtypes.float32),
             attn_probs,
-=======
-            lambda: attn_output,
-        )
-
-        # GLOBAL ATTN:
-        # With global attention, return global attention probabilities only
-        # batch_size x num_heads x max_num_global_attention_tokens x sequence_length
-        # which is the attention weights from tokens with global attention to all tokens
-        # It doesn't not return local attention
-        # In case of variable number of global attention in the rows of a batch,
-        # attn_probs are padded with -10000.0 attention scores
-        # LOCAL ATTN:
-        # without global attention, return local attention probabilities
-        # batch_size x num_heads x sequence_length x window_size
-        # which is the attention weights of every token attending to its neighbours
-        attn_probs = tf.cond(
-            is_global_attn,
-            lambda: self._get_global_attn_probs(attn_probs, max_num_global_attn_indices),
-            lambda: attn_probs,
->>>>>>> 52f44dd6
         )
 
         outputs = (attn_output, attn_probs, global_attn_probs)
