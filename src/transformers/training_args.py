--- conflicted
+++ resolved
@@ -340,11 +340,7 @@
         optim (`str`, *optional*, defaults to `adamw_hf`):
             The optimizer to use: adamw_hf, adamw_torch, apex_fused_adam, or adafactor.
         adafactor (`bool`, *optional*, defaults to `False`):
-<<<<<<< HEAD
             This argument is deprecated. Use `optim` instead.
-=======
-            Whether or not to use the [`Adafactor`] optimizer instead of [`AdamW`].
->>>>>>> 08cb5718
         group_by_length (`bool`, *optional*, defaults to `False`):
             Whether or not to group together samples of roughly the same length in the training dataset (to minimize
             padding applied and be more efficient). Only useful if applying dynamic padding.
