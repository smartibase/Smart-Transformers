# coding=utf-8
# Copyright 2019-present, the HuggingFace Inc. team, The Google AI Language Team and Facebook, Inc.
#
# Licensed under the Apache License, Version 2.0 (the "License");
# you may not use this file except in compliance with the License.
# You may obtain a copy of the License at
#
#     http://www.apache.org/licenses/LICENSE-2.0
#
# Unless required by applicable law or agreed to in writing, software
# distributed under the License is distributed on an "AS IS" BASIS,
# WITHOUT WARRANTIES OR CONDITIONS OF ANY KIND, either express or implied.
# See the License for the specific language governing permissions and
# limitations under the License.
""" PyTorch DistilBERT model
    adapted in part from Facebook, Inc XLM model (https://github.com/facebookresearch/XLM)
    and in part from HuggingFace PyTorch version of Google AI Bert model (https://github.com/google-research/bert)
"""


import copy
import logging
import math
import warnings

import numpy as np
import torch
import torch.nn as nn
from torch.nn import CrossEntropyLoss

from .activations import gelu
from .configuration_distilbert import DistilBertConfig
from .file_utils import add_start_docstrings, add_start_docstrings_to_callable
from .modeling_utils import PreTrainedModel, prune_linear_layer


logger = logging.getLogger(__name__)


DISTILBERT_PRETRAINED_MODEL_ARCHIVE_LIST = [
    "distilbert-base-uncased",
    "distilbert-base-uncased-distilled-squad",
    "distilbert-base-cased",
    "distilbert-base-cased-distilled-squad",
    "distilbert-base-german-cased",
    "distilbert-base-multilingual-cased",
    "distilbert-base-uncased-finetuned-sst-2-english",
    # See all DistilBERT models at https://huggingface.co/models?filter=distilbert
]


# UTILS AND BUILDING BLOCKS OF THE ARCHITECTURE #


def create_sinusoidal_embeddings(n_pos, dim, out):
    position_enc = np.array([[pos / np.power(10000, 2 * (j // 2) / dim) for j in range(dim)] for pos in range(n_pos)])
    out[:, 0::2] = torch.FloatTensor(np.sin(position_enc[:, 0::2]))
    out[:, 1::2] = torch.FloatTensor(np.cos(position_enc[:, 1::2]))
    out.detach_()
    out.requires_grad = False


class Embeddings(nn.Module):
    def __init__(self, config):
        super().__init__()
        self.word_embeddings = nn.Embedding(config.vocab_size, config.dim, padding_idx=config.pad_token_id)
        self.position_embeddings = nn.Embedding(config.max_position_embeddings, config.dim)
        if config.sinusoidal_pos_embds:
            create_sinusoidal_embeddings(
                n_pos=config.max_position_embeddings, dim=config.dim, out=self.position_embeddings.weight
            )

        self.LayerNorm = nn.LayerNorm(config.dim, eps=1e-12)
        self.dropout = nn.Dropout(config.dropout)

    def forward(self, input_ids):
        """
        Parameters
        ----------
        input_ids: torch.tensor(bs, max_seq_length)
            The token ids to embed.

        Outputs
        -------
        embeddings: torch.tensor(bs, max_seq_length, dim)
            The embedded tokens (plus position embeddings, no token_type embeddings)
        """
        seq_length = input_ids.size(1)
        position_ids = torch.arange(seq_length, dtype=torch.long, device=input_ids.device)  # (max_seq_length)
        position_ids = position_ids.unsqueeze(0).expand_as(input_ids)  # (bs, max_seq_length)

        word_embeddings = self.word_embeddings(input_ids)  # (bs, max_seq_length, dim)
        position_embeddings = self.position_embeddings(position_ids)  # (bs, max_seq_length, dim)

        embeddings = word_embeddings + position_embeddings  # (bs, max_seq_length, dim)
        embeddings = self.LayerNorm(embeddings)  # (bs, max_seq_length, dim)
        embeddings = self.dropout(embeddings)  # (bs, max_seq_length, dim)
        return embeddings


class MultiHeadSelfAttention(nn.Module):
    def __init__(self, config):
        super().__init__()

        self.n_heads = config.n_heads
        self.dim = config.dim
        self.dropout = nn.Dropout(p=config.attention_dropout)

        assert self.dim % self.n_heads == 0

        self.q_lin = nn.Linear(in_features=config.dim, out_features=config.dim)
        self.k_lin = nn.Linear(in_features=config.dim, out_features=config.dim)
        self.v_lin = nn.Linear(in_features=config.dim, out_features=config.dim)
        self.out_lin = nn.Linear(in_features=config.dim, out_features=config.dim)

        self.pruned_heads = set()

    def prune_heads(self, heads):
        attention_head_size = self.dim // self.n_heads
        if len(heads) == 0:
            return
        mask = torch.ones(self.n_heads, attention_head_size)
        heads = set(heads) - self.pruned_heads
        for head in heads:
            head -= sum(1 if h < head else 0 for h in self.pruned_heads)
            mask[head] = 0
        mask = mask.view(-1).contiguous().eq(1)
        index = torch.arange(len(mask))[mask].long()
        # Prune linear layers
        self.q_lin = prune_linear_layer(self.q_lin, index)
        self.k_lin = prune_linear_layer(self.k_lin, index)
        self.v_lin = prune_linear_layer(self.v_lin, index)
        self.out_lin = prune_linear_layer(self.out_lin, index, dim=1)
        # Update hyper params
        self.n_heads = self.n_heads - len(heads)
        self.dim = attention_head_size * self.n_heads
        self.pruned_heads = self.pruned_heads.union(heads)

    def forward(self, query, key, value, mask, head_mask=None, output_attentions=False):
        """
        Parameters
        ----------
        query: torch.tensor(bs, seq_length, dim)
        key: torch.tensor(bs, seq_length, dim)
        value: torch.tensor(bs, seq_length, dim)
        mask: torch.tensor(bs, seq_length)

        Outputs
        -------
        weights: torch.tensor(bs, n_heads, seq_length, seq_length)
            Attention weights
        context: torch.tensor(bs, seq_length, dim)
            Contextualized layer. Optional: only if `output_attentions=True`
        """
        bs, q_length, dim = query.size()
        k_length = key.size(1)
        # assert dim == self.dim, 'Dimensions do not match: %s input vs %s configured' % (dim, self.dim)
        # assert key.size() == value.size()

        dim_per_head = self.dim // self.n_heads

        mask_reshp = (bs, 1, 1, k_length)

        def shape(x):
            """ separate heads """
            return x.view(bs, -1, self.n_heads, dim_per_head).transpose(1, 2)

        def unshape(x):
            """ group heads """
            return x.transpose(1, 2).contiguous().view(bs, -1, self.n_heads * dim_per_head)

        q = shape(self.q_lin(query))  # (bs, n_heads, q_length, dim_per_head)
        k = shape(self.k_lin(key))  # (bs, n_heads, k_length, dim_per_head)
        v = shape(self.v_lin(value))  # (bs, n_heads, k_length, dim_per_head)

        q = q / math.sqrt(dim_per_head)  # (bs, n_heads, q_length, dim_per_head)
        scores = torch.matmul(q, k.transpose(2, 3))  # (bs, n_heads, q_length, k_length)
        mask = (mask == 0).view(mask_reshp).expand_as(scores)  # (bs, n_heads, q_length, k_length)
        scores.masked_fill_(mask, -float("inf"))  # (bs, n_heads, q_length, k_length)

        weights = nn.Softmax(dim=-1)(scores)  # (bs, n_heads, q_length, k_length)
        weights = self.dropout(weights)  # (bs, n_heads, q_length, k_length)

        # Mask heads if we want to
        if head_mask is not None:
            weights = weights * head_mask

        context = torch.matmul(weights, v)  # (bs, n_heads, q_length, dim_per_head)
        context = unshape(context)  # (bs, q_length, dim)
        context = self.out_lin(context)  # (bs, q_length, dim)

        if output_attentions:
            return (context, weights)
        else:
            return (context,)


class FFN(nn.Module):
    def __init__(self, config):
        super().__init__()
        self.dropout = nn.Dropout(p=config.dropout)
        self.lin1 = nn.Linear(in_features=config.dim, out_features=config.hidden_dim)
        self.lin2 = nn.Linear(in_features=config.hidden_dim, out_features=config.dim)
        assert config.activation in ["relu", "gelu"], "activation ({}) must be in ['relu', 'gelu']".format(
            config.activation
        )
        self.activation = gelu if config.activation == "gelu" else nn.ReLU()

    def forward(self, input):
        x = self.lin1(input)
        x = self.activation(x)
        x = self.lin2(x)
        x = self.dropout(x)
        return x


class TransformerBlock(nn.Module):
    def __init__(self, config):
        super().__init__()

        assert config.dim % config.n_heads == 0

        self.attention = MultiHeadSelfAttention(config)
        self.sa_layer_norm = nn.LayerNorm(normalized_shape=config.dim, eps=1e-12)

        self.ffn = FFN(config)
        self.output_layer_norm = nn.LayerNorm(normalized_shape=config.dim, eps=1e-12)

    def forward(self, x, attn_mask=None, head_mask=None, output_attentions=False):
        """
        Parameters
        ----------
        x: torch.tensor(bs, seq_length, dim)
        attn_mask: torch.tensor(bs, seq_length)

        Outputs
        -------
        sa_weights: torch.tensor(bs, n_heads, seq_length, seq_length)
            The attention weights
        ffn_output: torch.tensor(bs, seq_length, dim)
            The output of the transformer block contextualization.
        """
        # Self-Attention
        sa_output = self.attention(
            query=x, key=x, value=x, mask=attn_mask, head_mask=head_mask, output_attentions=output_attentions,
        )
        if output_attentions:
            sa_output, sa_weights = sa_output  # (bs, seq_length, dim), (bs, n_heads, seq_length, seq_length)
        else:  # To handle these `output_attention` or `output_hidden_states` cases returning tuples
            assert type(sa_output) == tuple
            sa_output = sa_output[0]
        sa_output = self.sa_layer_norm(sa_output + x)  # (bs, seq_length, dim)

        # Feed Forward Network
        ffn_output = self.ffn(sa_output)  # (bs, seq_length, dim)
        ffn_output = self.output_layer_norm(ffn_output + sa_output)  # (bs, seq_length, dim)

        output = (ffn_output,)
        if output_attentions:
            output = (sa_weights,) + output
        return output


class Transformer(nn.Module):
    def __init__(self, config):
        super().__init__()
        self.n_layers = config.n_layers
        self.output_hidden_states = config.output_hidden_states

        layer = TransformerBlock(config)
        self.layer = nn.ModuleList([copy.deepcopy(layer) for _ in range(config.n_layers)])

    def forward(self, x, attn_mask=None, head_mask=None, output_attentions=False):
        """
        Parameters
        ----------
        x: torch.tensor(bs, seq_length, dim)
            Input sequence embedded.
        attn_mask: torch.tensor(bs, seq_length)
            Attention mask on the sequence.

        Outputs
        -------
        hidden_state: torch.tensor(bs, seq_length, dim)
            Sequence of hiddens states in the last (top) layer
        all_hidden_states: Tuple[torch.tensor(bs, seq_length, dim)]
            Tuple of length n_layers with the hidden states from each layer.
            Optional: only if output_hidden_states=True
        all_attentions: Tuple[torch.tensor(bs, n_heads, seq_length, seq_length)]
            Tuple of length n_layers with the attention weights from each layer
            Optional: only if output_attentions=True
        """
        all_hidden_states = ()
        all_attentions = ()

        hidden_state = x
        for i, layer_module in enumerate(self.layer):
            if self.output_hidden_states:
                all_hidden_states = all_hidden_states + (hidden_state,)

            layer_outputs = layer_module(
                x=hidden_state, attn_mask=attn_mask, head_mask=head_mask[i], output_attentions=output_attentions
            )
            hidden_state = layer_outputs[-1]

            if output_attentions:
                assert len(layer_outputs) == 2
                attentions = layer_outputs[0]
                all_attentions = all_attentions + (attentions,)
            else:
                assert len(layer_outputs) == 1

        # Add last layer
        if self.output_hidden_states:
            all_hidden_states = all_hidden_states + (hidden_state,)

        outputs = (hidden_state,)
        if self.output_hidden_states:
            outputs = outputs + (all_hidden_states,)
        if output_attentions:
            outputs = outputs + (all_attentions,)
        return outputs  # last-layer hidden state, (all hidden states), (all attentions)


# INTERFACE FOR ENCODER AND TASK SPECIFIC MODEL #
class DistilBertPreTrainedModel(PreTrainedModel):
    """ An abstract class to handle weights initialization and
        a simple interface for downloading and loading pretrained models.
    """

    config_class = DistilBertConfig
    load_tf_weights = None
    base_model_prefix = "distilbert"

    def _init_weights(self, module):
        """ Initialize the weights.
        """
        if isinstance(module, nn.Embedding):
            if module.weight.requires_grad:
                module.weight.data.normal_(mean=0.0, std=self.config.initializer_range)
        if isinstance(module, nn.Linear):
            module.weight.data.normal_(mean=0.0, std=self.config.initializer_range)
        elif isinstance(module, nn.LayerNorm):
            module.bias.data.zero_()
            module.weight.data.fill_(1.0)
        if isinstance(module, nn.Linear) and module.bias is not None:
            module.bias.data.zero_()


DISTILBERT_START_DOCSTRING = r"""

    This model is a PyTorch `torch.nn.Module <https://pytorch.org/docs/stable/nn.html#torch.nn.Module>`_ sub-class.
    Use it as a regular PyTorch Module and refer to the PyTorch documentation for all matter related to general
    usage and behavior.

    Parameters:
        config (:class:`~transformers.DistilBertConfig`): Model configuration class with all the parameters of the model.
            Initializing with a config file does not load the weights associated with the model, only the configuration.
            Check out the :meth:`~transformers.PreTrainedModel.from_pretrained` method to load the model weights.
"""

DISTILBERT_INPUTS_DOCSTRING = r"""
    Args:
        input_ids (:obj:`torch.LongTensor` of shape :obj:`(batch_size, sequence_length)`):
            Indices of input sequence tokens in the vocabulary.

            Indices can be obtained using :class:`transformers.DistilBertTokenizer`.
            See :func:`transformers.PreTrainedTokenizer.encode` and
            :func:`transformers.PreTrainedTokenizer.encode_plus` for details.

            `What are input IDs? <../glossary.html#input-ids>`__
        attention_mask (:obj:`torch.FloatTensor` of shape :obj:`(batch_size, sequence_length)`, `optional`, defaults to :obj:`None`):
            Mask to avoid performing attention on padding token indices.
            Mask values selected in ``[0, 1]``:
            ``1`` for tokens that are NOT MASKED, ``0`` for MASKED tokens.

            `What are attention masks? <../glossary.html#attention-mask>`__
        head_mask (:obj:`torch.FloatTensor` of shape :obj:`(num_heads,)` or :obj:`(num_layers, num_heads)`, `optional`, defaults to :obj:`None`):
            Mask to nullify selected heads of the self-attention modules.
            Mask values selected in ``[0, 1]``:
            :obj:`1` indicates the head is **not masked**, :obj:`0` indicates the head is **masked**.
        inputs_embeds (:obj:`torch.FloatTensor` of shape :obj:`(batch_size, sequence_length, hidden_size)`, `optional`, defaults to :obj:`None`):
            Optionally, instead of passing :obj:`input_ids` you can choose to directly pass an embedded representation.
            This is useful if you want more control over how to convert `input_ids` indices into associated vectors
            than the model's internal embedding lookup matrix.
"""


@add_start_docstrings(
    "The bare DistilBERT encoder/transformer outputting raw hidden-states without any specific head on top.",
    DISTILBERT_START_DOCSTRING,
)
class DistilBertModel(DistilBertPreTrainedModel):
    def __init__(self, config):
        super().__init__(config)

        self.embeddings = Embeddings(config)  # Embeddings
        self.transformer = Transformer(config)  # Encoder

        self.init_weights()

    def get_input_embeddings(self):
        return self.embeddings.word_embeddings

    def set_input_embeddings(self, new_embeddings):
        self.embeddings.word_embeddings = new_embeddings

    def _prune_heads(self, heads_to_prune):
        """ Prunes heads of the model.
            heads_to_prune: dict of {layer_num: list of heads to prune in this layer}
            See base class PreTrainedModel
        """
        for layer, heads in heads_to_prune.items():
            self.transformer.layer[layer].attention.prune_heads(heads)

    @add_start_docstrings_to_callable(DISTILBERT_INPUTS_DOCSTRING)
    def forward(
        self, input_ids=None, attention_mask=None, head_mask=None, inputs_embeds=None, output_attentions=False,
    ):
        r"""
    Return:
        :obj:`tuple(torch.FloatTensor)` comprising various elements depending on the configuration (:class:`~transformers.DistilBertConfig`) and inputs:
        last_hidden_state (:obj:`torch.FloatTensor` of shape :obj:`(batch_size, sequence_length, hidden_size)`):
            Sequence of hidden-states at the output of the last layer of the model.
        hidden_states (:obj:`tuple(torch.FloatTensor)`, `optional`, returned when ``config.output_hidden_states=True``):
            Tuple of :obj:`torch.FloatTensor` (one for the output of the embeddings + one for the output of each layer)
            of shape :obj:`(batch_size, sequence_length, hidden_size)`.

            Hidden-states of the model at the output of each layer plus the initial embedding outputs.
        attentions (:obj:`tuple(torch.FloatTensor)`, `optional`, returned when ``output_attentions=True``):
            Tuple of :obj:`torch.FloatTensor` (one for each layer) of shape
            :obj:`(batch_size, num_heads, sequence_length, sequence_length)`.

            Attentions weights after the attention softmax, used to compute the weighted average in the self-attention
            heads.

    Examples::

        from transformers import DistilBertTokenizer, DistilBertModel
        import torch

        tokenizer = DistilBertTokenizer.from_pretrained('distilbert-base-cased')
        model = DistilBertModel.from_pretrained('distilbert-base-cased')

        input_ids = torch.tensor(tokenizer.encode("Hello, my dog is cute", add_special_tokens=True)).unsqueeze(0)  # Batch size 1
        outputs = model(input_ids)

        last_hidden_states = outputs[0]  # The last hidden-state is the first element of the output tuple

        """
        if input_ids is not None and inputs_embeds is not None:
            raise ValueError("You cannot specify both input_ids and inputs_embeds at the same time")
        elif input_ids is not None:
            input_shape = input_ids.size()
        elif inputs_embeds is not None:
            input_shape = inputs_embeds.size()[:-1]
        else:
            raise ValueError("You have to specify either input_ids or inputs_embeds")

        device = input_ids.device if input_ids is not None else inputs_embeds.device

        if attention_mask is None:
            attention_mask = torch.ones(input_shape, device=device)  # (bs, seq_length)

        # Prepare head mask if needed
        head_mask = self.get_head_mask(head_mask, self.config.num_hidden_layers)

        if inputs_embeds is None:
            inputs_embeds = self.embeddings(input_ids)  # (bs, seq_length, dim)
        tfmr_output = self.transformer(
            x=inputs_embeds, attn_mask=attention_mask, head_mask=head_mask, output_attentions=output_attentions,
        )
        hidden_state = tfmr_output[0]
        output = (hidden_state,) + tfmr_output[1:]

        return output  # last-layer hidden-state, (all hidden_states), (all attentions)


@add_start_docstrings(
    """DistilBert Model with a `masked language modeling` head on top. """, DISTILBERT_START_DOCSTRING,
)
class DistilBertForMaskedLM(DistilBertPreTrainedModel):
    def __init__(self, config):
        super().__init__(config)
        self.output_hidden_states = config.output_hidden_states

        self.distilbert = DistilBertModel(config)
        self.vocab_transform = nn.Linear(config.dim, config.dim)
        self.vocab_layer_norm = nn.LayerNorm(config.dim, eps=1e-12)
        self.vocab_projector = nn.Linear(config.dim, config.vocab_size)

        self.init_weights()

        self.mlm_loss_fct = nn.CrossEntropyLoss()

    def get_output_embeddings(self):
        return self.vocab_projector

    @add_start_docstrings_to_callable(DISTILBERT_INPUTS_DOCSTRING)
<<<<<<< HEAD
    def forward(
        self,
        input_ids=None,
        attention_mask=None,
        head_mask=None,
        inputs_embeds=None,
        masked_lm_labels=None,
        output_attentions=False,
    ):
=======
    def forward(self, input_ids=None, attention_mask=None, head_mask=None, inputs_embeds=None, labels=None, **kwargs):
>>>>>>> 1b5820a5
        r"""
        labels (:obj:`torch.LongTensor` of shape :obj:`(batch_size, sequence_length)`, `optional`, defaults to :obj:`None`):
            Labels for computing the masked language modeling loss.
            Indices should be in ``[-100, 0, ..., config.vocab_size]`` (see ``input_ids`` docstring)
            Tokens with indices set to ``-100`` are ignored (masked), the loss is only computed for the tokens with labels
            in ``[0, ..., config.vocab_size]``
        kwargs (:obj:`Dict[str, any]`, optional, defaults to `{}`):
            Used to hide legacy arguments that have been deprecated.

    Returns:
        :obj:`tuple(torch.FloatTensor)` comprising various elements depending on the configuration (:class:`~transformers.DistilBertConfig`) and inputs:
        loss (`optional`, returned when ``labels`` is provided) ``torch.FloatTensor`` of shape ``(1,)``:
            Masked language modeling loss.
        prediction_scores (:obj:`torch.FloatTensor` of shape :obj:`(batch_size, sequence_length, config.vocab_size)`)
            Prediction scores of the language modeling head (scores for each vocabulary token before SoftMax).
        hidden_states (:obj:`tuple(torch.FloatTensor)`, `optional`, returned when ``config.output_hidden_states=True``):
            Tuple of :obj:`torch.FloatTensor` (one for the output of the embeddings + one for the output of each layer)
            of shape :obj:`(batch_size, sequence_length, hidden_size)`.

            Hidden-states of the model at the output of each layer plus the initial embedding outputs.
        attentions (:obj:`tuple(torch.FloatTensor)`, `optional`, returned when ``output_attentions=True``):
            Tuple of :obj:`torch.FloatTensor` (one for each layer) of shape
            :obj:`(batch_size, num_heads, sequence_length, sequence_length)`.

            Attentions weights after the attention softmax, used to compute the weighted average in the self-attention
            heads.

    Examples::

        from transformers import DistilBertTokenizer, DistilBertForMaskedLM
        import torch

        tokenizer = DistilBertTokenizer.from_pretrained('distilbert-base-cased')
        model = DistilBertForMaskedLM.from_pretrained('distilbert-base-cased')
        input_ids = torch.tensor(tokenizer.encode("Hello, my dog is cute", add_special_tokens=True)).unsqueeze(0)  # Batch size 1
        outputs = model(input_ids, labels=input_ids)
        loss, prediction_scores = outputs[:2]

        """
        if "masked_lm_labels" in kwargs:
            warnings.warn(
                "The `masked_lm_labels` argument is deprecated and will be removed in a future version, use `labels` instead.",
                DeprecationWarning,
            )
            labels = kwargs.pop("masked_lm_labels")
        assert kwargs == {}, f"Unexpected keyword arguments: {list(kwargs.keys())}."

        dlbrt_output = self.distilbert(
            input_ids=input_ids,
            attention_mask=attention_mask,
            head_mask=head_mask,
            inputs_embeds=inputs_embeds,
            output_attentions=output_attentions,
        )
        hidden_states = dlbrt_output[0]  # (bs, seq_length, dim)
        prediction_logits = self.vocab_transform(hidden_states)  # (bs, seq_length, dim)
        prediction_logits = gelu(prediction_logits)  # (bs, seq_length, dim)
        prediction_logits = self.vocab_layer_norm(prediction_logits)  # (bs, seq_length, dim)
        prediction_logits = self.vocab_projector(prediction_logits)  # (bs, seq_length, vocab_size)

        outputs = (prediction_logits,) + dlbrt_output[1:]
        if labels is not None:
            mlm_loss = self.mlm_loss_fct(prediction_logits.view(-1, prediction_logits.size(-1)), labels.view(-1))
            outputs = (mlm_loss,) + outputs

        return outputs  # (mlm_loss), prediction_logits, (all hidden_states), (all attentions)


@add_start_docstrings(
    """DistilBert Model transformer with a sequence classification/regression head on top (a linear layer on top of
    the pooled output) e.g. for GLUE tasks. """,
    DISTILBERT_START_DOCSTRING,
)
class DistilBertForSequenceClassification(DistilBertPreTrainedModel):
    def __init__(self, config):
        super().__init__(config)
        self.num_labels = config.num_labels

        self.distilbert = DistilBertModel(config)
        self.pre_classifier = nn.Linear(config.dim, config.dim)
        self.classifier = nn.Linear(config.dim, config.num_labels)
        self.dropout = nn.Dropout(config.seq_classif_dropout)

        self.init_weights()

    @add_start_docstrings_to_callable(DISTILBERT_INPUTS_DOCSTRING)
    def forward(
        self,
        input_ids=None,
        attention_mask=None,
        head_mask=None,
        inputs_embeds=None,
        labels=None,
        output_attentions=False,
    ):
        r"""
        labels (:obj:`torch.LongTensor` of shape :obj:`(batch_size,)`, `optional`, defaults to :obj:`None`):
            Labels for computing the sequence classification/regression loss.
            Indices should be in :obj:`[0, ..., config.num_labels - 1]`.
            If :obj:`config.num_labels == 1` a regression loss is computed (Mean-Square loss),
            If :obj:`config.num_labels > 1` a classification loss is computed (Cross-Entropy).

    Returns:
        :obj:`tuple(torch.FloatTensor)` comprising various elements depending on the configuration (:class:`~transformers.DistilBertConfig`) and inputs:
        loss (:obj:`torch.FloatTensor` of shape :obj:`(1,)`, `optional`, returned when :obj:`label` is provided):
            Classification (or regression if config.num_labels==1) loss.
        logits (:obj:`torch.FloatTensor` of shape :obj:`(batch_size, config.num_labels)`):
            Classification (or regression if config.num_labels==1) scores (before SoftMax).
        hidden_states (:obj:`tuple(torch.FloatTensor)`, `optional`, returned when ``config.output_hidden_states=True``):
            Tuple of :obj:`torch.FloatTensor` (one for the output of the embeddings + one for the output of each layer)
            of shape :obj:`(batch_size, sequence_length, hidden_size)`.

            Hidden-states of the model at the output of each layer plus the initial embedding outputs.
        attentions (:obj:`tuple(torch.FloatTensor)`, `optional`, returned when ``output_attentions=True``):
            Tuple of :obj:`torch.FloatTensor` (one for each layer) of shape
            :obj:`(batch_size, num_heads, sequence_length, sequence_length)`.

            Attentions weights after the attention softmax, used to compute the weighted average in the self-attention
            heads.

    Examples::

        from transformers import DistilBertTokenizer, DistilBertForSequenceClassification
        import torch

        tokenizer = DistilBertTokenizer.from_pretrained('distilbert-base-cased')
        model = DistilBertForSequenceClassification.from_pretrained('distilbert-base-cased')
        input_ids = torch.tensor(tokenizer.encode("Hello, my dog is cute", add_special_tokens=True)).unsqueeze(0)  # Batch size 1
        labels = torch.tensor([1]).unsqueeze(0)  # Batch size 1
        outputs = model(input_ids, labels=labels)
        loss, logits = outputs[:2]

        """
        distilbert_output = self.distilbert(
            input_ids=input_ids,
            attention_mask=attention_mask,
            head_mask=head_mask,
            inputs_embeds=inputs_embeds,
            output_attentions=output_attentions,
        )
        hidden_state = distilbert_output[0]  # (bs, seq_len, dim)
        pooled_output = hidden_state[:, 0]  # (bs, dim)
        pooled_output = self.pre_classifier(pooled_output)  # (bs, dim)
        pooled_output = nn.ReLU()(pooled_output)  # (bs, dim)
        pooled_output = self.dropout(pooled_output)  # (bs, dim)
        logits = self.classifier(pooled_output)  # (bs, dim)

        outputs = (logits,) + distilbert_output[1:]
        if labels is not None:
            if self.num_labels == 1:
                loss_fct = nn.MSELoss()
                loss = loss_fct(logits.view(-1), labels.view(-1))
            else:
                loss_fct = nn.CrossEntropyLoss()
                loss = loss_fct(logits.view(-1, self.num_labels), labels.view(-1))
            outputs = (loss,) + outputs

        return outputs  # (loss), logits, (hidden_states), (attentions)


@add_start_docstrings(
    """DistilBert Model with a span classification head on top for extractive question-answering tasks like SQuAD (a linear layers on top of
    the hidden-states output to compute `span start logits` and `span end logits`). """,
    DISTILBERT_START_DOCSTRING,
)
class DistilBertForQuestionAnswering(DistilBertPreTrainedModel):
    def __init__(self, config):
        super().__init__(config)

        self.distilbert = DistilBertModel(config)
        self.qa_outputs = nn.Linear(config.dim, config.num_labels)
        assert config.num_labels == 2
        self.dropout = nn.Dropout(config.qa_dropout)

        self.init_weights()

    @add_start_docstrings_to_callable(DISTILBERT_INPUTS_DOCSTRING)
    def forward(
        self,
        input_ids=None,
        attention_mask=None,
        head_mask=None,
        inputs_embeds=None,
        start_positions=None,
        end_positions=None,
        output_attentions=False,
    ):
        r"""
        start_positions (:obj:`torch.LongTensor` of shape :obj:`(batch_size,)`, `optional`, defaults to :obj:`None`):
            Labels for position (index) of the start of the labelled span for computing the token classification loss.
            Positions are clamped to the length of the sequence (`sequence_length`).
            Position outside of the sequence are not taken into account for computing the loss.
        end_positions (:obj:`torch.LongTensor` of shape :obj:`(batch_size,)`, `optional`, defaults to :obj:`None`):
            Labels for position (index) of the end of the labelled span for computing the token classification loss.
            Positions are clamped to the length of the sequence (`sequence_length`).
            Position outside of the sequence are not taken into account for computing the loss.

    Returns:
        :obj:`tuple(torch.FloatTensor)` comprising various elements depending on the configuration (:class:`~transformers.DistilBertConfig`) and inputs:
        loss (:obj:`torch.FloatTensor` of shape :obj:`(1,)`, `optional`, returned when :obj:`labels` is provided):
            Total span extraction loss is the sum of a Cross-Entropy for the start and end positions.
        start_scores (:obj:`torch.FloatTensor` of shape :obj:`(batch_size, sequence_length,)`):
            Span-start scores (before SoftMax).
        end_scores (:obj:`torch.FloatTensor` of shape :obj:`(batch_size, sequence_length,)`):
            Span-end scores (before SoftMax).
        hidden_states (:obj:`tuple(torch.FloatTensor)`, `optional`, returned when ``config.output_hidden_states=True``):
            Tuple of :obj:`torch.FloatTensor` (one for the output of the embeddings + one for the output of each layer)
            of shape :obj:`(batch_size, sequence_length, hidden_size)`.

            Hidden-states of the model at the output of each layer plus the initial embedding outputs.
        attentions (:obj:`tuple(torch.FloatTensor)`, `optional`, returned when ``output_attentions=True``):
            Tuple of :obj:`torch.FloatTensor` (one for each layer) of shape
            :obj:`(batch_size, num_heads, sequence_length, sequence_length)`.

            Attentions weights after the attention softmax, used to compute the weighted average in the self-attention
            heads.

    Examples::

        from transformers import DistilBertTokenizer, DistilBertForQuestionAnswering
        import torch

        tokenizer = DistilBertTokenizer.from_pretrained('distilbert-base-cased')
        model = DistilBertForQuestionAnswering.from_pretrained('distilbert-base-cased')
        input_ids = torch.tensor(tokenizer.encode("Hello, my dog is cute", add_special_tokens=True)).unsqueeze(0)  # Batch size 1
        start_positions = torch.tensor([1])
        end_positions = torch.tensor([3])
        outputs = model(input_ids, start_positions=start_positions, end_positions=end_positions)
        loss, start_scores, end_scores = outputs[:3]

        """
        distilbert_output = self.distilbert(
            input_ids=input_ids,
            attention_mask=attention_mask,
            head_mask=head_mask,
            inputs_embeds=inputs_embeds,
            output_attentions=output_attentions,
        )
        hidden_states = distilbert_output[0]  # (bs, max_query_len, dim)

        hidden_states = self.dropout(hidden_states)  # (bs, max_query_len, dim)
        logits = self.qa_outputs(hidden_states)  # (bs, max_query_len, 2)
        start_logits, end_logits = logits.split(1, dim=-1)
        start_logits = start_logits.squeeze(-1)  # (bs, max_query_len)
        end_logits = end_logits.squeeze(-1)  # (bs, max_query_len)

        outputs = (start_logits, end_logits,) + distilbert_output[1:]
        if start_positions is not None and end_positions is not None:
            # If we are on multi-GPU, split add a dimension
            if len(start_positions.size()) > 1:
                start_positions = start_positions.squeeze(-1)
            if len(end_positions.size()) > 1:
                end_positions = end_positions.squeeze(-1)
            # sometimes the start/end positions are outside our model inputs, we ignore these terms
            ignored_index = start_logits.size(1)
            start_positions.clamp_(0, ignored_index)
            end_positions.clamp_(0, ignored_index)

            loss_fct = nn.CrossEntropyLoss(ignore_index=ignored_index)
            start_loss = loss_fct(start_logits, start_positions)
            end_loss = loss_fct(end_logits, end_positions)
            total_loss = (start_loss + end_loss) / 2
            outputs = (total_loss,) + outputs

        return outputs  # (loss), start_logits, end_logits, (hidden_states), (attentions)


@add_start_docstrings(
    """DistilBert Model with a token classification head on top (a linear layer on top of
    the hidden-states output) e.g. for Named-Entity-Recognition (NER) tasks. """,
    DISTILBERT_START_DOCSTRING,
)
class DistilBertForTokenClassification(DistilBertPreTrainedModel):
    def __init__(self, config):
        super().__init__(config)
        self.num_labels = config.num_labels

        self.distilbert = DistilBertModel(config)
        self.dropout = nn.Dropout(config.dropout)
        self.classifier = nn.Linear(config.hidden_size, config.num_labels)

        self.init_weights()

    @add_start_docstrings_to_callable(DISTILBERT_INPUTS_DOCSTRING)
    def forward(
        self,
        input_ids=None,
        attention_mask=None,
        head_mask=None,
        inputs_embeds=None,
        labels=None,
        output_attentions=False,
    ):
        r"""
        labels (:obj:`torch.LongTensor` of shape :obj:`(batch_size, sequence_length)`, `optional`, defaults to :obj:`None`):
            Labels for computing the token classification loss.
            Indices should be in ``[0, ..., config.num_labels - 1]``.

    Returns:
        :obj:`tuple(torch.FloatTensor)` comprising various elements depending on the configuration (:class:`~transformers.DistilBertConfig`) and inputs:
        loss (:obj:`torch.FloatTensor` of shape :obj:`(1,)`, `optional`, returned when ``labels`` is provided) :
            Classification loss.
        scores (:obj:`torch.FloatTensor` of shape :obj:`(batch_size, sequence_length, config.num_labels)`)
            Classification scores (before SoftMax).
        hidden_states (:obj:`tuple(torch.FloatTensor)`, `optional`, returned when ``config.output_hidden_states=True``):
            Tuple of :obj:`torch.FloatTensor` (one for the output of the embeddings + one for the output of each layer)
            of shape :obj:`(batch_size, sequence_length, hidden_size)`.

            Hidden-states of the model at the output of each layer plus the initial embedding outputs.
        attentions (:obj:`tuple(torch.FloatTensor)`, `optional`, returned when ``output_attentions=True``):
            Tuple of :obj:`torch.FloatTensor` (one for each layer) of shape
            :obj:`(batch_size, num_heads, sequence_length, sequence_length)`.

            Attentions weights after the attention softmax, used to compute the weighted average in the self-attention
            heads.

    Examples::

        from transformers import DistilBertTokenizer, DistilBertForTokenClassification
        import torch

        tokenizer = DistilBertTokenizer.from_pretrained('distilbert-base-cased')
        model = DistilBertForTokenClassification.from_pretrained('distilbert-base-cased')
        input_ids = torch.tensor(tokenizer.encode("Hello, my dog is cute")).unsqueeze(0)  # Batch size 1
        labels = torch.tensor([1] * input_ids.size(1)).unsqueeze(0)  # Batch size 1
        outputs = model(input_ids, labels=labels)
        loss, scores = outputs[:2]

        """

        outputs = self.distilbert(
            input_ids,
            attention_mask=attention_mask,
            head_mask=head_mask,
            inputs_embeds=inputs_embeds,
            output_attentions=output_attentions,
        )

        sequence_output = outputs[0]

        sequence_output = self.dropout(sequence_output)
        logits = self.classifier(sequence_output)

        outputs = (logits,) + outputs[2:]  # add hidden states and attention if they are here
        if labels is not None:
            loss_fct = CrossEntropyLoss()
            # Only keep active parts of the loss
            if attention_mask is not None:
                active_loss = attention_mask.view(-1) == 1
                active_logits = logits.view(-1, self.num_labels)
                active_labels = torch.where(
                    active_loss, labels.view(-1), torch.tensor(loss_fct.ignore_index).type_as(labels)
                )
                loss = loss_fct(active_logits, active_labels)
            else:
                loss = loss_fct(logits.view(-1, self.num_labels), labels.view(-1))
            outputs = (loss,) + outputs

        return outputs  # (loss), scores, (hidden_states), (attentions)<|MERGE_RESOLUTION|>--- conflicted
+++ resolved
@@ -497,7 +497,6 @@
         return self.vocab_projector
 
     @add_start_docstrings_to_callable(DISTILBERT_INPUTS_DOCSTRING)
-<<<<<<< HEAD
     def forward(
         self,
         input_ids=None,
@@ -506,10 +505,9 @@
         inputs_embeds=None,
         masked_lm_labels=None,
         output_attentions=False,
+        labels=None,
+        **kwargs
     ):
-=======
-    def forward(self, input_ids=None, attention_mask=None, head_mask=None, inputs_embeds=None, labels=None, **kwargs):
->>>>>>> 1b5820a5
         r"""
         labels (:obj:`torch.LongTensor` of shape :obj:`(batch_size, sequence_length)`, `optional`, defaults to :obj:`None`):
             Labels for computing the masked language modeling loss.
