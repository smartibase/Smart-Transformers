--- conflicted
+++ resolved
@@ -16,31 +16,20 @@
 
 # Trainer [[trainer]]
 
-<<<<<<< HEAD
 [`Trainer`]는 Transformers 라이브러리에 구현된 PyTorch 모델 훈련 및 평가 루프입니다. 훈련에 필요한 요소(모델, 토크나이저, 데이터셋, 평가 함수, 훈련 하이퍼파라미터 등)만 제공하면 [`Trainer`]가 필요한 나머지 작업을 처리합니다. 이를 통해 직접 훈련 루프를 작성하지 않고도 빠르게 훈련을 시작할 수 있습니다. 또한 [`Trainer`]는 강력한 맞춤 설정과 다양한 훈련 옵션을 제공하여 사용자 맞춤 훈련이 가능합니다.
-=======
-[`Trainer`]는 Transformers 라이브러리에 구현된 PyTorch 모델을 위한 완전한 훈련 및 평가 루프입니다. 훈련에 필요한 요소(모델, 토크나이저, 데이터셋, 평가 함수, 훈련 하이퍼파라미터 등)만 제공하면 [`Trainer`]가 필요한 나머지 작업을 처리합니다. 이를 통해 직접 훈련 루프를 작성하지 않고도 빠르게 훈련을 시작할 수 있습니다. 동시에 [`Trainer`]는 강력한 맞춤 설정과 다양한 훈련 옵션을 제공하여 사용자에게 필요한 훈련 요소를 맞출 수 있습니다.
->>>>>>> 4f5a74e3
 
 <Tip>
 
 [`Trainer`] 클래스 외에도 번역이나 요약과 같은 시퀀스-투-시퀀스 작업을 위한 [`Seq2SeqTrainer`] 클래스도 Transformers에서 제공합니다. 또한 [TRL](https://hf.co/docs/trl) 라이브러리에서 [`Trainer`] 클래스를 래핑하여 Llama-2 및 Mistral과 같은 언어 모델을 자동 회귀 기법으로 훈련하는 데 최적화된 [`~trl.SFTTrainer`] 클래스도 있습니다. [`~trl.SFTTrainer`]는 시퀀스 패킹, LoRA, 양자화 및 DeepSpeed와 같은 기능을 지원하여 크기 상관없이 모델 효율적으로 확장할 수 있습니다.
+[`Trainer`] 클래스 외에도 번역이나 요약과 같은 시퀀스-투-시퀀스 작업을 위한 [`Seq2SeqTrainer`] 클래스도 Transformers에서 제공합니다. 또한 [TRL](https://hf.co/docs/trl) 라이브러리에서 [`Trainer`] 클래스를 래핑하여 Llama-2 및 Mistral과 같은 언어 모델을 자동 회귀 기법으로 훈련하는 데 최적화된 [`~trl.SFTTrainer`] 클래스도 있습니다. [`~trl.SFTTrainer`]는 시퀀스 패킹, LoRA, 양자화 및 DeepSpeed와 같은 기능을 지원하여 크기 상관없이 모델 효율적으로 확장할 수 있습니다.
 
 <br>
 
-<<<<<<< HEAD
-이들 [`Trainer`] 유형 클래스에 대해 더 알고 싶다면 [API 참조](./main_classes/trainer)를 확인하여 언제 어떤 클래스가 적합할지 알아보세요. 일반적으로 [`Trainer`]는 가장 다재다능한 옵션으로, 다양한 작업에 적합합니다. [`Seq2SeqTrainer`]는 시퀀스-투-시퀀스 작업을 위해 설계되었고, [`~trl.SFTTrainer`]는 언어 모델 훈련을 위해 설계되었습니다.
+이들 [`Trainer`] 유형 클래스에 대해 더 알고 싶다면 [API 참조](./main_classes/trainer)를 확인하여 언제 어떤 클래스가 적합할지 확인하세요. 일반적으로 [`Trainer`]는 가장 다재다능한 옵션으로, 다양한 작업에 적합합니다. [`Seq2SeqTrainer`]는 시퀀스-투-시퀀스 작업을 위해 설계되었고, [`~trl.SFTTrainer`]는 언어 모델 훈련을 위해 설계되었습니다.
 
 </Tip>
 
 시작하기 전에, 분산 환경에서 PyTorch 훈련과 실행을 할 수 있게 [Accelerate](https://hf.co/docs/accelerate)를 설치하세요.
-=======
-이들 [`Trainer`] 유형 클래스에 대해 더 알고 싶다면 [API 참조](./main_classes/trainer)를 확인하여 언제 어떤 클래스를 사용할지 알아보세요. 일반적으로 [`Trainer`]는 가장 다재다능한 옵션으로, 다양한 작업에 적합합니다. [`Seq2SeqTrainer`]는 시퀀스-투-시퀀스 작업을 위해 설계되었고, [`~trl.SFTTrainer`]는 언어 모델 훈련을 위해 설계되었습니다.
-
-</Tip>
-
-시작하기 전에, [Accelerate](https://hf.co/docs/accelerate)를 사용해 분산 환경에서 PyTorch 훈련과 실행을 할 수 있게 하는 라이브러리를 설치하세요.
->>>>>>> 4f5a74e3
 
 ```bash
 pip install accelerate
@@ -59,13 +48,13 @@
 2. [`~accelerate.Accelerator.backward`] 메소드로 그레이디언트를 계산합니다.
 3. 그레이디언트를 기반으로 가중치를 업데이트합니다.
 4. 정해진 에폭 수에 도달할 때까지 이 과정을 반복합니다.
-
-<<<<<<< HEAD
+2. [`~accelerate.Accelerator.backward`] 메소드로 그레이디언트를 계산합니다.
+3. 그레이디언트를 기반으로 가중치를 업데이트합니다.
+4. 정해진 에폭 수에 도달할 때까지 이 과정을 반복합니다.
+
 [`Trainer`] 클래스는 이 과정에 필요한 모든 코드를 추상화하여, PyTorch와 훈련에 익숙하지 않거나 막 시작한 경우에도 훈련이 가능합니다. 훈련에 필요한 모델과 데이터셋 같은 필수 구성 요소만 제공하면, [Trainer] 클래스가 나머지를 처리합니다.
-=======
-[`Trainer`] 클래스는 이러한 모든 코드를 추상화하여, 처음으로 PyTorch를 이용해 훈련을 하는 경우에도, 매번 훈련 루프를 직접 작성할 필요가 없습니다. 모델과 데이터셋과 같은 필수 구성 요소만 제공하면, [`Trainer`] 클래스가 나머지를 처리합니다.
->>>>>>> 4f5a74e3
-
+
+훈련 옵션이나 하이퍼파라미터를 지정하려면, [`TrainingArguments`] 클래스에서 확인 할 수 있습니다. 예를 들어, 모델을 저장할 디렉토리를 `output_dir`에 정의하고, 훈련 후에 Hub로 모델을 푸시하려면 `push_to_hub=True`로 설정합니다.
 훈련 옵션이나 하이퍼파라미터를 지정하려면, [`TrainingArguments`] 클래스에서 확인 할 수 있습니다. 예를 들어, 모델을 저장할 디렉토리를 `output_dir`에 정의하고, 훈련 후에 Hub로 모델을 푸시하려면 `push_to_hub=True`로 설정합니다.
 
 ```py
@@ -85,11 +74,7 @@
 )
 ```
 
-<<<<<<< HEAD
 `training_args`를 [`Trainer`]에 모델, 데이터셋, 데이터셋을 전처리할 수 있는 도구(데이터 유형에 따라 토크나이저, 특징 추출기 또는 이미지 프로세서일 수 있음), 데이터 수집기 및 훈련 중 확인할 지표를 계산할 함수를 함께 전달하세요.
-=======
-`training_args`를 [`Trainer`]에 모델, 데이터셋, 데이터셋 전처리할 수 있는 도구(데이터 유형에 따라 토크나이저, 특징 추출기 또는 이미지 프로세서일 수 있음), 데이터 콜레이터 및 훈련 중 확인할 지표를 계산할 함수를 함께 전달하세요.
->>>>>>> 4f5a74e3
 
 마지막으로, [`~Trainer.train`]를 호출하여 훈련을 시작하세요.
 
@@ -122,37 +107,33 @@
 ```
 
 체크포인트를 Hub에 푸시하려면 [`TrainingArguments`]에서 `push_to_hub=True`로 설정하여 커밋하고 푸시할 수 있습니다. 체크포인트를 저장하는 방법을 결정하는 다른 옵션은 [`hub_strategy`](https://huggingface.co/docs/transformers/main_classes/trainer#transformers.TrainingArguments.hub_strategy) 매개변수에서 설정합니다:
+체크포인트를 Hub에 푸시하려면 [`TrainingArguments`]에서 `push_to_hub=True`로 설정하여 커밋하고 푸시할 수 있습니다. 체크포인트를 저장하는 방법을 결정하는 다른 옵션은 [`hub_strategy`](https://huggingface.co/docs/transformers/main_classes/trainer#transformers.TrainingArguments.hub_strategy) 매개변수에서 설정합니다:
 
 * `hub_strategy="checkpoint"`는 최신 체크포인트를 "last-checkpoint"라는 하위 폴더에 푸시하여 훈련을 재개할 수 있습니다.
-<<<<<<< HEAD
 * `hub_strategy="all_checkpoints"`는 모든 체크포인트를 `output_dir`에 정의된 디렉토리에 푸시합니다(모델 리포지토리에서 폴더당 하나의 체크포인트를 볼 수 있습니다).
 
 체크포인트에서 훈련을 재개할 때, [`Trainer`]는 체크포인트가 저장될 때와 동일한 Python, NumPy 및 PyTorch RNG 상태를 유지하려고 합니다. 하지만 PyTorch는 다양한 일관된 결과를 보장되지 않게 기본 설정이 되어 있기 때문에, RNG 상태가 동일할 것이라고 보장할 수는 없습니다. 따라서, 일관된 결과를 보장 되도록 활성화하려면, [랜덤성 제어](https://pytorch.org/docs/stable/notes/randomness#controlling-sources-of-randomness) 가이드를 참고하여 훈련을 완전하게 일관된 결과를 보장 되도록 만들기 위해 활성화할 수 있는 항목을 확인하세요. 다만, 특정 설정을 일관된 결과를 보장 되도록 만들면 훈련이 느려질 수 있습니다.
 
 ## Trainer 맞춤 설정 [[customize-the-trainer]]
+## Trainer 맞춤 설정 [[customize-the-trainer]]
 
 [`Trainer`] 클래스는 접근성과 용이성을 염두에 두고 설계되었지만, 더 다양한 기능을 원하는 사용자들을 위해 다양한 맞춤 설정 옵션을 제공합니다. [`Trainer`]의 많은 메소드는 서브클래스화 및 오버라이드하여 원하는 기능을 제공할 수 있으며, 이를 통해 전체 훈련 루프를 다시 작성할 필요 없이 원하는 기능을 추가할 수 있습니다. 이러한 메소드에는 다음이 포함됩니다:
-=======
-* `hub_strategy="all_checkpoints"`는 모든 체크포인트를 `output_dir`에 정의된 디렉토리에 푸시합니다(모델 리포지토에서 폴더당 하나의 체크포인트를 볼 수 있습니다).
-
-체크포인트에서 훈련을 재개할 때, [`Trainer`]는 체크포인트가 저장될 때와 동일한 Python, NumPy 및 PyTorch RNG 상태를 유지하려고 합니다. 하지만 PyTorch는 다양한 비결정적인 기본 설정을 가지고 있기 때문에, RNG 상태가 동일할 것이라고 보장할 수는 없습니다. 완전한 결정성을 활성화하려면, [랜덤성 제어](https://pytorch.org/docs/stable/notes/randomness#controlling-sources-of-randomness) 가이드를 참고하여 훈련을 완전하게 결정적으로 만들기 위해 활성화할 수 있는 항목을 확인하세요. 다만, 특정 설정을 결정적으로 만들면 훈련이 느려질 수 있습니다.
-
-## Trainer 맞춤 설정 [[customize-the-trainer]]
-
-[`Trainer`] 클래스는 접근성과 사용의 용이성을 염두에 두고 설계되었지만, 호기심이 많은 사용자에게는 다양한 맞춤 설정 옵션을 제공합니다. [`Trainer`]의 많은 메소드는 서브클래스화 및 오버라이드하여 원하는 기능을 제공할 수 있으며, 이를 통해 전체 훈련 루프를 다시 작성할 필요 없이 원하는 기능을 추가할 수 있습니다. 이러한 메소드에는 다음이 포함됩니다:
->>>>>>> 4f5a74e3
 
 * [`~Trainer.get_train_dataloader`]는 훈련 데이터로더를 생성합니다.
 * [`~Trainer.get_eval_dataloader`]는 평가 데이터로더를 생성합니다.
 * [`~Trainer.get_test_dataloader`]는 테스트 데이터로더를 생성합니다.
 * [`~Trainer.log`]는 훈련을 모니터링하는 다양한 객체에 대한 정보를 로그합니다.
+* [`~Trainer.create_optimizer_and_scheduler`]는 `__init__`에서 전달되지 않은 경우 옵티마이저와 학습률 스케줄러를 생성합니다. 이들은 각각 [`~Trainer.create_optimizer`] 및 [`~Trainer.create_scheduler`]로 별도로 맞춤 설정 할 수 있습니다.
 * [`~Trainer.create_optimizer_and_scheduler`]는 `__init__`에서 전달되지 않은 경우 옵티마이저와 학습률 스케줄러를 생성합니다. 이들은 각각 [`~Trainer.create_optimizer`] 및 [`~Trainer.create_scheduler`]로 별도로 맞춤 설정 할 수 있습니다.
 * [`~Trainer.compute_loss`]는 훈련 입력 배치에 대한 손실을 계산합니다.
 * [`~Trainer.training_step`]는 훈련 단계를 수행합니다.
 * [`~Trainer.prediction_step`]는 예측 및 테스트 단계를 수행합니다.
 * [`~Trainer.evaluate`]는 모델을 평가하고 평가 지표을 반환합니다.
 * [`~Trainer.predict`]는 테스트 세트에 대한 예측(레이블이 있는 경우 지표 포함)을 수행합니다.
-
+* [`~Trainer.evaluate`]는 모델을 평가하고 평가 지표을 반환합니다.
+* [`~Trainer.predict`]는 테스트 세트에 대한 예측(레이블이 있는 경우 지표 포함)을 수행합니다.
+
+예를 들어, [`~Trainer.compute_loss`] 메소드를 맞춤 설정하여 가중 손실을 사용하려는 경우:
 예를 들어, [`~Trainer.compute_loss`] 메소드를 맞춤 설정하여 가중 손실을 사용하려는 경우:
 
 ```py
@@ -168,6 +149,7 @@
         outputs = model(**inputs)
         logits = outputs.get("logits")
         # 서로 다른 가중치로 3개의 레이블에 대한 사용자 정의 손실을 계산
+        # 서로 다른 가중치로 3개의 레이블에 대한 사용자 정의 손실을 계산
         loss_fct = nn.CrossEntropyLoss(weight=torch.tensor([1.0, 2.0, 3.0], device=model.device))
         loss = loss_fct(logits.view(-1, self.model.config.num_labels), labels.view(-1))
         return (loss, outputs) if return_outputs else loss
@@ -175,6 +157,7 @@
 
 ### 콜백 [[callbacks]]
 
+[`Trainer`]를 맞춤 설정하는 또 다른 방법은 [콜백](callbacks)을 사용하는 것입니다. 콜백은 훈련 루프의 상태를 검사한 후 상태에 따라 일부 작업(조기 종료, 결과 로그 등)을 실행합니다. 즉, 콜백은 사용자 정의 손실 함수와 같은 것을 구현하는 데 사용할 수 없으며, 이를 위해서는 [`~Trainer.compute_loss`] 메소드를 서브클래스화하고 오버라이드해야 합니다.
 [`Trainer`]를 맞춤 설정하는 또 다른 방법은 [콜백](callbacks)을 사용하는 것입니다. 콜백은 훈련 루프의 상태를 검사한 후 상태에 따라 일부 작업(조기 종료, 결과 로그 등)을 실행합니다. 즉, 콜백은 사용자 정의 손실 함수와 같은 것을 구현하는 데 사용할 수 없으며, 이를 위해서는 [`~Trainer.compute_loss`] 메소드를 서브클래스화하고 오버라이드해야 합니다.
 
 예를 들어, 훈련 루프에 10단계 후 조기 종료 콜백을 추가하려면 다음과 같이 합니다.
@@ -215,19 +198,24 @@
 <Tip>
 
 로깅 API에 대한 자세한 내용은 [로깅](./main_classes/logging) API 레퍼런스를 확인하세요.
+로깅 API에 대한 자세한 내용은 [로깅](./main_classes/logging) API 레퍼런스를 확인하세요.
 
 </Tip>
 
 [`Trainer`]는 기본적으로 `logging.INFO`로 설정되어 있어 오류, 경고 및 기타 기본 정보를 보고합니다. 분산 환경에서는 [`Trainer`] 복제본이 `logging.WARNING`으로 설정되어 오류와 경고만 보고합니다. [`TrainingArguments`]의 [`log_level`](https://huggingface.co/docs/transformers/main_classes/trainer#transformers.TrainingArguments.log_level) 및 [`log_level_replica`](https://huggingface.co/docs/transformers/main_classes/trainer#transformers.TrainingArguments.log_level_replica) 매개변수로 로그 레벨을 변경할 수 있습니다.
+[`Trainer`]는 기본적으로 `logging.INFO`로 설정되어 있어 오류, 경고 및 기타 기본 정보를 보고합니다. 분산 환경에서는 [`Trainer`] 복제본이 `logging.WARNING`으로 설정되어 오류와 경고만 보고합니다. [`TrainingArguments`]의 [`log_level`](https://huggingface.co/docs/transformers/main_classes/trainer#transformers.TrainingArguments.log_level) 및 [`log_level_replica`](https://huggingface.co/docs/transformers/main_classes/trainer#transformers.TrainingArguments.log_level_replica) 매개변수로 로그 레벨을 변경할 수 있습니다.
 
 각 노드의 로그 레벨 설정을 구성하려면 [`log_on_each_node`](https://huggingface.co/docs/transformers/main/en/main_classes/trainer#transformers.TrainingArguments.log_on_each_node) 매개변수를 사용하여 각 노드에서 로그 레벨을 사용할지 아니면 주 노드에서만 사용할지 결정하세요.
+각 노드의 로그 레벨 설정을 구성하려면 [`log_on_each_node`](https://huggingface.co/docs/transformers/main/en/main_classes/trainer#transformers.TrainingArguments.log_on_each_node) 매개변수를 사용하여 각 노드에서 로그 레벨을 사용할지 아니면 주 노드에서만 사용할지 결정하세요.
 
 <Tip>
 
 [`Trainer`]는 [`Trainer.__init__`] 메소드에서 각 노드에 대해 로그 레벨을 별도로 설정하므로, [`Trainer`] 객체를 생성하기 전에 다른 Transformers 기능을 사용할 경우 이를 미리 설정하는 것이 좋습니다.
+[`Trainer`]는 [`Trainer.__init__`] 메소드에서 각 노드에 대해 로그 레벨을 별도로 설정하므로, [`Trainer`] 객체를 생성하기 전에 다른 Transformers 기능을 사용할 경우 이를 미리 설정하는 것이 좋습니다.
 
 </Tip>
 
+예를 들어, 메인 코드와 모듈을 각 노드에 따라 동일한 로그 레벨을 사용하도록 설정하려면 다음과 같이 합니다.
 예를 들어, 메인 코드와 모듈을 각 노드에 따라 동일한 로그 레벨을 사용하도록 설정하려면 다음과 같이 합니다.
 
 ```py
@@ -247,11 +235,7 @@
 trainer = Trainer(...)
 ```
 
-<<<<<<< HEAD
 `log_level`과 `log_level_replica`를 다양한 조합으로 사용하여, 각 노드에서 기록되는 내용을 구성하세요.
-=======
-`log_level`과 `log_level_replica`를 다양한 조합으로 사용하여, 각 노드에서 로그되는 내용을 구성하세요.
->>>>>>> 4f5a74e3
 
 <hfoptions id="logging">
 <hfoption id="single node">
@@ -278,6 +262,7 @@
 ## NEFTune [[neftune]]
 
 [NEFTune](https://hf.co/papers/2310.05914)은 훈련 중 임베딩 벡터에 노이즈를 추가하여 성능을 향상시킬 수 있는 기술입니다. [`Trainer`]에서 이를 활성화하려면 [`TrainingArguments`]의 `neftune_noise_alpha` 매개변수를 설정하여 노이즈의 양을 조절합니다.
+[NEFTune](https://hf.co/papers/2310.05914)은 훈련 중 임베딩 벡터에 노이즈를 추가하여 성능을 향상시킬 수 있는 기술입니다. [`Trainer`]에서 이를 활성화하려면 [`TrainingArguments`]의 `neftune_noise_alpha` 매개변수를 설정하여 노이즈의 양을 조절합니다.
 
 ```py
 from transformers import TrainingArguments, Trainer
@@ -287,16 +272,14 @@
 ```
 
 NEFTune은 예상치 못한 동작을 피하기 위해 훈련 후에 처음 임베딩 레이어로 복원합니다.
+NEFTune은 예상치 못한 동작을 피하기 위해 훈련 후에 처음 임베딩 레이어로 복원합니다.
 
 ## GaLore [[galore]]
 
 Gradient Low-Rank Projection (GaLore)은 전체 매개변수를 학습하면서도 LoRA와 같은 일반적인 저계수 적응 방법보다 더 메모리 효율적인 저계수 학습 전략입니다.
-
-<<<<<<< HEAD
+Gradient Low-Rank Projection (GaLore)은 전체 매개변수를 학습하면서도 LoRA와 같은 일반적인 저계수 적응 방법보다 더 메모리 효율적인 저계수 학습 전략입니다.
+
 먼저 GaLore 공식 리포지토리를 설치합니다:
-=======
-먼저 GaLore 공식 리포지토를 설치합니다:
->>>>>>> 4f5a74e3
 
 ```bash
 pip install galore-torch
@@ -378,7 +361,9 @@
 ```
 
 해당 방법에 대한 자세한 내용은 [원본 리포지토리](https://github.com/jiaweizzhao/GaLore) 또는 [논문](https://arxiv.org/abs/2403.03507)을 참고하세요.
-
+해당 방법에 대한 자세한 내용은 [원본 리포지토리](https://github.com/jiaweizzhao/GaLore) 또는 [논문](https://arxiv.org/abs/2403.03507)을 참고하세요.
+
+현재 Linear 레이어만 GaLore 레이어로 간주되며, 저계수 분해를 사용하여 훈련되고 나머지 레이어는 기존 방식으로 최적화됩니다.
 현재 Linear 레이어만 GaLore 레이어로 간주되며, 저계수 분해를 사용하여 훈련되고 나머지 레이어는 기존 방식으로 최적화됩니다.
 
 훈련 시작 전에 시간이 약간 걸릴 수 있습니다(NVIDIA A100에서 2B 모델의 경우 약 3분), 하지만 이후 훈련은 원활하게 진행됩니다.
@@ -420,15 +405,12 @@
 trainer.train()
 ```
 
-<<<<<<< HEAD
 레이어별 최적화는 다소 실험적이며 DDP(분산 데이터 병렬)를 지원하지 않으므로, 1개의 GPU에서만 훈련 스크립트를 실행할 수 있습니다. 자세한 내용은 [이 문서를](https://github.com/jiaweizzhao/GaLore?tab=readme-ov-file#train-7b-model-with-a-single-gpu-with-24gb-memory)을 참조하세요. gradient clipping, DeepSpeed 등 다른 기능은 기본적으로 지원되지 않을 수 있습니다. 이러한 문제가 발생하면 [GitHub에 이슈를 올려주세요](https://github.com/huggingface/transformers/issues).
-=======
-레이어별 최적화는 다소 실험적이며 DDP(분산 데이터 병렬)를 지원하지 않으므로, 1개의 GPU에서만 훈련 스크립트를 실행할 수 있습니다. 자세한 내용은 [적절한 섹션](https://github.com/jiaweizzhao/GaLore?tab=readme-ov-file#train-7b-model-with-a-single-gpu-with-24gb-memory)을 참조하세요. gradient clipping, DeepSpeed 등 다른 기능은 기본적으로 지원되지 않을 수 있습니다. 이러한 문제가 발생하면 [GitHub에 이슈를 올려주세요](https://github.com/huggingface/transformers/issues).
->>>>>>> 4f5a74e3
 
 ## LOMO 옵티마이저 [[lomo-optimizer]]
 
 LOMO 옵티마이저는 [제한된 자원으로 대형 언어 모델의 전체 매개변수 미세 조정](https://hf.co/papers/2306.09782)과 [적응형 학습률을 통한 저메모리 최적화(AdaLomo)](https://hf.co/papers/2310.10195)에서 도입되었습니다. 
+이 두 옵티마이저는 메모리 사용량을 줄이기 위해 그레디언트 계산과 매개변수 업데이트를 하나의 단계로 융합하는 효율적인 전체 매개변수 미세 조정 방법입니다. LOMO를 지원하는 옵티마이저는 `"lomo"`와 `"adalomo"`입니다. 먼저 pypi에서 `lomo`를 설치하거나 소스에서 `git+https://github.com/OpenLMLab/LOMO.git`로 설치합니다.
 이 두 옵티마이저는 메모리 사용량을 줄이기 위해 그레디언트 계산과 매개변수 업데이트를 하나의 단계로 융합하는 효율적인 전체 매개변수 미세 조정 방법입니다. LOMO를 지원하는 옵티마이저는 `"lomo"`와 `"adalomo"`입니다. 먼저 pypi에서 `lomo`를 설치하거나 소스에서 `git+https://github.com/OpenLMLab/LOMO.git`로 설치합니다.
 
 <Tip>
@@ -478,6 +460,7 @@
 
 ## Accelerate와 Trainer [[accelerate-and-trainer]]
 
+[`Trainer`] 클래스는 [Accelerate](https://hf.co/docs/accelerate)로 구동되며, 이는 [FullyShardedDataParallel (FSDP)](https://pytorch.org/blog/introducing-pytorch-fully-sharded-data-parallel-api/) 및 [DeepSpeed](https://www.deepspeed.ai/)와 같은 통합을 지원하는 분산 환경에서 PyTorch 모델을 쉽게 훈련할 수 있는 라이브러리입니다.
 [`Trainer`] 클래스는 [Accelerate](https://hf.co/docs/accelerate)로 구동되며, 이는 [FullyShardedDataParallel (FSDP)](https://pytorch.org/blog/introducing-pytorch-fully-sharded-data-parallel-api/) 및 [DeepSpeed](https://www.deepspeed.ai/)와 같은 통합을 지원하는 분산 환경에서 PyTorch 모델을 쉽게 훈련할 수 있는 라이브러리입니다.
 
 <Tip>
