--- conflicted
+++ resolved
@@ -440,13 +440,10 @@
         title: (번역중) LUKE
       - local: in_translation
         title: (번역중) M2M100
-<<<<<<< HEAD
+      - local: model_doc/mamba
+        title: Mamba
       - local: model_doc/mamba2
         title: Mamba2
-=======
-      - local: model_doc/mamba
-        title: Mamba
->>>>>>> 698b36da
       - local: in_translation
         title: (번역중) MarianMT
       - local: in_translation
