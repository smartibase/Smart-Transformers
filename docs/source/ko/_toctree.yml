--- conflicted
+++ resolved
@@ -284,17 +284,10 @@
       title: (번역중) Data Collator
     - local: in_translation
       title: (번역중) Keras callbacks
-<<<<<<< HEAD
-    - local: in_translation
-      title: (번역중) Logging
+    - local: main_classes/logging
+      title: 로깅
     - local: main_classes/model
       title: Models
-=======
-    - local: main_classes/logging
-      title: 로깅
-    - local: in_translation
-      title: (번역중) Models
->>>>>>> 698b36da
     - local: in_translation
       title: (번역중) Text Generation
     - local: main_classes/onnx
