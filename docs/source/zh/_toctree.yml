- sections:
  - local: index
    title: 🤗 Transformers 简介
  - local: quicktour
    title: 快速上手
  - local: installation
    title: 安装
  title: 开始使用
- sections:
  - local: pipeline_tutorial
    title: 使用pipelines进行推理
  - local: autoclass_tutorial
    title: 使用AutoClass编写可移植的代码
  - local: preprocessing
    title: 预处理数据
  - local: training
    title: 微调预训练模型
  - local: run_scripts
    title: 通过脚本训练模型
  - local: accelerate
    title: 使用🤗Accelerate进行分布式训练
  - local: peft
    title: 使用🤗 PEFT加载和训练adapters
  - local: model_sharing
    title: 分享您的模型
  - local: transformers_agents
    title: agents教程
  - local: llm_tutorial
    title: 使用LLMs进行生成
  title: 教程
- sections:
  - local: fast_tokenizers
    title: 使用 🤗 Tokenizers 中的分词器
  - local: multilingual
    title: 使用多语言模型进行推理
  - local: create_a_model
    title: 使用特定于模型的 API
  - local: custom_models
    title: 共享自定义模型
  - local: serialization
    title: 导出为 ONNX
  - local: tflite
    title: 导出为 TFLite
  title: 开发者指南
- sections:
  - local: performance
    title: 综述
  - sections:
    - local: perf_hardware
      title: 用于训练的定制硬件
    - local: hpo_train
      title: 使用Trainer API 进行超参数搜索
    title: 高效训练技术
  - local: big_models
    title: 实例化大模型
  - local: debugging
    title: 问题定位及解决
  - local: tf_xla
    title: TensorFlow模型的XLA集成
  - local: perf_torch_compile
    title: 使用 `torch.compile()` 优化推理
  title: 性能和可扩展性
- sections:
  - local: task_summary
    title: 🤗Transformers能做什么
  - local: tokenizer_summary
    title: 分词器的摘要
  title: 概念指南
- sections:
  - sections:
<<<<<<< HEAD
    - local: main_classes/deepspeed
      title: DeepSpeed集成
    title: 主要类
  title: API
=======
    - local: main_classes/model
      title: 模型
    title: 主要类
  title: 应用程序接口 (API) 
>>>>>>> 06343b06
<|MERGE_RESOLUTION|>--- conflicted
+++ resolved
@@ -68,14 +68,9 @@
   title: 概念指南
 - sections:
   - sections:
-<<<<<<< HEAD
+    - local: main_classes/model
+      title: 模型
     - local: main_classes/deepspeed
       title: DeepSpeed集成
     title: 主要类
-  title: API
-=======
-    - local: main_classes/model
-      title: 模型
-    title: 主要类
-  title: 应用程序接口 (API) 
->>>>>>> 06343b06
+  title: 应用程序接口 (API) 