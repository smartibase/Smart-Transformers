--- conflicted
+++ resolved
@@ -66,12 +66,10 @@
 [[autodoc]] ConvNextForImageClassification
     - forward
 
-<<<<<<< HEAD
 ## ConvNextForSemanticSegmentation
 
 [[autodoc]] ConvNextForSemanticSegmentation
     - forward
-=======
 
 ## TFConvNextModel
 
@@ -82,5 +80,4 @@
 ## TFConvNextForImageClassification
 
 [[autodoc]] TFConvNextForImageClassification
-    - call
->>>>>>> 9d88be57
+    - call