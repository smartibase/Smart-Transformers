- sections:
  - local: index
    title: 🤗 Transformers
  - local: quicktour
    title: Quick tour
  - local: installation
    title: Installation
  title: Get started
- sections:
  - local: pipeline_tutorial
    title: Pipelines for inference
  - local: autoclass_tutorial
    title: Load pretrained instances with an AutoClass
  - local: preprocessing
    title: Preprocess
  - local: training
    title: Fine-tune a pretrained model
  - local: accelerate
    title: Distributed training with 🤗 Accelerate
  - local: model_sharing
    title: Share a model
  title: Tutorials
- sections:
  - sections:
    - local: create_a_model
      title: Create a custom architecture
    - local: custom_models
      title: Sharing custom models
    - local: run_scripts
      title: Train with a script
    - local: sagemaker
      title: Run training on Amazon SageMaker
    - local: converting_tensorflow_models
      title: Converting from TensorFlow checkpoints
    - local: serialization
      title: Export to ONNX
    - local: torchscript
      title: Export to TorchScript
    - local: troubleshooting
      title: Troubleshoot
    title: General usage
  - sections:
    - local: fast_tokenizers
      title: Use tokenizers from 🤗 Tokenizers
    - local: multilingual
      title: Inference for multilingual models
    - sections:
      - local: tasks/sequence_classification
        title: Text classification
      - local: tasks/token_classification
        title: Token classification
      - local: tasks/question_answering
        title: Question answering
      - local: tasks/language_modeling
        title: Language modeling
      - local: tasks/translation
        title: Translation
      - local: tasks/summarization
        title: Summarization
      - local: tasks/multiple_choice
        title: Multiple choice
      title: Task guides
      isExpanded: false
    title: Natural Language Processing
  - sections:
    - local: tasks/audio_classification
      title: Audio classification
    - local: tasks/asr
      title: Automatic speech recognition
    title: Audio
  - sections:
    - local: tasks/image_classification
      title: Image classification
    - local: tasks/semantic_segmentation
      title: Semantic segmentation
<<<<<<< HEAD
    - local: tasks/video_classification
      title: Video classification
=======
    - local: tasks/object_detection
      title: Object detection
>>>>>>> 52c9e6af
    title: Computer Vision
  - sections:
    - local: performance
      title: Overview
    - local: perf_train_gpu_one
      title: Training on one GPU
    - local: perf_train_gpu_many
      title: Training on many GPUs
    - local: perf_train_cpu
      title: Training on CPU
    - local: perf_train_cpu_many
      title: Training on many CPUs
    - local: perf_train_tpu
      title: Training on TPUs
    - local: perf_train_special
      title: Training on Specialized Hardware
    - local: perf_infer_cpu
      title: Inference on CPU
    - local: perf_infer_gpu_one
      title: Inference on one GPU
    - local: perf_infer_gpu_many
      title: Inference on many GPUs
    - local: perf_infer_special
      title: Inference on Specialized Hardware
    - local: perf_hardware
      title: Custom hardware for training
    - local: big_models
      title: Instantiating a big model
    - local: debugging
      title: Debugging
    - local: hpo_train
      title: Hyperparameter Search using Trainer API
    title: Performance and scalability
  - sections:
    - local: contributing
      title: How to contribute to transformers?
    - local: add_new_model
      title: How to add a model to 🤗 Transformers?
    - local: add_tensorflow_model
      title: How to convert a 🤗 Transformers model to TensorFlow?
    - local: add_new_pipeline
      title: How to add a pipeline to 🤗 Transformers?
    - local: testing
      title: Testing
    - local: pr_checks
      title: Checks on a Pull Request
    title: Contribute
  - local: notebooks
    title: 🤗 Transformers Notebooks
  - local: community
    title: Community resources
  - local: benchmarks
    title: Benchmarks
  - local: migration
    title: Migrating from previous packages
  title: How-to guides
- sections:
  - local: philosophy
    title: Philosophy
  - local: glossary
    title: Glossary
  - local: task_summary
    title: Summary of the tasks
  - local: model_summary
    title: Summary of the models
  - local: tokenizer_summary
    title: Summary of the tokenizers
  - local: pad_truncation
    title: Padding and truncation
  - local: bertology
    title: BERTology
  - local: perplexity
    title: Perplexity of fixed-length models
  - local: pipeline_webserver
    title: Pipelines for webserver inference
  title: Conceptual guides
- sections:
  - sections:
    - local: model_doc/auto
      title: Auto Classes
    - local: main_classes/callback
      title: Callbacks
    - local: main_classes/configuration
      title: Configuration
    - local: main_classes/data_collator
      title: Data Collator
    - local: main_classes/keras_callbacks
      title: Keras callbacks
    - local: main_classes/logging
      title: Logging
    - local: main_classes/model
      title: Models
    - local: main_classes/text_generation
      title: Text Generation
    - local: main_classes/onnx
      title: ONNX
    - local: main_classes/optimizer_schedules
      title: Optimization
    - local: main_classes/output
      title: Model outputs
    - local: main_classes/pipelines
      title: Pipelines
    - local: main_classes/processors
      title: Processors
    - local: main_classes/tokenizer
      title: Tokenizer
    - local: main_classes/trainer
      title: Trainer
    - local: main_classes/deepspeed
      title: DeepSpeed Integration
    - local: main_classes/feature_extractor
      title: Feature Extractor
    - local: main_classes/image_processor
      title: Image Processor
    title: Main Classes
  - sections:
    - isExpanded: false
      sections:
      - local: model_doc/albert
        title: ALBERT
      - local: model_doc/bart
        title: BART
      - local: model_doc/barthez
        title: BARThez
      - local: model_doc/bartpho
        title: BARTpho
      - local: model_doc/bert
        title: BERT
      - local: model_doc/bert-generation
        title: BertGeneration
      - local: model_doc/bert-japanese
        title: BertJapanese
      - local: model_doc/bertweet
        title: Bertweet
      - local: model_doc/big_bird
        title: BigBird
      - local: model_doc/bigbird_pegasus
        title: BigBirdPegasus
      - local: model_doc/biogpt
        title: BioGpt
      - local: model_doc/blenderbot
        title: Blenderbot
      - local: model_doc/blenderbot-small
        title: Blenderbot Small
      - local: model_doc/bloom
        title: BLOOM
      - local: model_doc/bort
        title: BORT
      - local: model_doc/byt5
        title: ByT5
      - local: model_doc/camembert
        title: CamemBERT
      - local: model_doc/canine
        title: CANINE
      - local: model_doc/codegen
        title: CodeGen
      - local: model_doc/convbert
        title: ConvBERT
      - local: model_doc/cpm
        title: CPM
      - local: model_doc/ctrl
        title: CTRL
      - local: model_doc/deberta
        title: DeBERTa
      - local: model_doc/deberta-v2
        title: DeBERTa-v2
      - local: model_doc/dialogpt
        title: DialoGPT
      - local: model_doc/distilbert
        title: DistilBERT
      - local: model_doc/dpr
        title: DPR
      - local: model_doc/electra
        title: ELECTRA
      - local: model_doc/encoder-decoder
        title: Encoder Decoder Models
      - local: model_doc/ernie
        title: ERNIE
      - local: model_doc/esm
        title: ESM
      - local: model_doc/flan-t5
        title: FLAN-T5
      - local: model_doc/flaubert
        title: FlauBERT
      - local: model_doc/fnet
        title: FNet
      - local: model_doc/fsmt
        title: FSMT
      - local: model_doc/funnel
        title: Funnel Transformer
      - local: model_doc/openai-gpt
        title: GPT
      - local: model_doc/gpt_neo
        title: GPT Neo
      - local: model_doc/gpt_neox
        title: GPT NeoX
      - local: model_doc/gpt_neox_japanese
        title: GPT NeoX Japanese
      - local: model_doc/gptj
        title: GPT-J
      - local: model_doc/gpt2
        title: GPT2
      - local: model_doc/gpt-sw3
        title: GPTSw3
      - local: model_doc/herbert
        title: HerBERT
      - local: model_doc/ibert
        title: I-BERT
      - local: model_doc/jukebox
        title: Jukebox
      - local: model_doc/layoutlm
        title: LayoutLM
      - local: model_doc/led
        title: LED
      - local: model_doc/lilt
        title: LiLT
      - local: model_doc/longformer
        title: Longformer
      - local: model_doc/longt5
        title: LongT5
      - local: model_doc/luke
        title: LUKE
      - local: model_doc/m2m_100
        title: M2M100
      - local: model_doc/marian
        title: MarianMT
      - local: model_doc/markuplm
        title: MarkupLM
      - local: model_doc/mbart
        title: MBart and MBart-50
      - local: model_doc/megatron-bert
        title: MegatronBERT
      - local: model_doc/megatron_gpt2
        title: MegatronGPT2
      - local: model_doc/mluke
        title: mLUKE
      - local: model_doc/mobilebert
        title: MobileBERT
      - local: model_doc/mpnet
        title: MPNet
      - local: model_doc/mt5
        title: MT5
      - local: model_doc/mvp
        title: MVP
      - local: model_doc/nezha
        title: NEZHA
      - local: model_doc/nllb
        title: NLLB
      - local: model_doc/nystromformer
        title: Nyströmformer
      - local: model_doc/opt
        title: OPT
      - local: model_doc/pegasus
        title: Pegasus
      - local: model_doc/pegasus_x
        title: PEGASUS-X
      - local: model_doc/phobert
        title: PhoBERT
      - local: model_doc/plbart
        title: PLBart
      - local: model_doc/prophetnet
        title: ProphetNet
      - local: model_doc/qdqbert
        title: QDQBert
      - local: model_doc/rag
        title: RAG
      - local: model_doc/realm
        title: REALM
      - local: model_doc/reformer
        title: Reformer
      - local: model_doc/rembert
        title: RemBERT
      - local: model_doc/retribert
        title: RetriBERT
      - local: model_doc/roberta
        title: RoBERTa
      - local: model_doc/roberta-prelayernorm
        title: RoBERTa-PreLayerNorm
      - local: model_doc/roc_bert
        title: RoCBert
      - local: model_doc/roformer
        title: RoFormer
      - local: model_doc/splinter
        title: Splinter
      - local: model_doc/squeezebert
        title: SqueezeBERT
      - local: model_doc/switch_transformers
        title: SwitchTransformers
      - local: model_doc/t5
        title: T5
      - local: model_doc/t5v1.1
        title: T5v1.1
      - local: model_doc/tapas
        title: TAPAS
      - local: model_doc/tapex
        title: TAPEX
      - local: model_doc/transfo-xl
        title: Transformer XL
      - local: model_doc/ul2
        title: UL2
      - local: model_doc/xglm
        title: XGLM
      - local: model_doc/xlm
        title: XLM
      - local: model_doc/xlm-prophetnet
        title: XLM-ProphetNet
      - local: model_doc/xlm-roberta
        title: XLM-RoBERTa
      - local: model_doc/xlm-roberta-xl
        title: XLM-RoBERTa-XL
      - local: model_doc/xlnet
        title: XLNet
      - local: model_doc/yoso
        title: YOSO
      title: Text models
    - isExpanded: false
      sections:
      - local: model_doc/beit
        title: BEiT
      - local: model_doc/bit
        title: BiT
      - local: model_doc/conditional_detr
        title: Conditional DETR
      - local: model_doc/convnext
        title: ConvNeXT
      - local: model_doc/cvt
        title: CvT
      - local: model_doc/deformable_detr
        title: Deformable DETR
      - local: model_doc/deit
        title: DeiT
      - local: model_doc/detr
        title: DETR
      - local: model_doc/dinat
        title: DiNAT
      - local: model_doc/dit
        title: DiT
      - local: model_doc/dpt
        title: DPT
      - local: model_doc/glpn
        title: GLPN
      - local: model_doc/imagegpt
        title: ImageGPT
      - local: model_doc/levit
        title: LeViT
      - local: model_doc/maskformer
        title: MaskFormer
      - local: model_doc/mobilenet_v1
        title: MobileNetV1
      - local: model_doc/mobilenet_v2
        title: MobileNetV2
      - local: model_doc/mobilevit
        title: MobileViT
      - local: model_doc/nat
        title: NAT
      - local: model_doc/poolformer
        title: PoolFormer
      - local: model_doc/regnet
        title: RegNet
      - local: model_doc/resnet
        title: ResNet
      - local: model_doc/segformer
        title: SegFormer
      - local: model_doc/swin
        title: Swin Transformer
      - local: model_doc/swinv2
        title: Swin Transformer V2
      - local: model_doc/swin2sr
        title: Swin2SR
      - local: model_doc/table-transformer
        title: Table Transformer
      - local: model_doc/timesformer
        title: TimeSformer
      - local: model_doc/van
        title: VAN
      - local: model_doc/videomae
        title: VideoMAE
      - local: model_doc/vit
        title: Vision Transformer (ViT)
      - local: model_doc/vit_hybrid
        title: ViT Hybrid
      - local: model_doc/vit_mae
        title: ViTMAE
      - local: model_doc/vit_msn
        title: ViTMSN
      - local: model_doc/yolos
        title: YOLOS
      title: Vision models
    - isExpanded: false
      sections:
      - local: model_doc/audio-spectrogram-transformer
        title: Audio Spectrogram Transformer
      - local: model_doc/hubert
        title: Hubert
      - local: model_doc/mctct
        title: MCTCT
      - local: model_doc/sew
        title: SEW
      - local: model_doc/sew-d
        title: SEW-D
      - local: model_doc/speech_to_text
        title: Speech2Text
      - local: model_doc/speech_to_text_2
        title: Speech2Text2
      - local: model_doc/unispeech
        title: UniSpeech
      - local: model_doc/unispeech-sat
        title: UniSpeech-SAT
      - local: model_doc/wav2vec2
        title: Wav2Vec2
      - local: model_doc/wav2vec2-conformer
        title: Wav2Vec2-Conformer
      - local: model_doc/wav2vec2_phoneme
        title: Wav2Vec2Phoneme
      - local: model_doc/wavlm
        title: WavLM
      - local: model_doc/whisper
        title: Whisper
      - local: model_doc/xls_r
        title: XLS-R
      - local: model_doc/xlsr_wav2vec2
        title: XLSR-Wav2Vec2
      title: Audio models
    - isExpanded: false
      sections:
      - local: model_doc/altclip
        title: AltCLIP
      - local: model_doc/blip
        title: BLIP
      - local: model_doc/chinese_clip
        title: Chinese-CLIP
      - local: model_doc/clip
        title: CLIP
      - local: model_doc/clipseg
        title: CLIPSeg
      - local: model_doc/data2vec
        title: Data2Vec
      - local: model_doc/donut
        title: Donut
      - local: model_doc/flava
        title: FLAVA
      - local: model_doc/git
        title: GIT
      - local: model_doc/groupvit
        title: GroupViT
      - local: model_doc/layoutlmv2
        title: LayoutLMV2
      - local: model_doc/layoutlmv3
        title: LayoutLMV3
      - local: model_doc/layoutxlm
        title: LayoutXLM
      - local: model_doc/lxmert
        title: LXMERT
      - local: model_doc/owlvit
        title: OWL-ViT
      - local: model_doc/perceiver
        title: Perceiver
      - local: model_doc/speech-encoder-decoder
        title: Speech Encoder Decoder Models
      - local: model_doc/trocr
        title: TrOCR
      - local: model_doc/vilt
        title: ViLT
      - local: model_doc/vision-encoder-decoder
        title: Vision Encoder Decoder Models
      - local: model_doc/vision-text-dual-encoder
        title: Vision Text Dual Encoder
      - local: model_doc/visual_bert
        title: VisualBERT
      - local: model_doc/xclip
        title: X-CLIP
      title: Multimodal models
    - isExpanded: false
      sections:
      - local: model_doc/decision_transformer
        title: Decision Transformer
      - local: model_doc/trajectory_transformer
        title: Trajectory Transformer
      title: Reinforcement learning models
    - isExpanded: false
      sections:
      - local: model_doc/time_series_transformer
        title: Time Series Transformer
      title: Time series models
    title: Models
  - sections:
    - local: internal/modeling_utils
      title: Custom Layers and Utilities
    - local: internal/pipelines_utils
      title: Utilities for pipelines
    - local: internal/tokenization_utils
      title: Utilities for Tokenizers
    - local: internal/trainer_utils
      title: Utilities for Trainer
    - local: internal/generation_utils
      title: Utilities for Generation
    - local: internal/image_processing_utils
      title: Utilities for Image Processors
    - local: internal/file_utils
      title: General Utilities
    title: Internal Helpers
  title: API<|MERGE_RESOLUTION|>--- conflicted
+++ resolved
@@ -73,13 +73,10 @@
       title: Image classification
     - local: tasks/semantic_segmentation
       title: Semantic segmentation
-<<<<<<< HEAD
     - local: tasks/video_classification
       title: Video classification
-=======
     - local: tasks/object_detection
       title: Object detection
->>>>>>> 52c9e6af
     title: Computer Vision
   - sections:
     - local: performance
