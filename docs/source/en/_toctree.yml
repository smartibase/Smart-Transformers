- sections:
  - local: index
    title: 🤗 Transformers
  - local: quicktour
    title: Quick tour
  - local: installation
    title: Installation
  title: Get started
- sections:
  - local: pipeline_tutorial
    title: Pipelines for inference
  - local: autoclass_tutorial
    title: Load pretrained instances with an AutoClass
  - local: preprocessing
    title: Preprocess
  - local: training
    title: Fine-tune a pretrained model
  - local: accelerate
    title: Distributed training with 🤗 Accelerate
  - local: model_sharing
    title: Share a model
  title: Tutorials
- sections:
  - local: fast_tokenizers
    title: Use tokenizers from 🤗 Tokenizers
  - local: create_a_model
    title: Create a custom architecture
  - local: custom_models
    title: Sharing custom models
  - sections:
    - local: tasks/sequence_classification
      title: Text classification
    - local: tasks/token_classification
      title: Token classification
    - local: tasks/question_answering
      title: Question answering
    - local: tasks/language_modeling
      title: Language modeling
    - local: tasks/translation
      title: Translation
    - local: tasks/summarization
      title: Summarization
    - local: tasks/multiple_choice
      title: Multiple choice
    - local: tasks/audio_classification
      title: Audio classification
    - local: tasks/asr
      title: Automatic speech recognition
    - local: tasks/image_classification
      title: Image classification
    title: Fine-tune for downstream tasks
  - local: run_scripts
    title: Train with a script
  - local: sagemaker
    title: Run training on Amazon SageMaker
  - local: multilingual
    title: Inference for multilingual models
  - local: converting_tensorflow_models
    title: Converting TensorFlow Checkpoints
  - local: serialization
    title: Export 🤗 Transformers models
  - sections:
    - local: performance
      title: Overview
    - local: perf_train_gpu_one
      title: Training on one GPU
    - local: perf_train_gpu_many
      title: Training on many GPUs
    - local: perf_train_cpu
      title: Training on CPU
    - local: perf_train_cpu_many
      title: Training on many CPUs
    - local: perf_train_tpu
      title: Training on TPUs
    - local: perf_train_special
      title: Training on Specialized Hardware
    - local: perf_infer_cpu
      title: Inference on CPU
    - local: perf_infer_gpu_one
      title: Inference on one GPU
    - local: perf_infer_gpu_many
      title: Inference on many GPUs
    - local: perf_infer_special
      title: Inference on Specialized Hardware
    - local: perf_hardware
      title: Custom hardware for training
    title: Performance and scalability
  - local: big_models
    title: Instantiating a big model
  - local: benchmarks
    title: Benchmarks
  - local: migration
    title: Migrating from previous packages
  - local: troubleshooting
    title: Troubleshoot
  - local: debugging
    title: Debugging
  - local: notebooks
    title: 🤗 Transformers Notebooks
  - local: community
    title: Community
  - local: contributing
    title: How to contribute to transformers?
  - local: add_new_model
    title: How to add a model to 🤗 Transformers?
  - local: add_new_pipeline
    title: How to create a custom pipeline?
  - local: testing
    title: Testing
  - local: pr_checks
    title: Checks on a Pull Request
  title: How-to guides
- sections:
  - local: philosophy
    title: Philosophy
  - local: glossary
    title: Glossary
  - local: task_summary
    title: Summary of the tasks
  - local: model_summary
    title: Summary of the models
  - local: tokenizer_summary
    title: Summary of the tokenizers
  - local: pad_truncation
    title: Padding and truncation
  - local: bertology
    title: BERTology
  - local: perplexity
    title: Perplexity of fixed-length models
  title: Conceptual guides
- sections:
  - sections:
    - local: main_classes/callback
      title: Callbacks
    - local: main_classes/configuration
      title: Configuration
    - local: main_classes/data_collator
      title: Data Collator
    - local: main_classes/keras_callbacks
      title: Keras callbacks
    - local: main_classes/logging
      title: Logging
    - local: main_classes/model
      title: Models
    - local: main_classes/text_generation
      title: Text Generation
    - local: main_classes/onnx
      title: ONNX
    - local: main_classes/optimizer_schedules
      title: Optimization
    - local: main_classes/output
      title: Model outputs
    - local: main_classes/pipelines
      title: Pipelines
    - local: main_classes/processors
      title: Processors
    - local: main_classes/tokenizer
      title: Tokenizer
    - local: main_classes/trainer
      title: Trainer
    - local: main_classes/deepspeed
      title: DeepSpeed Integration
    - local: main_classes/feature_extractor
      title: Feature Extractor
    title: Main Classes
  - sections:
    - local: model_doc/auto
      title: Auto Classes
<<<<<<< HEAD
    - local: model_doc/bart
      title: BART
    - local: model_doc/barthez
      title: BARThez
    - local: model_doc/bartpho
      title: BARTpho
    - local: model_doc/beit
      title: BEiT
    - local: model_doc/bert
      title: BERT
    - local: model_doc/bert-generation
      title: BertGeneration
    - local: model_doc/bert-japanese
      title: BertJapanese
    - local: model_doc/bertweet
      title: Bertweet
    - local: model_doc/big_bird
      title: BigBird
    - local: model_doc/bigbird_pegasus
      title: BigBirdPegasus
    - local: model_doc/blenderbot
      title: Blenderbot
    - local: model_doc/blenderbot-small
      title: Blenderbot Small
    - local: model_doc/bloom
      title: BLOOM
    - local: model_doc/bort
      title: BORT
    - local: model_doc/byt5
      title: ByT5
    - local: model_doc/camembert
      title: CamemBERT
    - local: model_doc/canine
      title: CANINE
    - local: model_doc/clip
      title: CLIP
    - local: model_doc/codegen
      title: CodeGen
    - local: model_doc/convbert
      title: ConvBERT
    - local: model_doc/convnext
      title: ConvNeXT
    - local: model_doc/cpm
      title: CPM
    - local: model_doc/ctrl
      title: CTRL
    - local: model_doc/cvt
      title: CvT
    - local: model_doc/data2vec
      title: Data2Vec
    - local: model_doc/deberta
      title: DeBERTa
    - local: model_doc/deberta-v2
      title: DeBERTa-v2
    - local: model_doc/decision_transformer
      title: Decision Transformer
    - local: model_doc/deit
      title: DeiT
    - local: model_doc/detr
      title: DETR
    - local: model_doc/dialogpt
      title: DialoGPT
    - local: model_doc/distilbert
      title: DistilBERT
    - local: model_doc/dit
      title: DiT
    - local: model_doc/dpr
      title: DPR
    - local: model_doc/dpt
      title: DPT
    - local: model_doc/electra
      title: ELECTRA
    - local: model_doc/encoder-decoder
      title: Encoder Decoder Models
    - local: model_doc/flaubert
      title: FlauBERT
    - local: model_doc/flava
      title: FLAVA
    - local: model_doc/fnet
      title: FNet
    - local: model_doc/fsmt
      title: FSMT
    - local: model_doc/funnel
      title: Funnel Transformer
    - local: model_doc/glpn
      title: GLPN
    - local: model_doc/openai-gpt
      title: GPT
    - local: model_doc/gpt_neo
      title: GPT Neo
    - local: model_doc/gpt_neox
      title: GPT NeoX
    - local: model_doc/gptj
      title: GPT-J
    - local: model_doc/gpt2
      title: GPT2
    - local: model_doc/groupvit
      title: GroupViT
    - local: model_doc/herbert
      title: HerBERT
    - local: model_doc/hubert
      title: Hubert
    - local: model_doc/ibert
      title: I-BERT
    - local: model_doc/imagegpt
      title: ImageGPT
    - local: model_doc/jukebox
      title: Jukebox
    - local: model_doc/layoutlm
      title: LayoutLM
    - local: model_doc/layoutlmv2
      title: LayoutLMV2
    - local: model_doc/layoutlmv3
      title: LayoutLMV3
    - local: model_doc/layoutxlm
      title: LayoutXLM
    - local: model_doc/led
      title: LED
    - local: model_doc/levit
      title: LeViT
    - local: model_doc/longformer
      title: Longformer
    - local: model_doc/longt5
      title: LongT5
    - local: model_doc/luke
      title: LUKE
    - local: model_doc/lxmert
      title: LXMERT
    - local: model_doc/m2m_100
      title: M2M100
    - local: model_doc/marian
      title: MarianMT
    - local: model_doc/maskformer
      title: MaskFormer
    - local: model_doc/mbart
      title: MBart and MBart-50
    - local: model_doc/mctct
      title: MCTCT
    - local: model_doc/megatron-bert
      title: MegatronBERT
    - local: model_doc/megatron_gpt2
      title: MegatronGPT2
    - local: model_doc/mluke
      title: mLUKE
    - local: model_doc/mobilebert
      title: MobileBERT
    - local: model_doc/mobilevit
      title: MobileViT
    - local: model_doc/mpnet
      title: MPNet
    - local: model_doc/mt5
      title: MT5
    - local: model_doc/mvp
      title: MVP
    - local: model_doc/nezha
      title: NEZHA
    - local: model_doc/nllb
      title: NLLB
    - local: model_doc/nystromformer
      title: Nyströmformer
    - local: model_doc/opt
      title: OPT
    - local: model_doc/owlvit
      title: OWL-ViT
    - local: model_doc/pegasus
      title: Pegasus
    - local: model_doc/perceiver
      title: Perceiver
    - local: model_doc/phobert
      title: PhoBERT
    - local: model_doc/plbart
      title: PLBart
    - local: model_doc/poolformer
      title: PoolFormer
    - local: model_doc/prophetnet
      title: ProphetNet
    - local: model_doc/qdqbert
      title: QDQBert
    - local: model_doc/rag
      title: RAG
    - local: model_doc/realm
      title: REALM
    - local: model_doc/reformer
      title: Reformer
    - local: model_doc/regnet
      title: RegNet
    - local: model_doc/rembert
      title: RemBERT
    - local: model_doc/resnet
      title: ResNet
    - local: model_doc/retribert
      title: RetriBERT
    - local: model_doc/roberta
      title: RoBERTa
    - local: model_doc/roformer
      title: RoFormer
    - local: model_doc/segformer
      title: SegFormer
    - local: model_doc/sew
      title: SEW
    - local: model_doc/sew-d
      title: SEW-D
    - local: model_doc/speech-encoder-decoder
      title: Speech Encoder Decoder Models
    - local: model_doc/speech_to_text
      title: Speech2Text
    - local: model_doc/speech_to_text_2
      title: Speech2Text2
    - local: model_doc/splinter
      title: Splinter
    - local: model_doc/squeezebert
      title: SqueezeBERT
    - local: model_doc/swin
      title: Swin Transformer
    - local: model_doc/t5
      title: T5
    - local: model_doc/t5v1.1
      title: T5v1.1
    - local: model_doc/tapas
      title: TAPAS
    - local: model_doc/tapex
      title: TAPEX
    - local: model_doc/trajectory_transformer
      title: Trajectory Transformer
    - local: model_doc/transfo-xl
      title: Transformer XL
    - local: model_doc/trocr
      title: TrOCR
    - local: model_doc/ul2
      title: UL2
    - local: model_doc/unispeech
      title: UniSpeech
    - local: model_doc/unispeech-sat
      title: UniSpeech-SAT
    - local: model_doc/van
      title: VAN
    - local: model_doc/vilt
      title: ViLT
    - local: model_doc/vision-encoder-decoder
      title: Vision Encoder Decoder Models
    - local: model_doc/vision-text-dual-encoder
      title: Vision Text Dual Encoder
    - local: model_doc/vit
      title: Vision Transformer (ViT)
    - local: model_doc/visual_bert
      title: VisualBERT
    - local: model_doc/vit_mae
      title: ViTMAE
    - local: model_doc/wav2vec2
      title: Wav2Vec2
    - local: model_doc/wav2vec2-conformer
      title: Wav2Vec2-Conformer
    - local: model_doc/wav2vec2_phoneme
      title: Wav2Vec2Phoneme
    - local: model_doc/wavlm
      title: WavLM
    - local: model_doc/xglm
      title: XGLM
    - local: model_doc/xlm
      title: XLM
    - local: model_doc/xlm-prophetnet
      title: XLM-ProphetNet
    - local: model_doc/xlm-roberta
      title: XLM-RoBERTa
    - local: model_doc/xlm-roberta-xl
      title: XLM-RoBERTa-XL
    - local: model_doc/xlnet
      title: XLNet
    - local: model_doc/xls_r
      title: XLS-R
    - local: model_doc/xlsr_wav2vec2
      title: XLSR-Wav2Vec2
    - local: model_doc/yolos
      title: YOLOS
    - local: model_doc/yoso
      title: YOSO
=======
    - isExpanded: false
      sections:
      - local: model_doc/albert
        title: ALBERT
      - local: model_doc/bart
        title: BART
      - local: model_doc/barthez
        title: BARThez
      - local: model_doc/bartpho
        title: BARTpho
      - local: model_doc/bert
        title: BERT
      - local: model_doc/bert-generation
        title: BertGeneration
      - local: model_doc/bert-japanese
        title: BertJapanese
      - local: model_doc/bertweet
        title: Bertweet
      - local: model_doc/big_bird
        title: BigBird
      - local: model_doc/bigbird_pegasus
        title: BigBirdPegasus
      - local: model_doc/blenderbot
        title: Blenderbot
      - local: model_doc/blenderbot-small
        title: Blenderbot Small
      - local: model_doc/bloom
        title: BLOOM
      - local: model_doc/bort
        title: BORT
      - local: model_doc/byt5
        title: ByT5
      - local: model_doc/camembert
        title: CamemBERT
      - local: model_doc/canine
        title: CANINE
      - local: model_doc/codegen
        title: CodeGen
      - local: model_doc/convbert
        title: ConvBERT
      - local: model_doc/cpm
        title: CPM
      - local: model_doc/ctrl
        title: CTRL
      - local: model_doc/deberta
        title: DeBERTa
      - local: model_doc/deberta-v2
        title: DeBERTa-v2
      - local: model_doc/dialogpt
        title: DialoGPT
      - local: model_doc/distilbert
        title: DistilBERT
      - local: model_doc/dpr
        title: DPR
      - local: model_doc/electra
        title: ELECTRA
      - local: model_doc/encoder-decoder
        title: Encoder Decoder Models
      - local: model_doc/flaubert
        title: FlauBERT
      - local: model_doc/fnet
        title: FNet
      - local: model_doc/fsmt
        title: FSMT
      - local: model_doc/funnel
        title: Funnel Transformer
      - local: model_doc/openai-gpt
        title: GPT
      - local: model_doc/gpt_neo
        title: GPT Neo
      - local: model_doc/gpt_neox
        title: GPT NeoX
      - local: model_doc/gptj
        title: GPT-J
      - local: model_doc/gpt2
        title: GPT2
      - local: model_doc/herbert
        title: HerBERT
      - local: model_doc/ibert
        title: I-BERT
      - local: model_doc/layoutlm
        title: LayoutLM
      - local: model_doc/led
        title: LED
      - local: model_doc/longformer
        title: Longformer
      - local: model_doc/longt5
        title: LongT5
      - local: model_doc/luke
        title: LUKE
      - local: model_doc/m2m_100
        title: M2M100
      - local: model_doc/marian
        title: MarianMT
      - local: model_doc/mbart
        title: MBart and MBart-50
      - local: model_doc/megatron-bert
        title: MegatronBERT
      - local: model_doc/megatron_gpt2
        title: MegatronGPT2
      - local: model_doc/mluke
        title: mLUKE
      - local: model_doc/mobilebert
        title: MobileBERT
      - local: model_doc/mpnet
        title: MPNet
      - local: model_doc/mt5
        title: MT5
      - local: model_doc/mvp
        title: MVP
      - local: model_doc/nezha
        title: NEZHA
      - local: model_doc/nllb
        title: NLLB
      - local: model_doc/nystromformer
        title: Nyströmformer
      - local: model_doc/opt
        title: OPT
      - local: model_doc/pegasus
        title: Pegasus
      - local: model_doc/phobert
        title: PhoBERT
      - local: model_doc/plbart
        title: PLBart
      - local: model_doc/prophetnet
        title: ProphetNet
      - local: model_doc/qdqbert
        title: QDQBert
      - local: model_doc/rag
        title: RAG
      - local: model_doc/realm
        title: REALM
      - local: model_doc/reformer
        title: Reformer
      - local: model_doc/rembert
        title: RemBERT
      - local: model_doc/retribert
        title: RetriBERT
      - local: model_doc/roberta
        title: RoBERTa
      - local: model_doc/roformer
        title: RoFormer
      - local: model_doc/splinter
        title: Splinter
      - local: model_doc/squeezebert
        title: SqueezeBERT
      - local: model_doc/t5
        title: T5
      - local: model_doc/t5v1.1
        title: T5v1.1
      - local: model_doc/tapas
        title: TAPAS
      - local: model_doc/tapex
        title: TAPEX
      - local: model_doc/transfo-xl
        title: Transformer XL
      - local: model_doc/ul2
        title: UL2
      - local: model_doc/xglm
        title: XGLM
      - local: model_doc/xlm
        title: XLM
      - local: model_doc/xlm-prophetnet
        title: XLM-ProphetNet
      - local: model_doc/xlm-roberta
        title: XLM-RoBERTa
      - local: model_doc/xlm-roberta-xl
        title: XLM-RoBERTa-XL
      - local: model_doc/xlnet
        title: XLNet
      - local: model_doc/yoso
        title: YOSO
      title: Text models
    - isExpanded: false
      sections:
      - local: model_doc/beit
        title: BEiT
      - local: model_doc/convnext
        title: ConvNeXT
      - local: model_doc/cvt
        title: CvT
      - local: model_doc/deit
        title: DeiT
      - local: model_doc/detr
        title: DETR
      - local: model_doc/dit
        title: DiT
      - local: model_doc/dpt
        title: DPT
      - local: model_doc/glpn
        title: GLPN
      - local: model_doc/imagegpt
        title: ImageGPT
      - local: model_doc/levit
        title: LeViT
      - local: model_doc/maskformer
        title: MaskFormer
      - local: model_doc/mobilevit
        title: MobileViT
      - local: model_doc/owlvit
        title: OWL-ViT
      - local: model_doc/poolformer
        title: PoolFormer
      - local: model_doc/regnet
        title: RegNet
      - local: model_doc/resnet
        title: ResNet
      - local: model_doc/segformer
        title: SegFormer
      - local: model_doc/swin
        title: Swin Transformer
      - local: model_doc/swinv2
        title: Swin Transformer V2
      - local: model_doc/van
        title: VAN
      - local: model_doc/videomae
        title: VideoMAE
      - local: model_doc/vit
        title: Vision Transformer (ViT)
      - local: model_doc/vit_mae
        title: ViTMAE
      - local: model_doc/yolos
        title: YOLOS
      title: Vision models
    - isExpanded: false
      sections:
      - local: model_doc/hubert
        title: Hubert
      - local: model_doc/mctct
        title: MCTCT
      - local: model_doc/sew
        title: SEW
      - local: model_doc/sew-d
        title: SEW-D
      - local: model_doc/speech_to_text
        title: Speech2Text
      - local: model_doc/speech_to_text_2
        title: Speech2Text2
      - local: model_doc/unispeech
        title: UniSpeech
      - local: model_doc/unispeech-sat
        title: UniSpeech-SAT
      - local: model_doc/wav2vec2
        title: Wav2Vec2
      - local: model_doc/wav2vec2-conformer
        title: Wav2Vec2-Conformer
      - local: model_doc/wav2vec2_phoneme
        title: Wav2Vec2Phoneme
      - local: model_doc/wavlm
        title: WavLM
      - local: model_doc/xls_r
        title: XLS-R
      - local: model_doc/xlsr_wav2vec2
        title: XLSR-Wav2Vec2
      title: Audio models
    - isExpanded: false
      sections:
      - local: model_doc/clip
        title: CLIP
      - local: model_doc/data2vec
        title: Data2Vec
      - local: model_doc/flava
        title: FLAVA
      - local: model_doc/groupvit
        title: GroupViT
      - local: model_doc/layoutlmv2
        title: LayoutLMV2
      - local: model_doc/layoutlmv3
        title: LayoutLMV3
      - local: model_doc/layoutxlm
        title: LayoutXLM
      - local: model_doc/lxmert
        title: LXMERT
      - local: model_doc/perceiver
        title: Perceiver
      - local: model_doc/speech-encoder-decoder
        title: Speech Encoder Decoder Models
      - local: model_doc/trocr
        title: TrOCR
      - local: model_doc/vilt
        title: ViLT
      - local: model_doc/vision-encoder-decoder
        title: Vision Encoder Decoder Models
      - local: model_doc/vision-text-dual-encoder
        title: Vision Text Dual Encoder
      - local: model_doc/visual_bert
        title: VisualBERT
      title: Multimodal models
    - isExpanded: false
      sections:
      - local: model_doc/decision_transformer
        title: Decision Transformer
      - local: model_doc/trajectory_transformer
        title: Trajectory Transformer
      title: Reinforcement learning models
>>>>>>> 377cdded
    title: Models
  - sections:
    - local: internal/modeling_utils
      title: Custom Layers and Utilities
    - local: internal/pipelines_utils
      title: Utilities for pipelines
    - local: internal/tokenization_utils
      title: Utilities for Tokenizers
    - local: internal/trainer_utils
      title: Utilities for Trainer
    - local: internal/generation_utils
      title: Utilities for Generation
    - local: internal/file_utils
      title: General Utilities
    title: Internal Helpers
  title: API<|MERGE_RESOLUTION|>--- conflicted
+++ resolved
@@ -166,7 +166,6 @@
   - sections:
     - local: model_doc/auto
       title: Auto Classes
-<<<<<<< HEAD
     - local: model_doc/bart
       title: BART
     - local: model_doc/barthez
@@ -443,303 +442,6 @@
       title: YOLOS
     - local: model_doc/yoso
       title: YOSO
-=======
-    - isExpanded: false
-      sections:
-      - local: model_doc/albert
-        title: ALBERT
-      - local: model_doc/bart
-        title: BART
-      - local: model_doc/barthez
-        title: BARThez
-      - local: model_doc/bartpho
-        title: BARTpho
-      - local: model_doc/bert
-        title: BERT
-      - local: model_doc/bert-generation
-        title: BertGeneration
-      - local: model_doc/bert-japanese
-        title: BertJapanese
-      - local: model_doc/bertweet
-        title: Bertweet
-      - local: model_doc/big_bird
-        title: BigBird
-      - local: model_doc/bigbird_pegasus
-        title: BigBirdPegasus
-      - local: model_doc/blenderbot
-        title: Blenderbot
-      - local: model_doc/blenderbot-small
-        title: Blenderbot Small
-      - local: model_doc/bloom
-        title: BLOOM
-      - local: model_doc/bort
-        title: BORT
-      - local: model_doc/byt5
-        title: ByT5
-      - local: model_doc/camembert
-        title: CamemBERT
-      - local: model_doc/canine
-        title: CANINE
-      - local: model_doc/codegen
-        title: CodeGen
-      - local: model_doc/convbert
-        title: ConvBERT
-      - local: model_doc/cpm
-        title: CPM
-      - local: model_doc/ctrl
-        title: CTRL
-      - local: model_doc/deberta
-        title: DeBERTa
-      - local: model_doc/deberta-v2
-        title: DeBERTa-v2
-      - local: model_doc/dialogpt
-        title: DialoGPT
-      - local: model_doc/distilbert
-        title: DistilBERT
-      - local: model_doc/dpr
-        title: DPR
-      - local: model_doc/electra
-        title: ELECTRA
-      - local: model_doc/encoder-decoder
-        title: Encoder Decoder Models
-      - local: model_doc/flaubert
-        title: FlauBERT
-      - local: model_doc/fnet
-        title: FNet
-      - local: model_doc/fsmt
-        title: FSMT
-      - local: model_doc/funnel
-        title: Funnel Transformer
-      - local: model_doc/openai-gpt
-        title: GPT
-      - local: model_doc/gpt_neo
-        title: GPT Neo
-      - local: model_doc/gpt_neox
-        title: GPT NeoX
-      - local: model_doc/gptj
-        title: GPT-J
-      - local: model_doc/gpt2
-        title: GPT2
-      - local: model_doc/herbert
-        title: HerBERT
-      - local: model_doc/ibert
-        title: I-BERT
-      - local: model_doc/layoutlm
-        title: LayoutLM
-      - local: model_doc/led
-        title: LED
-      - local: model_doc/longformer
-        title: Longformer
-      - local: model_doc/longt5
-        title: LongT5
-      - local: model_doc/luke
-        title: LUKE
-      - local: model_doc/m2m_100
-        title: M2M100
-      - local: model_doc/marian
-        title: MarianMT
-      - local: model_doc/mbart
-        title: MBart and MBart-50
-      - local: model_doc/megatron-bert
-        title: MegatronBERT
-      - local: model_doc/megatron_gpt2
-        title: MegatronGPT2
-      - local: model_doc/mluke
-        title: mLUKE
-      - local: model_doc/mobilebert
-        title: MobileBERT
-      - local: model_doc/mpnet
-        title: MPNet
-      - local: model_doc/mt5
-        title: MT5
-      - local: model_doc/mvp
-        title: MVP
-      - local: model_doc/nezha
-        title: NEZHA
-      - local: model_doc/nllb
-        title: NLLB
-      - local: model_doc/nystromformer
-        title: Nyströmformer
-      - local: model_doc/opt
-        title: OPT
-      - local: model_doc/pegasus
-        title: Pegasus
-      - local: model_doc/phobert
-        title: PhoBERT
-      - local: model_doc/plbart
-        title: PLBart
-      - local: model_doc/prophetnet
-        title: ProphetNet
-      - local: model_doc/qdqbert
-        title: QDQBert
-      - local: model_doc/rag
-        title: RAG
-      - local: model_doc/realm
-        title: REALM
-      - local: model_doc/reformer
-        title: Reformer
-      - local: model_doc/rembert
-        title: RemBERT
-      - local: model_doc/retribert
-        title: RetriBERT
-      - local: model_doc/roberta
-        title: RoBERTa
-      - local: model_doc/roformer
-        title: RoFormer
-      - local: model_doc/splinter
-        title: Splinter
-      - local: model_doc/squeezebert
-        title: SqueezeBERT
-      - local: model_doc/t5
-        title: T5
-      - local: model_doc/t5v1.1
-        title: T5v1.1
-      - local: model_doc/tapas
-        title: TAPAS
-      - local: model_doc/tapex
-        title: TAPEX
-      - local: model_doc/transfo-xl
-        title: Transformer XL
-      - local: model_doc/ul2
-        title: UL2
-      - local: model_doc/xglm
-        title: XGLM
-      - local: model_doc/xlm
-        title: XLM
-      - local: model_doc/xlm-prophetnet
-        title: XLM-ProphetNet
-      - local: model_doc/xlm-roberta
-        title: XLM-RoBERTa
-      - local: model_doc/xlm-roberta-xl
-        title: XLM-RoBERTa-XL
-      - local: model_doc/xlnet
-        title: XLNet
-      - local: model_doc/yoso
-        title: YOSO
-      title: Text models
-    - isExpanded: false
-      sections:
-      - local: model_doc/beit
-        title: BEiT
-      - local: model_doc/convnext
-        title: ConvNeXT
-      - local: model_doc/cvt
-        title: CvT
-      - local: model_doc/deit
-        title: DeiT
-      - local: model_doc/detr
-        title: DETR
-      - local: model_doc/dit
-        title: DiT
-      - local: model_doc/dpt
-        title: DPT
-      - local: model_doc/glpn
-        title: GLPN
-      - local: model_doc/imagegpt
-        title: ImageGPT
-      - local: model_doc/levit
-        title: LeViT
-      - local: model_doc/maskformer
-        title: MaskFormer
-      - local: model_doc/mobilevit
-        title: MobileViT
-      - local: model_doc/owlvit
-        title: OWL-ViT
-      - local: model_doc/poolformer
-        title: PoolFormer
-      - local: model_doc/regnet
-        title: RegNet
-      - local: model_doc/resnet
-        title: ResNet
-      - local: model_doc/segformer
-        title: SegFormer
-      - local: model_doc/swin
-        title: Swin Transformer
-      - local: model_doc/swinv2
-        title: Swin Transformer V2
-      - local: model_doc/van
-        title: VAN
-      - local: model_doc/videomae
-        title: VideoMAE
-      - local: model_doc/vit
-        title: Vision Transformer (ViT)
-      - local: model_doc/vit_mae
-        title: ViTMAE
-      - local: model_doc/yolos
-        title: YOLOS
-      title: Vision models
-    - isExpanded: false
-      sections:
-      - local: model_doc/hubert
-        title: Hubert
-      - local: model_doc/mctct
-        title: MCTCT
-      - local: model_doc/sew
-        title: SEW
-      - local: model_doc/sew-d
-        title: SEW-D
-      - local: model_doc/speech_to_text
-        title: Speech2Text
-      - local: model_doc/speech_to_text_2
-        title: Speech2Text2
-      - local: model_doc/unispeech
-        title: UniSpeech
-      - local: model_doc/unispeech-sat
-        title: UniSpeech-SAT
-      - local: model_doc/wav2vec2
-        title: Wav2Vec2
-      - local: model_doc/wav2vec2-conformer
-        title: Wav2Vec2-Conformer
-      - local: model_doc/wav2vec2_phoneme
-        title: Wav2Vec2Phoneme
-      - local: model_doc/wavlm
-        title: WavLM
-      - local: model_doc/xls_r
-        title: XLS-R
-      - local: model_doc/xlsr_wav2vec2
-        title: XLSR-Wav2Vec2
-      title: Audio models
-    - isExpanded: false
-      sections:
-      - local: model_doc/clip
-        title: CLIP
-      - local: model_doc/data2vec
-        title: Data2Vec
-      - local: model_doc/flava
-        title: FLAVA
-      - local: model_doc/groupvit
-        title: GroupViT
-      - local: model_doc/layoutlmv2
-        title: LayoutLMV2
-      - local: model_doc/layoutlmv3
-        title: LayoutLMV3
-      - local: model_doc/layoutxlm
-        title: LayoutXLM
-      - local: model_doc/lxmert
-        title: LXMERT
-      - local: model_doc/perceiver
-        title: Perceiver
-      - local: model_doc/speech-encoder-decoder
-        title: Speech Encoder Decoder Models
-      - local: model_doc/trocr
-        title: TrOCR
-      - local: model_doc/vilt
-        title: ViLT
-      - local: model_doc/vision-encoder-decoder
-        title: Vision Encoder Decoder Models
-      - local: model_doc/vision-text-dual-encoder
-        title: Vision Text Dual Encoder
-      - local: model_doc/visual_bert
-        title: VisualBERT
-      title: Multimodal models
-    - isExpanded: false
-      sections:
-      - local: model_doc/decision_transformer
-        title: Decision Transformer
-      - local: model_doc/trajectory_transformer
-        title: Trajectory Transformer
-      title: Reinforcement learning models
->>>>>>> 377cdded
     title: Models
   - sections:
     - local: internal/modeling_utils
