import functools
import math
import os  # noqa: F401
from random import choice, randint
from time import time

<<<<<<< HEAD
=======
import faiss  # noqa: F401
>>>>>>> 417e492f
import nlp  # noqa: F401
import numpy as np
import pandas as pd
import torch
import torch.utils.checkpoint as checkpoint
from elasticsearch import Elasticsearch  # noqa: F401
from elasticsearch.helpers import bulk, streaming_bulk  # noqa: F401
from torch.utils.data import DataLoader, Dataset, RandomSampler, SequentialSampler
from tqdm import tqdm

<<<<<<< HEAD
import faiss  # noqa: F401
from elasticsearch import Elasticsearch  # noqa: F401
from elasticsearch.helpers import bulk, streaming_bulk  # noqa: F401
=======
>>>>>>> 417e492f
from transformers import AdamW, AutoModel, AutoModelForSeq2SeqLM, AutoTokenizer, get_linear_schedule_with_warmup


pd.set_option("display.max_colwidth", None)


###############
# Sparse index
###############
def make_es_index_snippets(es_client, passages_dset, index_name="english_wiki_kilt_snippets_100w"):
    index_config = {
        "settings": {
            "number_of_shards": 1,
            "analysis": {"analyzer": {"stop_standard": {"type": "standard", " stopwords": "_english_"}}},
        },
        "mappings": {
            "properties": {
                "article_title": {"type": "text", "analyzer": "standard", "similarity": "BM25"},
                "section_title": {"type": "text", "analyzer": "standard", "similarity": "BM25"},
                "passage_text": {"type": "text", "analyzer": "standard", "similarity": "BM25"},
            }
        },
    }
    es_client.indices.create(index=index_name, body=index_config)
    number_of_docs = passages_dset.num_rows
    progress = tqdm(unit="docs", total=number_of_docs)
    successes = 0

    def passage_generator():
        for passage in passages_dset:
            yield passage

    # create the ES index
    for ok, action in streaming_bulk(client=es_client, index=index_name, actions=passage_generator(),):
        progress.update(1)
        successes += ok
    print("Indexed %d documents" % (successes,))


def query_es_index(question, es_client, index_name="english_wiki_kilt_snippets_100w", n_results=10, min_length=20):
    q = question.lower()
    banned = ["how", "why", "what", "where", "which", "do", "does", "is", "?", "eli5", "eli5:"]
    q = " ".join([w for w in q.split() if w not in banned])
    response = es_client.search(
        index=index_name,
        body={
            "query": {
                "multi_match": {
                    "query": q,
                    "fields": ["article_title", "section_title", "passage_text^2"],
                    "type": "cross_fields",
                }
            },
            "size": 2 * n_results,
        },
    )
    hits = response["hits"]["hits"]
    support_doc = "<P> " + " <P> ".join([hit["_source"]["passage_text"] for hit in hits])
    res_list = [dict([(k, hit["_source"][k]) for k in hit["_source"] if k != "passage_text"]) for hit in hits]
    for r, hit in zip(res_list, hits):
        r["passage_id"] = hit["_id"]
        r["score"] = hit["_score"]
        r["passage_text"] = hit["_source"]["passage_text"]
    res_list = [res for res in res_list if len(res["passage_text"].split()) > min_length][:n_results]
    return support_doc, res_list


###############
# ELI5 retriever training
###############
class ELI5DatasetQARetriver(Dataset):
    def __init__(self, examples_array, extra_answer_threshold=3, min_answer_length=64, training=True, n_samples=None):
        self.data = examples_array
        self.answer_thres = extra_answer_threshold
        self.min_length = min_answer_length
        self.training = training
        self.n_samples = self.data.num_rows if n_samples is None else n_samples

    def __len__(self):
        return self.n_samples

    def make_example(self, idx):
        example = self.data[idx]
        question = example["title"]
        if self.training:
            answers = [a for i, (a, sc) in enumerate(zip(example["answers"]["text"], example["answers"]["score"]))]
            answer_tab = choice(answers).split(" ")
            start_idx = randint(0, max(0, len(answer_tab) - self.min_length))
            answer_span = " ".join(answer_tab[start_idx:])
        else:
            answer_span = example["answers"]["text"][0]
        return (question, answer_span)

    def __getitem__(self, idx):
        return self.make_example(idx % self.data.num_rows)


class RetrievalQAEmbedder(torch.nn.Module):
    def __init__(self, sent_encoder, dim):
        super(RetrievalQAEmbedder, self).__init__()
        self.sent_encoder = sent_encoder
        self.output_dim = 128
        self.project_q = torch.nn.Linear(dim, self.output_dim, bias=False)
        self.project_a = torch.nn.Linear(dim, self.output_dim, bias=False)
        self.ce_loss = torch.nn.CrossEntropyLoss(reduction="mean")

    def embed_sentences_checkpointed(self, input_ids, attention_mask, checkpoint_batch_size=-1):
        # reproduces BERT forward pass with checkpointing
        if checkpoint_batch_size < 0 or input_ids.shape[0] < checkpoint_batch_size:
            return self.sent_encoder(input_ids, attention_mask=attention_mask)[1]
        else:
            # prepare implicit variables
            device = input_ids.device
            input_shape = input_ids.size()
            token_type_ids = torch.zeros(input_shape, dtype=torch.long, device=device)
            head_mask = [None] * self.sent_encoder.config.num_hidden_layers
            extended_attention_mask: torch.Tensor = self.sent_encoder.get_extended_attention_mask(
                attention_mask, input_shape, device
            )

            # define function for checkpointing
            def partial_encode(*inputs):
                encoder_outputs = self.sent_encoder.encoder(inputs[0], attention_mask=inputs[1], head_mask=head_mask,)
                sequence_output = encoder_outputs[0]
                pooled_output = self.sent_encoder.pooler(sequence_output)
                return pooled_output

            # run embedding layer on everything at once
            embedding_output = self.sent_encoder.embeddings(
                input_ids=input_ids, position_ids=None, token_type_ids=token_type_ids, inputs_embeds=None
            )
            # run encoding and pooling on one mini-batch at a time
            pooled_output_list = []
            for b in range(math.ceil(input_ids.shape[0] / checkpoint_batch_size)):
                b_embedding_output = embedding_output[b * checkpoint_batch_size : (b + 1) * checkpoint_batch_size]
                b_attention_mask = extended_attention_mask[b * checkpoint_batch_size : (b + 1) * checkpoint_batch_size]
                pooled_output = checkpoint.checkpoint(partial_encode, b_embedding_output, b_attention_mask)
                pooled_output_list.append(pooled_output)
            return torch.cat(pooled_output_list, dim=0)

    def embed_questions(self, q_ids, q_mask, checkpoint_batch_size=-1):
        q_reps = self.embed_sentences_checkpointed(q_ids, q_mask, checkpoint_batch_size)
        return self.project_q(q_reps)

    def embed_answers(self, a_ids, a_mask, checkpoint_batch_size=-1):
        a_reps = self.embed_sentences_checkpointed(a_ids, a_mask, checkpoint_batch_size)
        return self.project_a(a_reps)

    def forward(self, q_ids, q_mask, a_ids, a_mask, checkpoint_batch_size=-1):
        device = q_ids.device
        q_reps = self.embed_questions(q_ids, q_mask, checkpoint_batch_size)
        a_reps = self.embed_answers(a_ids, a_mask, checkpoint_batch_size)
        compare_scores = torch.mm(q_reps, a_reps.t())
        loss_qa = self.ce_loss(compare_scores, torch.arange(compare_scores.shape[1]).to(device))
        loss_aq = self.ce_loss(compare_scores.t(), torch.arange(compare_scores.shape[0]).to(device))
        loss = (loss_qa + loss_aq) / 2
        return loss


def make_qa_retriever_model(model_name="google/bert_uncased_L-8_H-512_A-8", from_file=None, device="cuda:0"):
    tokenizer = AutoTokenizer.from_pretrained(model_name)
    bert_model = AutoModel.from_pretrained(model_name).to(device)
    # run bert_model on a dummy batch to get output dimension
    d_ids = torch.LongTensor(
        [[bert_model.config.bos_token_id if bert_model.config.bos_token_id is not None else 1]]
    ).to(device)
    d_mask = torch.LongTensor([[1]]).to(device)
    sent_dim = bert_model(d_ids, attention_mask=d_mask)[1].shape[-1]
    qa_embedder = RetrievalQAEmbedder(bert_model, sent_dim).to(device)
    if from_file is not None:
        param_dict = torch.load(from_file)  # has model weights, optimizer, and scheduler states
        qa_embedder.load_state_dict(param_dict["model"])
    return tokenizer, qa_embedder


def make_qa_retriever_batch(qa_list, tokenizer, max_len=64, device="cuda:0"):
    q_ls = [q for q, a in qa_list]
    a_ls = [a for q, a in qa_list]
    q_toks = tokenizer.batch_encode_plus(q_ls, max_length=max_len, pad_to_max_length=True)
    q_ids, q_mask = (
        torch.LongTensor(q_toks["input_ids"]).to(device),
        torch.LongTensor(q_toks["attention_mask"]).to(device),
    )
    a_toks = tokenizer.batch_encode_plus(a_ls, max_length=max_len, pad_to_max_length=True)
    a_ids, a_mask = (
        torch.LongTensor(a_toks["input_ids"]).to(device),
        torch.LongTensor(a_toks["attention_mask"]).to(device),
    )
    return (q_ids, q_mask, a_ids, a_mask)


def train_qa_retriever_epoch(model, dataset, tokenizer, optimizer, scheduler, args, e=0):
    model.train()
    # make iterator
    train_sampler = RandomSampler(dataset)
    model_collate_fn = functools.partial(
        make_qa_retriever_batch, tokenizer=tokenizer, max_len=args.max_length, device="cuda:0"
    )
    data_loader = DataLoader(dataset, batch_size=args.batch_size, sampler=train_sampler, collate_fn=model_collate_fn)
    epoch_iterator = tqdm(data_loader, desc="Iteration", disable=True)
    # accumulate loss since last print
    loc_steps = 0
    loc_loss = 0.0
    st_time = time()
    for step, batch in enumerate(epoch_iterator):
        q_ids, q_mask, a_ids, a_mask = batch
        pre_loss = model(q_ids, q_mask, a_ids, a_mask, checkpoint_batch_size=args.checkpoint_batch_size)
        loss = pre_loss.sum()
        # optimizer
        loss.backward()
        optimizer.step()
        scheduler.step()
        model.zero_grad()
        # some printing within the epoch
        loc_loss += loss.item()
        loc_steps += 1
        if step % args.print_freq == 0 or step == 1:
            print(
                "{:2d} {:5d} of {:5d} \t L: {:.3f} \t -- {:.3f}".format(
                    e, step, len(dataset) // args.batch_size, loc_loss / loc_steps, time() - st_time,
                )
            )
            loc_loss = 0
            loc_steps = 0


def train_qa_retriever_joint_epoch(model, dataset_list, tokenizer, optimizer, scheduler, args, e=0):
    model.train()
    model_collate_fn = functools.partial(
        make_qa_retriever_batch, tokenizer=tokenizer, max_len=args.max_length, device="cuda:0"
    )
    # make iterator
    train_samplers = [RandomSampler(dataset) for dataset in dataset_list]
    data_loaders = [
        DataLoader(dataset, batch_size=args.batch_size, sampler=train_sampler, collate_fn=model_collate_fn)
        for dataset, train_sampler in zip(dataset_list, train_samplers)
    ]
    iterators = [iter(dloader) for dloader in data_loaders]
    joint_iter = zip(*iterators)
    # accumulate loss since last print
    loc_steps = 0
    loc_loss = 0.0
    st_time = time()
    for step, (batches,) in enumerate(zip(joint_iter)):
        for batch in batches:
            q_ids, q_mask, a_ids, a_mask = batch
            loss = model(q_ids, q_mask, a_ids, a_mask, checkpoint_batch_size=args.checkpoint_batch_size)
            # optimizer
            loss.backward()
            optimizer.step()
            scheduler.step()
            model.zero_grad()
            # some printing within the epoch
            loc_loss += loss.item()
            loc_steps += 1
        if step % args.print_freq == 0:
            print(
                "{:2d} {:5d} of {:5d} \t L: {:.3f} \t -- {:.3f}".format(
                    e, step, len(dataset_list[0]) // args.batch_size, loc_loss / loc_steps, time() - st_time,
                )
            )
            loc_loss = 0
            loc_steps = 0


def evaluate_qa_retriever(model, dataset, tokenizer, args):
    model.eval()
    # make iterator
    eval_sampler = SequentialSampler(dataset)
    model_collate_fn = functools.partial(
        make_qa_retriever_batch, tokenizer=tokenizer, max_len=args.max_length, device="cuda:0"
    )
    data_loader = DataLoader(dataset, batch_size=args.batch_size, sampler=eval_sampler, collate_fn=model_collate_fn)
    epoch_iterator = tqdm(data_loader, desc="Iteration", disable=True)
    tot_loss = 0.0
    with torch.no_grad():
        for step, batch in enumerate(epoch_iterator):
            q_ids, q_mask, a_ids, a_mask = batch
            loss = model(q_ids, q_mask, a_ids, a_mask)
            tot_loss += loss.item()
        return tot_loss / (step + 1)


def train_qa_retriever(qar_model, qar_tokenizer, qar_train_dset, qar_valid_dset, qar_args):
    qar_optimizer = AdamW(qar_model.parameters(), lr=qar_args.learning_rate, eps=1e-8)
    qar_scheduler = get_linear_schedule_with_warmup(
        qar_optimizer,
        num_warmup_steps=100,
        num_training_steps=(qar_args.num_epochs + 1) * math.ceil(len(qar_train_dset) / qar_args.batch_size),
    )
    for e in range(qar_args.num_epochs):
        train_qa_retriever_epoch(qar_model, qar_train_dset, qar_tokenizer, qar_optimizer, qar_scheduler, qar_args, e)
        m_save_dict = {
            "model": qar_model.state_dict(),
            "optimizer": qar_optimizer.state_dict(),
            "scheduler": qar_scheduler.state_dict(),
        }
        print("Saving model {}".format(qar_args.model_save_name))
        torch.save(m_save_dict, "{}_{}.pth".format(qar_args.model_save_name, e))
        eval_loss = evaluate_qa_retriever(qar_model, qar_valid_dset, qar_tokenizer, qar_args)
        print("Evaluation loss epoch {:4d}: {:.3f}".format(e, eval_loss))


###############
# ELI5 seq2seq model training
###############
class ELI5DatasetS2S(Dataset):
    def __init__(
        self, examples_array, make_doc_fun=None, extra_answer_threshold=3, document_cache=None, training=True
    ):
        self.training = training
        self.data = examples_array
        self.make_doc_function = make_doc_fun
        self.document_cache = {} if document_cache is None else document_cache
        assert not (make_doc_fun is None and document_cache is None)
        # make index of specific question-answer pairs from multi-answers
        if self.training:
            self.qa_id_list = [
                (i, j)
                for i, qa in enumerate(self.data)
                for j, (a, sc) in enumerate(zip(qa["answers"]["text"], qa["answers"]["score"]))
                if j == 0 or sc >= extra_answer_threshold
            ]
        else:
            self.qa_id_list = [(i, 0) for i in range(self.data.num_rows)]

    def __len__(self):
        return len(self.qa_id_list)

    def make_example(self, idx):
        i, j = self.qa_id_list[idx]
        example = self.data[i]
        question = example["title"] + " " + example["selftext"]
        answer = example["answers"]["text"][j]
        q_id = example["q_id"]
        if self.make_doc_function is not None:
            self.document_cache[q_id] = self.document_cache.get(q_id, self.make_doc_function(example["title"]))
        document = self.document_cache[q_id]
        in_st = "question: {} context: {}".format(
            question.lower().replace(" --t--", "").strip(), document.lower().strip(),
        )
        out_st = answer
        return (in_st, out_st)

    def __getitem__(self, idx):
        return self.make_example(idx)


def make_qa_s2s_model(model_name="facebook/bart-large", from_file=None, device="cuda:0"):
    tokenizer = AutoTokenizer.from_pretrained(model_name)
    model = AutoModelForSeq2SeqLM.from_pretrained(model_name).to(device)
    if from_file is not None:
        param_dict = torch.load(from_file)  # has model weights, optimizer, and scheduler states
        model.load_state_dict(param_dict["model"])
    return tokenizer, model


def make_qa_s2s_batch(qa_list, tokenizer, max_len=64, max_a_len=360, device="cuda:0"):
    q_ls = [q for q, a in qa_list]
    a_ls = [a for q, a in qa_list]
    q_toks = tokenizer.batch_encode_plus(q_ls, max_length=max_len, pad_to_max_length=True)
    q_ids, q_mask = (
        torch.LongTensor(q_toks["input_ids"]).to(device),
        torch.LongTensor(q_toks["attention_mask"]).to(device),
    )
    a_toks = tokenizer.batch_encode_plus(a_ls, max_length=min(max_len, max_a_len), pad_to_max_length=True)
    a_ids, a_mask = (
        torch.LongTensor(a_toks["input_ids"]).to(device),
        torch.LongTensor(a_toks["attention_mask"]).to(device),
    )
    lm_labels = a_ids[:, 1:].contiguous().clone()
    lm_labels[a_mask[:, 1:].contiguous() == 0] = -100
    model_inputs = {
        "input_ids": q_ids,
        "attention_mask": q_mask,
        "decoder_input_ids": a_ids[:, :-1].contiguous(),
        "lm_labels": lm_labels,
    }
    return model_inputs


def train_qa_s2s_epoch(model, dataset, tokenizer, optimizer, scheduler, args, e=0, curriculum=False):
    model.train()
    # make iterator
    if curriculum:
        train_sampler = SequentialSampler(dataset)
    else:
        train_sampler = RandomSampler(dataset)
    model_collate_fn = functools.partial(
        make_qa_s2s_batch, tokenizer=tokenizer, max_len=args.max_length, device="cuda:0"
    )
    data_loader = DataLoader(dataset, batch_size=args.batch_size, sampler=train_sampler, collate_fn=model_collate_fn)
    epoch_iterator = tqdm(data_loader, desc="Iteration", disable=True)
    # accumulate loss since last print
    loc_steps = 0
    loc_loss = 0.0
    st_time = time()
    for step, batch_inputs in enumerate(epoch_iterator):
        pre_loss = model(**batch_inputs)[0]
        loss = pre_loss.sum() / pre_loss.shape[0]
        loss.backward()
        # optimizer
        if step % args.backward_freq == 0:
            optimizer.step()
            scheduler.step()
            model.zero_grad()
        # some printing within the epoch
        loc_loss += loss.item()
        loc_steps += 1
        if step % args.print_freq == 0 or step == 1:
            print(
                "{:2d} {:5d} of {:5d} \t L: {:.3f} \t -- {:.3f}".format(
                    e, step, len(dataset) // args.batch_size, loc_loss / loc_steps, time() - st_time,
                )
            )
            loc_loss = 0
            loc_steps = 0


def eval_qa_s2s_epoch(model, dataset, tokenizer, args):
    model.eval()
    # make iterator
    train_sampler = SequentialSampler(dataset)
    model_collate_fn = functools.partial(
        make_qa_s2s_batch, tokenizer=tokenizer, max_len=args.max_length, device="cuda:0"
    )
    data_loader = DataLoader(dataset, batch_size=args.batch_size, sampler=train_sampler, collate_fn=model_collate_fn)
    epoch_iterator = tqdm(data_loader, desc="Iteration", disable=True)
    # accumulate loss since last print
    loc_steps = 0
    loc_loss = 0.0
    st_time = time()
    with torch.no_grad():
        for step, batch_inputs in enumerate(epoch_iterator):
            pre_loss = model(**batch_inputs)[0]
            loss = pre_loss.sum() / pre_loss.shape[0]
            loc_loss += loss.item()
            loc_steps += 1
            if step % args.print_freq == 0:
                print(
                    "{:5d} of {:5d} \t L: {:.3f} \t -- {:.3f}".format(
                        step, len(dataset) // args.batch_size, loc_loss / loc_steps, time() - st_time,
                    )
                )
    print("Total \t L: {:.3f} \t -- {:.3f}".format(loc_loss / loc_steps, time() - st_time,))


def train_qa_s2s(qa_s2s_model, qa_s2s_tokenizer, s2s_train_dset, s2s_valid_dset, s2s_args):
    s2s_optimizer = AdamW(qa_s2s_model.parameters(), lr=s2s_args.learning_rate, eps=1e-8)
    s2s_scheduler = get_linear_schedule_with_warmup(
        s2s_optimizer,
        num_warmup_steps=400,
        num_training_steps=(s2s_args.num_epochs + 1) * math.ceil(len(s2s_train_dset) / s2s_args.batch_size),
    )
    for e in range(s2s_args.num_epochs):
        train_qa_s2s_epoch(
            qa_s2s_model,
            s2s_train_dset,
            qa_s2s_tokenizer,
            s2s_optimizer,
            s2s_scheduler,
            s2s_args,
            e,
            curriculum=(e == 0),
        )
        m_save_dict = {
            "model": qa_s2s_model.state_dict(),
            "optimizer": s2s_optimizer.state_dict(),
            "scheduler": s2s_scheduler.state_dict(),
        }
        print("Saving model {}".format(s2s_args.model_save_name))
        eval_qa_s2s_epoch(qa_s2s_model, s2s_valid_dset, qa_s2s_tokenizer, s2s_args)
        torch.save(m_save_dict, "{}_{}.pth".format(s2s_args.model_save_name, e))


# generate answer from input "question: ... context: <p> ..."
def qa_s2s_generate(
    question_doc,
    qa_s2s_model,
    qa_s2s_tokenizer,
    num_answers=1,
    num_beams=None,
    min_len=64,
    max_len=256,
    do_sample=False,
    temp=1.0,
    top_p=None,
    top_k=None,
    max_input_length=512,
    device="cuda:0",
):
    model_inputs = make_qa_s2s_batch([(question_doc, "A")], qa_s2s_tokenizer, max_input_length, device=device,)
    n_beams = num_answers if num_beams is None else max(num_beams, num_answers)
    generated_ids = qa_s2s_model.generate(
        input_ids=model_inputs["input_ids"],
        attention_mask=model_inputs["attention_mask"],
        min_length=min_len,
        max_length=max_len,
        do_sample=do_sample,
        early_stopping=True,
        num_beams=1 if do_sample else n_beams,
        temperature=temp,
        top_k=top_k,
        top_p=top_p,
        eos_token_id=qa_s2s_tokenizer.eos_token_id,
        no_repeat_ngram_size=3,
        num_return_sequences=num_answers,
        decoder_start_token_id=qa_s2s_tokenizer.bos_token_id,
    )
    return [qa_s2s_tokenizer.decode(ans_ids, skip_special_tokens=True).strip() for ans_ids in generated_ids]


###############
# ELI5-trained retrieval model usage
###############
def embed_passages_for_retrieval(passages, tokenizer, qa_embedder, max_length=128, device="cuda:0"):
    a_toks = tokenizer.batch_encode_plus(passages, max_length=max_length, pad_to_max_length=True)
    a_ids, a_mask = (
        torch.LongTensor(a_toks["input_ids"]).to(device),
        torch.LongTensor(a_toks["attention_mask"]).to(device),
    )
    with torch.no_grad():
        a_reps = qa_embedder.embed_answers(a_ids, a_mask).cpu().type(torch.float)
    return a_reps.numpy()


def embed_questions_for_retrieval(q_ls, tokenizer, qa_embedder, device="cuda:0"):
    q_toks = tokenizer.batch_encode_plus(q_ls, max_length=128, pad_to_max_length=True)
    q_ids, q_mask = (
        torch.LongTensor(q_toks["input_ids"]).to(device),
        torch.LongTensor(q_toks["attention_mask"]).to(device),
    )
    with torch.no_grad():
        q_reps = qa_embedder.embed_questions(q_ids, q_mask).cpu().type(torch.float)
    return q_reps.numpy()


def make_qa_dense_index(
    qa_embedder,
    tokenizer,
    passages_dset,
    batch_size=512,
    max_length=128,
    index_name="kilt_passages_reps.dat",
    dtype="float32",
    device="cuda:0",
):
    st_time = time()
    fp = np.memmap(index_name, dtype=dtype, mode="w+", shape=(passages_dset.num_rows, 128))
    n_batches = math.ceil(passages_dset.num_rows / batch_size)
    for i in range(n_batches):
        passages = [p for p in passages_dset[i * batch_size : (i + 1) * batch_size]["passage_text"]]
        reps = embed_passages_for_retrieval(passages, tokenizer, qa_embedder, max_length, device)
        fp[i * batch_size : (i + 1) * batch_size] = reps
        if i % 50 == 0:
            print(i, time() - st_time)


def evaluate_retriever(qa_list, retriever_func, scoring_func, n_ret=10, verbose=False):
    total_retriever_time = 0.0
    total_retriever_score = 0.0
    st_time = time()
    for i, (question, answer) in enumerate(qa_list):
        r_time = time()
        retrieved_passages = retriever_func(question, n_ret)
        total_retriever_time += time() - r_time
        total_retriever_score += scoring_func(retrieved_passages, answer)
        if verbose and ((i + 1) % 500 == 0 or i <= 1):
            print(
                "{:03d}: S-{:.4f} T-{:.4f} | {:.2f}".format(
                    i + 1, total_retriever_score / (i + 1), total_retriever_time / (i + 1), time() - st_time
                )
            )
    return {"idf_recall": total_retriever_score / (i + 1), "retrieval_time": total_retriever_time / (i + 1)}


# build a support document for the question out of Wikipedia snippets
def query_qa_dense_index(
    question, qa_embedder, tokenizer, wiki_passages, wiki_index, n_results=10, min_length=20, device="cuda:0"
):
    q_rep = embed_questions_for_retrieval([question], tokenizer, qa_embedder, device=device)
    D, I = wiki_index.search(q_rep, 2 * n_results)
    res_passages = [wiki_passages[int(i)] for i in I[0]]
    support_doc = "<P> " + " <P> ".join([p["passage_text"] for p in res_passages])
    res_list = [dict([(k, p[k]) for k in wiki_passages.column_names]) for p in res_passages]
    res_list = [res for res in res_list if len(res["passage_text"].split()) > min_length][:n_results]
    for r, sc in zip(res_list, D[0]):
        r["score"] = float(sc)
    return support_doc, res_list


def batch_query_qa_dense_index(questions, qa_embedder, tokenizer, wiki_passages, wiki_index, n_results=10):
    q_rep = embed_questions_for_retrieval(questions, tokenizer, qa_embedder)
    D, I = wiki_index.search(q_rep, n_results)
    res_passages_lst = [[wiki_passages[int(i)] for i in i_lst] for i_lst in I]
    support_doc_lst = [
        "<P> " + " <P> ".join([p["passage_text"] for p in res_passages]) for res_passages in res_passages_lst
    ]
    all_res_lists = []
    for (res_passages, dl) in zip(res_passages_lst, D):
        res_list = [dict([(k, p[k]) for k in wiki_passages.column_names]) for p in res_passages]
        for r, sc in zip(res_list, dl):
            r["score"] = float(sc)
        all_res_lists += [res_list[:]]
    return support_doc_lst, all_res_lists


# find nearest neighbors of an answer or declarative text in Wikipedia snippets
def query_qa_dense_index_nn(passage, qa_embedder, tokenizer, wiki_passages, wiki_index, n_results=10, min_length=20):
    a_rep = embed_passages_for_retrieval([passage], tokenizer, qa_embedder)
    D, I = wiki_index.search(a_rep, 2 * n_results)
    res_passages = [wiki_passages[int(i)] for i in I[0]]
    support_doc = "<P> " + " <P> ".join([p["passage_text"] for p in res_passages])
    res_list = [dict([(k, p[k]) for k in wiki_passages.column_names]) for p in res_passages]
    res_list = [res for res in res_list if len(res["passage_text"].split()) > min_length][:n_results]
    for r, sc, i in zip(res_list, D[0], I[0]):
        r["passage_id"] = int(i)
        r["score"] = float(sc)
    return support_doc, res_list


def batch_query_qa_dense_index_nn(passages, qa_embedder, tokenizer, wiki_passages, wiki_index, n_results=10):
    a_reps = embed_passages_for_retrieval(passages, tokenizer, qa_embedder)
    D, I = wiki_index.search(a_reps, n_results)
    res_passages_lst = [[wiki_passages[int(i)] for i in i_lst] for i_lst in I]
    support_doc_lst = [
        "<P> " + " <P> ".join([p["passage_text"] for p in res_passages]) for res_passages in res_passages_lst
    ]
    all_res_lists = []
    for (res_passages, dl, il) in zip(res_passages_lst, D, I):
        res_list = [dict([(k, p[k]) for k in wiki_passages.column_names]) for p in res_passages]
        for r, sc, i in zip(res_list, dl, il):
            r["passage_id"] = int(i)
            r["score"] = float(sc)
        all_res_lists += [res_list[:]]
    return support_doc_lst, all_res_lists<|MERGE_RESOLUTION|>--- conflicted
+++ resolved
@@ -4,10 +4,7 @@
 from random import choice, randint
 from time import time
 
-<<<<<<< HEAD
-=======
 import faiss  # noqa: F401
->>>>>>> 417e492f
 import nlp  # noqa: F401
 import numpy as np
 import pandas as pd
@@ -18,12 +15,6 @@
 from torch.utils.data import DataLoader, Dataset, RandomSampler, SequentialSampler
 from tqdm import tqdm
 
-<<<<<<< HEAD
-import faiss  # noqa: F401
-from elasticsearch import Elasticsearch  # noqa: F401
-from elasticsearch.helpers import bulk, streaming_bulk  # noqa: F401
-=======
->>>>>>> 417e492f
 from transformers import AdamW, AutoModel, AutoModelForSeq2SeqLM, AutoTokenizer, get_linear_schedule_with_warmup
 
 
