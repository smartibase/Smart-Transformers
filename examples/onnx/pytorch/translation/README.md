<!---
Copyright 2021 The HuggingFace Team. All rights reserved.
Licensed under the Apache License, Version 2.0 (the "License");
you may not use this file except in compliance with the License.
You may obtain a copy of the License at

    http://www.apache.org/licenses/LICENSE-2.0

Unless required by applicable law or agreed to in writing, software
distributed under the License is distributed on an "AS IS" BASIS,
WITHOUT WARRANTIES OR CONDITIONS OF ANY KIND, either express or implied.
See the License for the specific language governing permissions and
limitations under the License.
-->

# Usage

<<<<<<< HEAD
This folder contains an example of exporting Bart + Beam Search generation(BartForConditionalGeneration) to ONNX file.
=======
This folder contains an example of exporting BART + Beam Search generation to ONNX.
>>>>>>> 86535b9a

Beam Search contains a for-loop workflow, so we need to make them TorchScript-compatible for exporting to ONNX. This example shows how to make a Bart model to be TorchScript-compatible by wrapping up it into a new model. In addition, some changes were made to the beam_search() function for making it TorchScript-compatible.


# How to run the example

To make sure you can successfully run the latest versions of the example scripts, you have to **install the library from source** and install some example-specific requirements. To do this, execute the following steps in a new virtual environment:

```bash
git clone https://github.com/huggingface/transformers
cd transformers
pip install .
```
Then cd in this example folder and run
```bash
pip install -r requirements.txt
```

Now you can run the example command below to get the example ONNX file:

```bash
python run_onnx_exporter.py --model_name_or_path facebook/bart-base
```<|MERGE_RESOLUTION|>--- conflicted
+++ resolved
@@ -15,11 +15,7 @@
 
 # Usage
 
-<<<<<<< HEAD
 This folder contains an example of exporting Bart + Beam Search generation(BartForConditionalGeneration) to ONNX file.
-=======
-This folder contains an example of exporting BART + Beam Search generation to ONNX.
->>>>>>> 86535b9a
 
 Beam Search contains a for-loop workflow, so we need to make them TorchScript-compatible for exporting to ONNX. This example shows how to make a Bart model to be TorchScript-compatible by wrapping up it into a new model. In addition, some changes were made to the beam_search() function for making it TorchScript-compatible.
 
