--- conflicted
+++ resolved
@@ -80,32 +80,25 @@
         self.dist_env_1_gpu = dict(
             MASTER_ADDR="localhost", MASTER_PORT="10999", RANK="0", LOCAL_RANK="0", WORLD_SIZE="1"
         )
-<<<<<<< HEAD
+
         self.ds_config_zero2_file = f"{self.test_file_dir_str}/ds_config_zero2.json"
         self.ds_config_zero3_file = f"{self.test_file_dir_str}/ds_config_zero3.json"
-=======
-        self.ds_config_file = f"{self.test_file_dir_str}/ds_config.json"
-        with io.open(self.ds_config_file, "r", encoding="utf-8") as f:
-            self.ds_config_dict = json.load(f)
->>>>>>> c83fbc5f
+
+        with io.open(self.ds_config_zero2_file, "r", encoding="utf-8") as f:
+            self.ds_config_zero2_dict = json.load(f)
+        with io.open(self.ds_config_zero3_file, "r", encoding="utf-8") as f:
+            self.ds_config_zero3_dict = json.load(f)
+
 
     def test_fake_notebook_no_launcher(self):
         # this setup emulates a notebook where a launcher needs to be emulated by hand
-<<<<<<< HEAD
-
-=======
->>>>>>> c83fbc5f
         with CaptureStd() as cs:  # noqa
             with mockenv_context(**self.dist_env_1_gpu):
                 trainer = get_regression_trainer(local_rank=0, deepspeed=self.ds_config_zero2_file)
                 trainer.train()
-<<<<<<< HEAD
         # XXX: the following check currently only works if run alone, see: https://github.com/microsoft/DeepSpeed/issues/810
         # assert "DeepSpeed info" in cs.out, "expected DeepSpeed logger output but got none"
         # so I'm not sure how to test that deepspeed actually did run, other than that it didn't fail
-=======
-        # fixme:
-        # assert "DeepSpeed info" in cs.out, "expected DeepSpeed logger output but got none"
 
     # Test various combos
     # 1. DS scheduler + DS optimizer: this is already tested by most other tests
@@ -116,12 +109,12 @@
     def test_hf_scheduler_hf_optimizer(self):
         a = 0
         with mockenv_context(**self.dist_env_1_gpu):
-            ds_config_dict = deepcopy(self.ds_config_dict)
-            del ds_config_dict["optimizer"]  # force default HF Trainer optimizer
-            del ds_config_dict["scheduler"]  # force default HF Trainer scheduler
-            ds_config_dict["zero_optimization"]["cpu_offload"] = False
-            ds_config_dict["fp16"]["initial_scale_power"] = 1  # force optimizer on the first step
-            trainer = get_regression_trainer(a=a, local_rank=0, deepspeed=ds_config_dict)
+            ds_config_zero2_dict = deepcopy(self.ds_config_zero2_dict)
+            del ds_config_zero2_dict["optimizer"]  # force default HF Trainer optimizer
+            del ds_config_zero2_dict["scheduler"]  # force default HF Trainer scheduler
+            ds_config_zero2_dict["zero_optimization"]["cpu_offload"] = False
+            ds_config_zero2_dict["fp16"]["initial_scale_power"] = 1  # force optimizer on the first step
+            trainer = get_regression_trainer(a=a, local_rank=0, deepspeed=ds_config_zero2_dict)
             trainer.train()
         new_a = trainer.model.a.item()
         self.assertNotEqual(new_a, a)
@@ -129,11 +122,11 @@
     def test_ds_scheduler_hf_optimizer(self):
         a = 0
         with mockenv_context(**self.dist_env_1_gpu):
-            ds_config_dict = deepcopy(self.ds_config_dict)
-            del ds_config_dict["optimizer"]  # force default HF Trainer optimizer
-            ds_config_dict["zero_optimization"]["cpu_offload"] = False
-            ds_config_dict["fp16"]["initial_scale_power"] = 1  # force optimizer on the first step
-            trainer = get_regression_trainer(a=a, local_rank=0, deepspeed=ds_config_dict)
+            ds_config_zero2_dict = deepcopy(self.ds_config_zero2_dict)
+            del ds_config_zero2_dict["optimizer"]  # force default HF Trainer optimizer
+            ds_config_zero2_dict["zero_optimization"]["cpu_offload"] = False
+            ds_config_zero2_dict["fp16"]["initial_scale_power"] = 1  # force optimizer on the first step
+            trainer = get_regression_trainer(a=a, local_rank=0, deepspeed=ds_config_zero2_dict)
             trainer.train()
         new_a = trainer.model.a.item()
         self.assertNotEqual(new_a, a)
@@ -141,11 +134,11 @@
     def test_hf_scheduler_ds_optimizer(self):
         # this combo is not possible at the moment
         with mockenv_context(**self.dist_env_1_gpu):
-            ds_config_dict = deepcopy(self.ds_config_dict)
-            del ds_config_dict["scheduler"]  # force default HF Trainer scheduler
-            ds_config_dict["zero_optimization"]["cpu_offload"] = False
-            ds_config_dict["fp16"]["initial_scale_power"] = 1  # force optimizer on the first step
-            trainer = get_regression_trainer(local_rank=0, deepspeed=ds_config_dict)
+            ds_config_zero2_dict = deepcopy(self.ds_config_zero2_dict)
+            del ds_config_zero2_dict["scheduler"]  # force default HF Trainer scheduler
+            ds_config_zero2_dict["zero_optimization"]["cpu_offload"] = False
+            ds_config_zero2_dict["fp16"]["initial_scale_power"] = 1  # force optimizer on the first step
+            trainer = get_regression_trainer(local_rank=0, deepspeed=ds_config_zero2_dict)
             with self.assertRaises(Exception) as context:
                 trainer.train()
         self.assertTrue("HF scheduler + DeepSpeed optimizer combination is not possible" in str(context.exception))
@@ -153,19 +146,18 @@
     def test_hf_optimizer_with_offload(self):
         # must not allow non-DS optimizer when using ZERO-offload
         with mockenv_context(**self.dist_env_1_gpu):
-            ds_config_dict = deepcopy(self.ds_config_dict)
-            del ds_config_dict["optimizer"]  # force default HF Trainer optimizer
-            ds_config_dict["zero_optimization"]["cpu_offload"] = True
+            ds_config_zero2_dict = deepcopy(self.ds_config_zero2_dict)
+            del ds_config_zero2_dict["optimizer"]  # force default HF Trainer optimizer
+            ds_config_zero2_dict["zero_optimization"]["cpu_offload"] = True
             # sanity check - should the default config change
             assert (
-                "cpu_offload" in ds_config_dict["zero_optimization"]
-                and ds_config_dict["zero_optimization"]["cpu_offload"] is True
+                "cpu_offload" in ds_config_zero2_dict["zero_optimization"]
+                and ds_config_zero2_dict["zero_optimization"]["cpu_offload"] is True
             ), "ensure the config is set up correctly"
-            trainer = get_regression_trainer(local_rank=0, deepspeed=ds_config_dict)
+            trainer = get_regression_trainer(local_rank=0, deepspeed=ds_config_zero2_dict)
             with self.assertRaises(Exception) as context:
                 trainer.train()
         self.assertTrue("ZeRO Offload can only work with DeepSpeed optimizers" in str(context.exception))
->>>>>>> c83fbc5f
 
     def test_early_get_last_lr(self):
         # with deepspeed's fp16 and dynamic loss scale enabled the optimizer/scheduler steps may
