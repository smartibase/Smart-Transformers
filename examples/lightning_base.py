--- conflicted
+++ resolved
@@ -163,19 +163,14 @@
         """The number of total training steps that will be run. Used for lr scheduler purposes."""
         num_devices = max(1, self.hparams.gpus)  # TODO: consider num_tpu_cores
         effective_batch_size = self.hparams.train_batch_size * self.hparams.accumulate_grad_batches * num_devices
-<<<<<<< HEAD
-        dataset_size = len(self.train_dataloader().dataset)
-        return (dataset_size / effective_batch_size) * self.hparams.max_epochs
-=======
         return (self.dataset_size / effective_batch_size) * self.hparams.max_epochs
->>>>>>> dfa4c26b
 
     def setup(self, mode):
         if mode == "test":
             self.dataset_size = len(self.test_dataloader().dataset)
         else:
             self.train_loader = self.get_dataloader("train", self.hparams.train_batch_size, shuffle=True)
-            self.dataset_size = len(self.train_loader.dataset)
+            self.dataset_size = len(self.train_dataloader().dataset)
 
     def get_dataloader(self, type_path: str, batch_size: int, shuffle: bool = False):
         raise NotImplementedError("You must implement this for your task")
