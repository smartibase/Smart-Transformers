--- conflicted
+++ resolved
@@ -34,177 +34,6 @@
         DistilBertForSequenceClassification,
     )
 
-
-class DistilBertModelTester:
-    def __init__(
-        self, parent,
-    ):
-        self.parent = parent
-        self.batch_size = 13
-        self.seq_length = 7
-        self.is_training = True
-        self.use_input_mask = True
-        self.use_token_type_ids = False
-        self.use_labels = True
-        self.vocab_size = 99
-        self.hidden_size = 32
-        self.num_hidden_layers = 5
-        self.num_attention_heads = 4
-        self.intermediate_size = 37
-        self.hidden_act = "gelu"
-        self.hidden_dropout_prob = 0.1
-        self.attention_probs_dropout_prob = 0.1
-        self.max_position_embeddings = 512
-        self.type_vocab_size = 16
-        self.type_sequence_label_size = 2
-        self.initializer_range = 0.02
-        self.num_labels = 3
-        self.num_choices = 4
-        self.scope = None
-
-    def prepare_config_and_inputs(self):
-        input_ids = ids_tensor([self.batch_size, self.seq_length], self.vocab_size)
-
-        input_mask = None
-        if self.use_input_mask:
-            input_mask = ids_tensor([self.batch_size, self.seq_length], vocab_size=2)
-
-        sequence_labels = None
-        token_labels = None
-        choice_labels = None
-        if self.use_labels:
-            sequence_labels = ids_tensor([self.batch_size], self.type_sequence_label_size)
-            token_labels = ids_tensor([self.batch_size, self.seq_length], self.num_labels)
-            choice_labels = ids_tensor([self.batch_size], self.num_choices)
-
-        config = DistilBertConfig(
-            vocab_size=self.vocab_size,
-            dim=self.hidden_size,
-            n_layers=self.num_hidden_layers,
-            n_heads=self.num_attention_heads,
-            hidden_dim=self.intermediate_size,
-            hidden_act=self.hidden_act,
-            dropout=self.hidden_dropout_prob,
-            attention_dropout=self.attention_probs_dropout_prob,
-            max_position_embeddings=self.max_position_embeddings,
-            initializer_range=self.initializer_range,
-        )
-
-        return config, input_ids, input_mask, sequence_labels, token_labels, choice_labels
-
-    def check_loss_output(self, result):
-        self.parent.assertListEqual(list(result["loss"].size()), [])
-
-    def create_and_check_distilbert_model(
-        self, config, input_ids, input_mask, sequence_labels, token_labels, choice_labels
-    ):
-        model = DistilBertModel(config=config)
-        model.to(torch_device)
-        model.eval()
-        (sequence_output,) = model(input_ids, input_mask)
-        (sequence_output,) = model(input_ids)
-
-        result = {
-            "sequence_output": sequence_output,
-        }
-        self.parent.assertListEqual(
-            list(result["sequence_output"].size()), [self.batch_size, self.seq_length, self.hidden_size]
-        )
-
-    def create_and_check_distilbert_for_masked_lm(
-        self, config, input_ids, input_mask, sequence_labels, token_labels, choice_labels
-    ):
-        model = DistilBertForMaskedLM(config=config)
-        model.to(torch_device)
-        model.eval()
-        loss, prediction_scores = model(input_ids, attention_mask=input_mask, labels=token_labels)
-        result = {
-            "loss": loss,
-            "prediction_scores": prediction_scores,
-        }
-        self.parent.assertListEqual(
-            list(result["prediction_scores"].size()), [self.batch_size, self.seq_length, self.vocab_size]
-        )
-        self.check_loss_output(result)
-
-    def create_and_check_distilbert_for_question_answering(
-        self, config, input_ids, input_mask, sequence_labels, token_labels, choice_labels
-    ):
-        model = DistilBertForQuestionAnswering(config=config)
-        model.to(torch_device)
-        model.eval()
-        loss, start_logits, end_logits = model(
-            input_ids, attention_mask=input_mask, start_positions=sequence_labels, end_positions=sequence_labels
-        )
-        result = {
-            "loss": loss,
-            "start_logits": start_logits,
-            "end_logits": end_logits,
-        }
-        self.parent.assertListEqual(list(result["start_logits"].size()), [self.batch_size, self.seq_length])
-        self.parent.assertListEqual(list(result["end_logits"].size()), [self.batch_size, self.seq_length])
-        self.check_loss_output(result)
-
-    def create_and_check_distilbert_for_sequence_classification(
-        self, config, input_ids, input_mask, sequence_labels, token_labels, choice_labels
-    ):
-        config.num_labels = self.num_labels
-        model = DistilBertForSequenceClassification(config)
-        model.to(torch_device)
-        model.eval()
-        loss, logits = model(input_ids, attention_mask=input_mask, labels=sequence_labels)
-        result = {
-            "loss": loss,
-            "logits": logits,
-        }
-        self.parent.assertListEqual(list(result["logits"].size()), [self.batch_size, self.num_labels])
-        self.check_loss_output(result)
-
-    def create_and_check_distilbert_for_token_classification(
-        self, config, input_ids, input_mask, sequence_labels, token_labels, choice_labels
-    ):
-        config.num_labels = self.num_labels
-        model = DistilBertForTokenClassification(config=config)
-        model.to(torch_device)
-        model.eval()
-
-        loss, logits = model(input_ids, attention_mask=input_mask, labels=token_labels)
-        result = {
-            "loss": loss,
-            "logits": logits,
-        }
-        self.parent.assertListEqual(list(result["logits"].size()), [self.batch_size, self.seq_length, self.num_labels])
-        self.check_loss_output(result)
-
-    def prepare_config_and_inputs_for_common(self):
-        config_and_inputs = self.prepare_config_and_inputs()
-        (config, input_ids, input_mask, sequence_labels, token_labels, choice_labels) = config_and_inputs
-        inputs_dict = {"input_ids": input_ids, "attention_mask": input_mask}
-        return config, inputs_dict
-
-
-@require_torch
-class DistilBertModelTest(ModelTesterMixin, unittest.TestCase):
-
-    all_model_classes = (
-        (
-            DistilBertModel,
-            DistilBertForMaskedLM,
-            DistilBertForMultipleChoice,
-            DistilBertForQuestionAnswering,
-            DistilBertForSequenceClassification,
-            DistilBertForTokenClassification,
-        )
-        if is_torch_available()
-        else None
-    )
-    test_pruning = True
-    test_torchscript = True
-    test_resize_embeddings = True
-    test_head_masking = True
-
-<<<<<<< HEAD
-=======
     class DistilBertModelTester(object):
         def __init__(
             self,
@@ -395,7 +224,27 @@
             inputs_dict = {"input_ids": input_ids, "attention_mask": input_mask}
             return config, inputs_dict
 
->>>>>>> f9f8a531
+
+@require_torch
+class DistilBertModelTest(ModelTesterMixin, unittest.TestCase):
+
+    all_model_classes = (
+        (
+            DistilBertModel,
+            DistilBertForMaskedLM,
+            DistilBertForMultipleChoice,
+            DistilBertForQuestionAnswering,
+            DistilBertForSequenceClassification,
+            DistilBertForTokenClassification,
+        )
+        if is_torch_available()
+        else None
+    )
+    test_pruning = True
+    test_torchscript = True
+    test_resize_embeddings = True
+    test_head_masking = True
+
     def setUp(self):
         self.model_tester = DistilBertModelTester(self)
         self.config_tester = ConfigTester(self, config_class=DistilBertConfig, dim=37)
