import unittest

from transformers import BlenderbotConfig, BlenderbotTokenizer, is_torch_available
from transformers.file_utils import cached_property
from transformers.testing_utils import require_torch, slow, torch_device
from transformers.tokenization_blenderbot import BlenderbotSmallTokenizer

from .test_configuration_common import ConfigTester
from .test_modeling_bart import _long_tensor, assert_tensors_close
from .test_modeling_common import ModelTesterMixin, ids_tensor


if is_torch_available():
 import torch
 from transformers import BlenderbotForConditionalGeneration


@require_torch
class BlenderbotModelTester:
  def __init__(
    self,
    parent,
    batch_size=2,
    seq_len=10,
    vocab_size=100,
    hidden_size=16,
    is_training=False,
    num_hidden_layers=2,
    num_attention_heads=2,
    hidden_dropout_prob=0.2,
    max_position_embeddings=50,
    eos_token_id=2,
    bos_token_id=0,
    pad_token_id=1,
    use_labels=True,
    ffn_size=4,
    attention_dropout=0.2,
    activation="gelu",
    variant='xlm',
    scale_embedding=True
  ):
    self.parent = parent
    self.batch_size = batch_size
    self.seq_len = seq_len
    self.vocab_size = vocab_size
    self.hidden_size = hidden_size
    self.hidden_dropout_prob = hidden_dropout_prob
    self.is_training = is_training
    self.num_attention_heads = num_attention_heads
    self.num_hidden_layers = num_hidden_layers
    self.bos_token_id = bos_token_id
    self.eos_token_id = eos_token_id
    self.pad_token_id = pad_token_id
    self.max_position_embeddings = max_position_embeddings
    self.use_labels = use_labels
    self.ffn_size = ffn_size
    self.activation = activation
    self.attention_dropout = attention_dropout
    self.variant = variant
    self.scale_embedding = scale_embedding
    torch.manual_seed(0)

  def prepare_config_and_inputs_for_common(self):
    input_ids = ids_tensor([self.batch_size, self.seq_len], self.vocab_size)

    config = BlenderbotConfig(
    d_model=self.hidden_size,
    dropout=self.hidden_dropout_prob,
    vocab_size=self.vocab_size,
    encoder_layers=self.num_hidden_layers,
    decoder_layers=self.num_hidden_layers,
    encoder_attention_heads=self.num_attention_heads,
    decoder_attention_heads=self.num_attention_heads,
    attention_dropout=self.attention_dropout,
    encoder_ffn_dim=self.ffn_size,
    decoder_ffn_dim=self.ffn_size,
    max_position_embeddings=self.max_position_embeddings,
    variant=self.variant,
    scale_embedding=self.scale_embedding,
    bos_token_id=self.bos_token_id,
    eos_token_id=self.eos_token_id,
    pad_token_id=self.pad_token_id,
    num_beams=1,
    min_length=3,
    max_length=10,
    )
    attention_mask = ids_tensor([self.batch_size, self.seq_len], vocab_size=2)
    inputs_dict = {"input_ids": input_ids, "attention_mask": attention_mask}
    return config, inputs_dict


@require_torch
class BlenderbotTesterMixin(ModelTesterMixin, unittest.TestCase):
 all_generative_model_classes = (BlenderbotForConditionalGeneration,) if is_torch_available else ()

 is_encoder_decoder = True
 test_head_masking = False
 test_pruning = False
 test_torchscript = True
 test_resize_embeddings = True
 test_missing_keys = False

 def setUp(self):
  self.model_tester = BlenderbotModelTester(self)
  self.config_tester = ConfigTester(self, config_class=BlenderbotConfig)

 def test_inputs_embeds(self):
  pass

 def test_initialization_module(self):
  config, inputs_dict = self.model_tester.prepare_config_and_inputs_for_common()
  model = BlenderbotForConditionalGeneration(config)
  model.to(torch_device)
  model.eval()
  self.assertTrue((model.encoder.embed_tokens.weight == model.shared.weight).all().item())
  self.assertAlmostEqual(torch.std(model.encoder.embed_tokens.weight).item(), config.init_std, 2)
  self.assertAlmostEqual(torch.std(model.encoder.embed_positions.weight).item(), config.init_std, 2)

 def test_embed_pos_shape(self):
  config, inputs_dict = self.model_tester.prepare_config_and_inputs_for_common()
  model = BlenderbotForConditionalGeneration(config)
  expected_shape = (config.max_position_embeddings, config.d_model)
  self.assertEqual(model.encoder.embed_positions.weight.shape, expected_shape)
  self.assertEqual(model.decoder.embed_positions.weight.shape, expected_shape)



@unittest.skipUnless(torch_device != "cpu", "3b test are very slow on CPU.")
@require_torch
class Blenderbot3BIntegrationTests(unittest.TestCase):
<<<<<<< HEAD
  # model = BlenderbotForConditionalGeneration.from_pretrained("facebook/blenderbot-3B").to(torch_device)
  # if torch_device == "cuda":
  #   model = model.half()
  # tokenizer = BlenderbotTokenizer.from_pretrained("facebook/blenderbot-3B")
  #@slow  
=======
  model = BlenderbotForConditionalGeneration.from_pretrained("facebook/blenderbot-3B").to(torch_device)
  if torch_device == "cuda":
    model = model.half()
  tokenizer = BlenderbotTokenizer.from_pretrained("facebook/blenderbot-3B")
  @slow  
>>>>>>> 14aadf41
  def test_tokenization_same_as_parlai(self):
    tok = self.tokenizer
    self.assertListEqual(tok("sam").input_ids, [268, 343, 2])  
  @slow
  def test_forward_3B_same_as_parlai(self):
      torch.manual_seed(0)
      config = BlenderbotConfig(
              d_model=16,
              vocab_size=50,
              encoder_attention_heads=2,
              decoder_attention_heads=2,
              encoder_layers=2,
              decoder_layers=2,
              encoder_ffn_dim=4,
              decoder_ffn_dim=4,
              variant='prelayernorm',
              scale_embedding=True,
              normalize_embedding=True,
              max_position_embeddings=50,
              activation_function='gelu',
              normalize_before=False,
              static_position_embeddings=True,
              dropout=0.1
          )
      input_ids = torch.tensor(
                  [
                      [
                          49,
                          12,
                          38,
                          24,
                          13,
                          25,
                          10,
                          28,
                          37,
                          7,
                          44,
                          7,
                          2,
                          3
                      ]
                  ],
                  dtype=torch.long,
                  device=torch_device,
              )
      model = BlenderbotForConditionalGeneration(config)
      model.eval()
      
      # output from parlai model after copying the same blenderbot weight in parlai and setting a manual_seed
      expected_logits = torch.tensor([[[-1.0000e+20,  0.0000e+00,  2.6462e-02,  9.7588e-02, -5.6271e-02,
                                      -1.1409e-01, -3.3294e-02, -1.0423e-01, -4.8363e-02, -1.2610e-01,
                                      -3.4125e-02, -2.9841e-02,  8.6975e-02,  2.5547e-02,  2.0425e-03,
                                      -5.9153e-02,  1.4392e-02, -1.4324e-02,  1.2774e-01, -5.3284e-02,
                                      -1.5876e-02,  9.1752e-02, -3.0166e-02, -3.1726e-02,  9.9600e-02,
                                      1.0991e-01,  8.0946e-03,  3.5396e-03, -2.5164e-02, -4.0277e-02,
                                      -3.6360e-02,  7.5158e-02,  4.3379e-02,  1.3465e-01, -1.3209e-01,
                                      -1.1706e-01,  5.6180e-02, -3.6239e-02,  6.6490e-02,  4.9879e-02,
                                      1.0979e-02, -2.7895e-02, -8.4691e-02,  4.5857e-02,  2.0233e-02,
                                      9.2533e-02, -6.4260e-02, -5.0988e-02, -4.0852e-02,  1.9867e-02]]])
      
      
      decoder_inputs = torch.LongTensor([1]).expand(1,1).to(torch_device)
      logits = model(input_ids, decoder_input_ids=decoder_inputs)['logits']
      assert torch.allclose(expected_logits, logits, atol=1e-4)
      
      
  @slow
  def test_generation_from_short_input_same_as_parlai_3B(self):
    src_text = [
    "sam",
    ]

    model_inputs = self.tokenizer(src_text, return_tensors="pt").to(torch_device)
    generated_utterances = self.model.generate(**model_inputs)
    tgt_text = ["Sam is a great name. It means 'sun' in Gaelic."]
    
    generated_txt = self.tokenizer.batch_decode(generated_utterances)
    self.assertListEqual(tgt_text, generated_txt)
    
  @torch.no_grad()
  @slow
  def test_generation_from_long_input_same_as_parlai_3B(self):
    src_text = [
    "Social anxiety\nWow, I am never shy. Do you have anxiety?\nYes. I end up sweating and blushing and feel like i'm going to throw up.\nand why is that?"
    ]
    tgt_text = ["I'm not sure, but I do know that social anxiety disorder is a mental disorder."]  

    
    model_inputs = self.tokenizer(src_text, return_tensors="pt").to(torch_device)
    generated_utterances = self.model.generate(**model_inputs, min_length=15, length_penalty=0.65, max_length=128, early_stopping=True)
   
    self.assertListEqual(tgt_text, self.tokenizer.batch_decode(generated_utterances))


  
  @slow
  def test_loss_same_as_parlai_3B(self):
    input_ids = _long_tensor([[268, 343, 2]])  # sam

    generated_ids = self.model.generate(input_ids).tolist()[0]
    expected_ids = [
    1,
    5502,
    315,
    265,
    848,
    1356,
    21,
    452,
    1361,
    472,
    90,
    415,
    803,
    556,
    9,
    302,
    485,
    72,
    491,
    317,
    21,
    ]
    self.assertListEqual(expected_ids, generated_ids)
    

@require_torch
class Blenderbot90MIntegrationTests(unittest.TestCase):
  
  model = BlenderbotForConditionalGeneration.from_pretrained("facebook/blenderbot-90M").to(torch_device)
  if torch_device == "cuda":
    model = model.half()
  model.eval()
  tokenizer = BlenderbotSmallTokenizer.from_pretrained("facebook/blenderbot-90M")

  def test_tokenization_same_as_parlai(self):
    tok = self.tokenizer
    self.assertListEqual(tok("sam").input_ids, [1384])     

  def test_forward_90M_same_as_parlai(self):
      torch.manual_seed(0)
      config = BlenderbotConfig(
              d_model=16,
              vocab_size=50,
              encoder_attention_heads=2,
              decoder_attention_heads=2,
              encoder_layers=2,
              decoder_layers=2,
              encoder_ffn_dim=4,
              decoder_ffn_dim=4,
              variant='xlm',
              scale_embedding=True,
              normalize_embedding=True,
              max_position_embeddings=50,
              activation_function='gelu',
              normalize_before=False,
              static_position_embeddings=False,
              dropout=0.1
          )
      input_ids = torch.tensor(
                  [
                      [
                          49,
                          12,
                          38,
                          24,
                          13,
                          25,
                          10,
                          28,
                          37,
                          7,
                          44,
                          7,
                          2,
                          3
                      ]
                  ],
                  dtype=torch.long,
                  device=torch_device,
              )
      model = BlenderbotForConditionalGeneration(config)
      model.eval()
      model.to(torch_device)
      # output from parlai model after copying the same blenderbot weight in parlai and setting a manual_seed
      expected_logits = torch.tensor([[[-1.0000e+20,  0.0000e+00, -8.3858e-03,  5.3556e-02, -6.7345e-02,
                                      -1.1861e-01, -4.7368e-02, -8.6005e-02, -6.6010e-02, -1.1263e-01,
                                      -1.2138e-02, -5.0588e-02,  1.1818e-01,  3.8662e-03,  2.3491e-02,
                                      -1.0256e-01,  1.9944e-02, -2.8050e-02,  1.2771e-01, -5.6630e-02,
                                      -3.7779e-02,  6.9132e-02, -8.2159e-04, -6.3877e-02,  1.1591e-01,
                                      9.1973e-02,  3.8424e-03,  5.4423e-02, -3.4574e-02,  3.1875e-02,
                                      -3.2030e-02,  6.0317e-02,  6.8307e-02,  1.3964e-01, -1.2045e-01,
                                      -1.1150e-01,  7.3168e-02, -4.0991e-02,  3.8692e-04,  5.9230e-02,
                                      -2.0674e-02, -3.2628e-02, -9.5583e-02,  6.5901e-02,  5.8617e-02,
                                      9.2186e-02, -4.5951e-02, -3.7279e-02, -1.5638e-02,  3.7328e-02]]])
      decoder_inputs = torch.LongTensor([1]).expand(1,1).to(torch_device)
      logits = model(input_ids, decoder_input_ids=decoder_inputs)[0]
      print(logits)
      
    
      assert torch.allclose(expected_logits, logits, atol=1e-4)
      

  @slow
  def test_generation_from_long_input_same_as_parlai_90M(self):
    src_text = [
    "Social anxiety\nWow, I am never shy. Do you have anxiety?\nYes. I end up sweating and blushing and feel like i'm going to throw up.\nand why is that?"
    ]
    tgt_text = ["__start__ i ' m not sure . i just feel like i ' m going to throw up . __end__"]  

    
    model_inputs = self.tokenizer(src_text, return_tensors="pt").to(torch_device)
    generated_utterances = self.model.generate(**model_inputs, min_length=15, length_penalty=0.65, max_length=128, early_stopping=True)
    self.assertListEqual(tgt_text, self.tokenizer.batch_decode(generated_utterances)) #test not passing yet generated_utterance = __start__ i don ' t know . i just feel like i ' m going to throw up .
    
  
  #@slow
  def test_generation_from_short_input_same_as_parlai_90M(self):
    src_text = [
    "sam",
    ]

    model_inputs = self.tokenizer(src_text, return_tensors="pt").to(torch_device)
    generated_utterances = self.model.generate(**model_inputs)
    tgt_text = ["__start__ have you ever heard of sam harris? he's an american singer, songwriter, and actor."]
    
    generated_txt = self.tokenizer.batch_decode(generated_utterances)
    self.assertListEqual(tgt_text, generated_txt)
    
  

  #@slow
  def test_loss_same_as_parlai_90_short_input(self):
    input_ids = _long_tensor([[1384]])  # sam
    assert self.model.config.variant == "xlm"

    generated_utterances = self.model.generate(
    input_ids, min_length=20, length_penalty=1.0, max_length=128, early_stopping=True
    ).tolist()
    expected_tokens = [
    1,
    49,
    15,
    286,
    474,
    10,
    1384,
    5186,
    20,
    21,
    8,
    17,
    50,
    241,
    1789,
    6,
    6299,
    6,
    9,
    2147,
    5,
    ]
    self.assertListEqual(expected_tokens, generated_utterances[0])<|MERGE_RESOLUTION|>--- conflicted
+++ resolved
@@ -128,19 +128,11 @@
 @unittest.skipUnless(torch_device != "cpu", "3b test are very slow on CPU.")
 @require_torch
 class Blenderbot3BIntegrationTests(unittest.TestCase):
-<<<<<<< HEAD
   # model = BlenderbotForConditionalGeneration.from_pretrained("facebook/blenderbot-3B").to(torch_device)
   # if torch_device == "cuda":
   #   model = model.half()
   # tokenizer = BlenderbotTokenizer.from_pretrained("facebook/blenderbot-3B")
   #@slow  
-=======
-  model = BlenderbotForConditionalGeneration.from_pretrained("facebook/blenderbot-3B").to(torch_device)
-  if torch_device == "cuda":
-    model = model.half()
-  tokenizer = BlenderbotTokenizer.from_pretrained("facebook/blenderbot-3B")
-  @slow  
->>>>>>> 14aadf41
   def test_tokenization_same_as_parlai(self):
     tok = self.tokenizer
     self.assertListEqual(tok("sam").input_ids, [268, 343, 2])  
@@ -339,7 +331,6 @@
                                       9.2186e-02, -4.5951e-02, -3.7279e-02, -1.5638e-02,  3.7328e-02]]])
       decoder_inputs = torch.LongTensor([1]).expand(1,1).to(torch_device)
       logits = model(input_ids, decoder_input_ids=decoder_inputs)[0]
-      print(logits)
       
     
       assert torch.allclose(expected_logits, logits, atol=1e-4)
