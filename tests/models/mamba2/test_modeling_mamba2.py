--- conflicted
+++ resolved
@@ -17,18 +17,10 @@
 import math
 import unittest
 from typing import Dict, List, Tuple
-<<<<<<< HEAD
-from unittest.util import safe_repr
 
 from parameterized import parameterized
 
-from transformers import AutoTokenizer, Mamba2Config, is_torch_available
-=======
-
-from parameterized import parameterized
-
 from transformers import Mamba2Config, is_torch_available, set_seed
->>>>>>> 0f557fec
 from transformers.testing_utils import (
     require_torch,
     require_torch_multi_gpu,
@@ -51,18 +43,12 @@
         Mamba2ForSequenceClassification,
         Mamba2Model,
     )
-<<<<<<< HEAD
-    from transformers.pytorch_utils import is_torch_greater_or_equal_than_2_0
-else:
-    is_torch_greater_or_equal_than_2_0 = False
-=======
     from transformers.models.mamba2.modeling_mamba2 import (
         HybridMamba2AttentionDynamicCache,
         Mamba2DynamicNTKScalingRotaryEmbedding,
         Mamba2LinearScalingRotaryEmbedding,
         Mamba2RotaryEmbedding,
     )
->>>>>>> 0f557fec
 
 
 class Mamba2ModelTester:
@@ -180,14 +166,7 @@
             choice_labels,
         )
 
-<<<<<<< HEAD
-    def create_and_check_mamba2_model(
-        self, config, input_ids, input_mask, *args
-    ):
-        config.output_hidden_states = True
-=======
     def create_and_check_mamba2_model(self, config, input_ids, input_mask, *args):
->>>>>>> 0f557fec
         model = Mamba2Model(config=config)
         model.to(torch_device)
         model.eval()
@@ -240,13 +219,7 @@
 
         self.parent.assertEqual(result.logits.shape, (self.batch_size, self.num_labels))
 
-<<<<<<< HEAD
-    def create_and_check_state_equivalency(
-        self, config, input_ids, input_mask, *args
-    ):
-=======
     def create_and_check_state_equivalency(self, config, input_ids, input_mask, *args):
->>>>>>> 0f557fec
         model = Mamba2Model(config=config)
         model.to(torch_device)
         model.eval()
@@ -677,10 +650,6 @@
     @parameterized.expand([(1, False), (1, True), (4, False)])
     def test_new_cache_format(self, num_beams, do_sample):
         pass
-<<<<<<< HEAD
-    
-    # TODO: add test_model_outputs_equivalence test
-=======
 
     @unittest.skip(
         reason="Mamba2 does not follow the standard format for head_dim and emb_dim. "
@@ -689,7 +658,6 @@
     def test_past_key_values_format(self):
         pass
 
->>>>>>> 0f557fec
     # TODO: check test_flash_attn_2_fp32_ln and test_flash_attn_2_generate_padding_right
     # TODO: check test_flash_attn_2_generate_padding_right
     # TODO: check test_flash_attn_2_generate_use_cache
