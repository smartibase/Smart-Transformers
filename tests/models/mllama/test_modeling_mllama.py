# coding=utf-8
# Copyright 2024 The HuggingFace Inc. team. All rights reserved.
#
# Licensed under the Apache License, Version 2.0 (the "License");
# you may not use this file except in compliance with the License.
# You may obtain a copy of the License at
#
#     http://www.apache.org/licenses/LICENSE-2.0
#
# Unless required by applicable law or agreed to in writing, software
# distributed under the License is distributed on an "AS IS" BASIS,
# WITHOUT WARRANTIES OR CONDITIONS OF ANY KIND, either express or implied.
# See the License for the specific language governing permissions and
# limitations under the License.
"""Testing suite for the PyTorch Mllama model."""

import gc
import unittest

import requests

from transformers import (
    AutoProcessor,
    BitsAndBytesConfig,
    MllamaConfig,
    MllamaForCausalLM,
    MllamaForConditionalGeneration,
    is_torch_available,
    is_vision_available,
)
from transformers.models.mllama.configuration_mllama import MllamaTextConfig
from transformers.testing_utils import (
    is_flaky,
    require_bitsandbytes,
    require_torch,
    require_torch_gpu,
    require_torch_sdpa,
    slow,
    torch_device,
)

from ...generation.test_utils import GenerationTesterMixin
from ...test_configuration_common import ConfigTester
from ...test_modeling_common import ModelTesterMixin, floats_tensor, ids_tensor


if is_torch_available():
    import torch

if is_vision_available():
    from PIL import Image


class MllamaText2TextModelTester:
    def __init__(
        self,
        parent,
        ignore_index=-100,
        seq_length=7,
        is_training=True,
        text_config={
            "model_type": "mllama",
            "vocab_size": 99,
            "hidden_size": 32,
            "num_hidden_layers": 2,
            "num_attention_heads": 4,
            "num_key_value_heads": 4,
            "intermediate_size": 37,
            "hidden_act": "gelu",
            "max_position_embeddings": 512,
            "initializer_range": 0.02,
            "rope_scaling": {"rope_type": "default"},
            "pad_token_id": 0,
            "bos_token_id": 1,
            "eos_token_id": 2,
        },
    ):
        self.parent = parent
        self.ignore_index = ignore_index
        self.text_config = text_config
        self.seq_length = seq_length

        self.num_hidden_layers = text_config["num_hidden_layers"]
        self.vocab_size = text_config["vocab_size"]
        self.hidden_size = text_config["hidden_size"]
        self.num_attention_heads = text_config["num_attention_heads"]
        self.is_training = is_training
        self.pad_token_id = self.text_config["pad_token_id"]
        self.batch_size = 3

    def get_config(self):
        return MllamaTextConfig(**self.text_config)

    def prepare_config_and_inputs(self):
        config = self.get_config()
        input_ids = ids_tensor([self.batch_size, self.seq_length], config.vocab_size - 1) + 1
        attention_mask = input_ids.ne(1).to(torch_device)
        return config, input_ids, attention_mask

    def prepare_config_and_inputs_for_common(self):
        config, input_ids, attention_mask = self.prepare_config_and_inputs()
        inputs_dict = {"input_ids": input_ids, "attention_mask": attention_mask}
        return config, inputs_dict

    def create_and_check_mllama_model_fp16_forward(self, config, input_ids, attention_mask):
        model = MllamaForCausalLM(config=config)
        model.to(torch_device)
        model.eval()
        with torch.autocast(device_type="cuda", dtype=torch.float16):
            logits = model(
                input_ids=input_ids,
                attention_mask=attention_mask,
                return_dict=True,
            )["logits"]
        self.parent.assertFalse(torch.isnan(logits).any().item())


@require_torch
class MllamaForCausalLMModelTest(ModelTesterMixin, GenerationTesterMixin, unittest.TestCase):
    """
    Model tester for `MllamaForConditionalGeneration`.
    """

    all_model_classes = (MllamaForCausalLM,) if is_torch_available() else ()
    all_generative_model_classes = (MllamaForCausalLM,) if is_torch_available() else ()
    test_pruning = False
    test_head_masking = False
    _torch_compile_test_ckpt = "nltpt/Llama-3.2-11B-Vision"

    def setUp(self):
        self.model_tester = MllamaText2TextModelTester(self)
        self.config_tester = ConfigTester(self, config_class=MllamaTextConfig, has_text_modality=True)

<<<<<<< HEAD
    # @unittest.skip(reason="Mllama has dynamic control flow which is not yet supported by compile")
    # def test_generate_compile_fullgraph(self):
    #     pass

=======
>>>>>>> 3c2b37e6
    @require_torch_sdpa
    @slow
    @is_flaky()
    def test_eager_matches_sdpa_generate(self):
        super().test_eager_matches_sdpa_generate()


class MllamaVisionText2TextModelTester:
    def __init__(
        self,
        parent,
        ignore_index=-100,
        image_token_index=4,
        seq_length=7,
        is_training=True,
        text_config={
            "model_type": "mllama",
            "vocab_size": 99,
            "hidden_size": 32,
            "num_hidden_layers": 4,
            "num_attention_heads": 4,
            "num_key_value_heads": 4,
            "intermediate_size": 37,
            "hidden_act": "gelu",
            "max_position_embeddings": 512,
            "initializer_range": 0.02,
            "rope_scaling": {"rope_type": "default"},
            "pad_token_id": 0,
            "bos_token_id": 1,
            "eos_token_id": 2,
            "cross_attention_layers": [1],
        },
        vision_config={
            "image_size": 30,
            "patch_size": 2,
            "num_channels": 3,
            "hidden_size": 16,
            "intermediate_layers_indices": [0],
            "vision_output_dim": 32,
            "projection_dim": 32,
            "num_hidden_layers": 6,
            "num_global_layers": 2,
            "num_attention_heads": 4,
            "intermediate_size": 37,
            "dropout": 0.1,
            "initializer_range": 0.02,
            "supported_aspect_ratios": [[1, 1], [1, 2], [1, 3], [1, 4], [2, 1], [2, 2], [3, 1], [4, 1]],
        },
    ):
        self.parent = parent
        self.is_training = is_training
        self.ignore_index = ignore_index
        self.image_token_index = image_token_index
        self.text_config = text_config
        self.vision_config = vision_config
        self.seq_length = seq_length

        self.num_hidden_layers = text_config["num_hidden_layers"]
        self.vocab_size = text_config["vocab_size"]
        self.hidden_size = text_config["hidden_size"]
        self.num_attention_heads = text_config["num_attention_heads"]
        self.pad_token_id = self.text_config["pad_token_id"]

        self.batch_size = 3
        self.num_channels = 3
        self.image_size = 224
        self.max_num_images = 1
        self.max_image_tiles = 4

    def get_config(self):
        return MllamaConfig(
            text_config=self.text_config,
            vision_config=self.vision_config,
            image_token_index=self.image_token_index,
        )

    def prepare_config_and_inputs(self):
        pixel_values = floats_tensor(
            [
                self.batch_size,
                self.max_num_images,
                self.max_image_tiles,
                self.vision_config["num_channels"],
                self.vision_config["image_size"],
                self.vision_config["image_size"],
            ]
        )
        aspect_ratio_ids = torch.tensor([[6] * self.batch_size], device=torch_device).transpose(0, 1)
        aspect_ratio_mask = torch.ones(self.batch_size, self.max_num_images, self.max_image_tiles)
        config = self.get_config()

        return config, pixel_values, aspect_ratio_ids, aspect_ratio_mask

    def prepare_config_and_inputs_for_common(self):
        config_and_inputs = self.prepare_config_and_inputs()
        config, pixel_values, aspect_ratio_ids, aspect_ratio_mask = config_and_inputs
        input_ids = ids_tensor([self.batch_size, self.seq_length], config.text_config.vocab_size - 1) + 1
        attention_mask = input_ids.ne(1).to(torch_device)
        aspect_ratio_mask = aspect_ratio_mask.to(torch_device)
        cross_attention_mask = torch.ones(
            (self.batch_size, self.seq_length, self.max_num_images, self.max_image_tiles), device=torch_device
        )

        input_ids[input_ids == config.image_token_index] = self.pad_token_id
        input_ids[:, 1] = config.image_token_index
        inputs_dict = {
            "pixel_values": pixel_values,
            "aspect_ratio_ids": aspect_ratio_ids,
            "input_ids": input_ids,
            "attention_mask": attention_mask,
            "aspect_ratio_mask": aspect_ratio_mask,
            "cross_attention_mask": cross_attention_mask,
        }
        return config, inputs_dict

    def create_and_check_mllama_model_fp16_forward(self, config, input_ids, pixel_values, attention_mask):
        model = MllamaForConditionalGeneration(config=config)
        model.to(torch_device)
        model.eval()
        with torch.autocast(device_type="cuda", dtype=torch.float16):
            logits = model(
                input_ids=input_ids,
                attention_mask=attention_mask,
                pixel_values=pixel_values.to(torch.bfloat16),
                return_dict=True,
            )["logits"]
        self.parent.assertFalse(torch.isnan(logits).any().item())


@require_torch
class MllamaForConditionalGenerationModelTest(ModelTesterMixin, GenerationTesterMixin, unittest.TestCase):
    """
    Model tester for `MllamaForConditionalGeneration`.
    """

    all_model_classes = (MllamaForConditionalGeneration,) if is_torch_available() else ()
    all_generative_model_classes = (MllamaForConditionalGeneration,) if is_torch_available() else ()
    test_pruning = False
    test_head_masking = False
    test_torchscript = False


    def setUp(self):
        self.model_tester = MllamaVisionText2TextModelTester(self)
        self.config_tester = ConfigTester(self, config_class=MllamaConfig, has_text_modality=False)

    # overwrite inputs_embeds tests because we need to delete "pixel values" for LVLMs
    def test_inputs_embeds(self):
        config, inputs_dict = self.model_tester.prepare_config_and_inputs_for_common()

        for model_class in self.all_model_classes:
            model = model_class(config)
            model.to(torch_device)
            model.eval()

            inputs = self._prepare_for_class(inputs_dict, model_class)

            input_ids = inputs["input_ids"]
            del inputs["input_ids"]
            del inputs["pixel_values"]

            wte = model.get_input_embeddings()
            inputs["inputs_embeds"] = wte(input_ids)

            with torch.no_grad():
                model(**inputs)

    # overwrite inputs_embeds tests because we need to delete "pixel values" for LVLMs
    # while some other models require pixel_values to be present
    def test_inputs_embeds_matches_input_ids(self):
        config, inputs_dict = self.model_tester.prepare_config_and_inputs_for_common()

        for model_class in self.all_model_classes:
            model = model_class(config)
            model.to(torch_device)
            model.eval()

            inputs = self._prepare_for_class(inputs_dict, model_class)
            input_ids = inputs["input_ids"]
            del inputs["input_ids"]
            del inputs["pixel_values"]

            inputs_embeds = model.get_input_embeddings()(input_ids)

            with torch.no_grad():
                out_ids = model(input_ids=input_ids, **inputs)[0]
                out_embeds = model(inputs_embeds=inputs_embeds, **inputs)[0]
            self.assertTrue(torch.allclose(out_embeds, out_ids))

    @require_torch_sdpa
    @slow
    @is_flaky()
    def test_eager_matches_sdpa_generate(self):
        super().test_eager_matches_sdpa_generate()

    @require_torch_sdpa
    @slow
    @is_flaky()
    def test_eager_matches_sdpa_inference_1_bfloat16(self):
        # A workaround to override parametrized test with flaky decorator
        super().test_eager_matches_sdpa_inference_1_bfloat16()

    # @unittest.skip(reason="Updated DynamicCache with empty lists need to be fixed")
    # def test_assisted_decoding_with_num_logits_to_keep(self):
    #     # TypeError: list indices must be integers or slices, not tuple
    #     # TODO: @raushan, please look into this for new cache format
    #     pass

    # @unittest.skip(reason="Updated DynamicCache with empty lists need to be fixed")
    # def test_beam_search_low_memory(self):
    #     # TypeError: expected Tensor as element 0 in argument 0, but got list
    #     # TODO: @raushan, please look into this for new cache format
    #     pass

    # @unittest.skip(reason="Updated DynamicCache with empty lists need to be fixed")
    # def test_static_cache_matches_dynamic(self):
    #     # TypeError: list indices must be integers or slices, not tuple
    #     # TODO: @raushan, please look into this for new cache format
    #     pass

    # @unittest.skip(reason="Mllama has dynamic control flow which is not yet supported by compile")
    # def test_generate_compile_fullgraph(self):
    #     pass

    # @unittest.skip(reason="Need to investigate why the test fails")
    # def test_model_parallelism(self):
    #     pass

    # @unittest.skip(reason="Mllama is not yet supported by compile")
    # def test_sdpa_can_compile_dynamic(self):
    #     # TODO: look into this, AttributeError("'tensor' object has no attribute '__pow__'")
    #     # relevant issue: https://github.com/pytorch/pytorch/issues/133166
    #     pass


@require_torch
class MllamaForConditionalGenerationIntegrationTest(unittest.TestCase):
    def setUp(self):
        self.base_model_checkpoint = "Llama-3.2-11B-Vision"  # TODO: change it to final checkpoint
        self.instruct_model_checkpoint = "Llama-3.2-11B-Vision-Instruct"

    def tearDown(self):
        gc.collect()
        torch.cuda.empty_cache()

    @slow
    @require_torch_gpu
    @require_bitsandbytes
    def test_11b_model_integration_generate(self):
        # Prepare inputs
        processor = AutoProcessor.from_pretrained(self.base_model_checkpoint)

        prompt = "<|image|>If I had to write a haiku for this one"
        url = "https://llava-vl.github.io/static/images/view.jpg"
        image = Image.open(requests.get(url, stream=True).raw)

        inputs = processor(text=prompt, images=image, return_tensors="pt").to(torch_device)

        # Check inputs ids
        expected_input_ids = torch.tensor([[128256, 128000, 2746, 358, 1047, 311, 3350, 264, 6520, 39342, 369, 420, 832]], device=torch_device)  # fmt: skip
        self.assertTrue(torch.equal(inputs["input_ids"], expected_input_ids))

        # Load model in 4 bit
        quantization_config = BitsAndBytesConfig(load_in_4bit=True)
        model = MllamaForConditionalGeneration.from_pretrained(
            self.base_model_checkpoint, quantization_config=quantization_config
        )

        # Generate
        output = model.generate(**inputs, do_sample=False, max_new_tokens=25)

        decoded_output = processor.decode(output[0], skip_special_tokens=True)
        expected_output = "If I had to write a haiku for this one, it would be:.\\nLong exposure dock.\\nWhistler, British Columbia.\\nNikon D800E"  # fmt: skip

        self.assertEqual(
            decoded_output,
            expected_output,
            f"Decoded output: {decoded_output}\nExpected output: {expected_output}",
        )

    @slow
    @require_torch_gpu
    @require_bitsandbytes
    def test_11b_model_integration_generate_text_only(self):
        # Prepare inputs
        processor = AutoProcessor.from_pretrained(self.base_model_checkpoint)
        prompt = "If I had to write a haiku"
        inputs = processor(text=prompt, return_tensors="pt").to(torch_device)

        # Check inputs ids
        expected_input_ids = [128000, 2746, 358, 1047, 311, 3350, 264, 6520, 39342]
        self.assertEqual(inputs["input_ids"].cpu().squeeze().tolist(), expected_input_ids)

        # Load model in 4 bit
        quantization_config = BitsAndBytesConfig(load_in_4bit=True)
        model = MllamaForConditionalGeneration.from_pretrained(
            self.base_model_checkpoint, quantization_config=quantization_config
        )

        # Generate
        output = model.generate(**inputs, do_sample=False, max_new_tokens=25)

        decoded_output = processor.decode(output[0], skip_special_tokens=True)
        expected_output = "If I had to write a haiku about my life, I think it would be something like:\n\"Life is a messy stream\nTwists and turns, ups"  # fmt: skip

        self.assertEqual(
            decoded_output,
            expected_output,
            f"Decoded output: {decoded_output}\nExpected output: {expected_output}",
        )

    @slow
    @require_torch_gpu
    @require_bitsandbytes
    def test_11b_model_integration_forward(self):
        # Prepare inputs
        processor = AutoProcessor.from_pretrained(self.base_model_checkpoint)

        prompt = "<|image|>If I had to write a haiku for this one"
        url = "https://llava-vl.github.io/static/images/view.jpg"
        image = Image.open(requests.get(url, stream=True).raw)

        inputs = processor(text=prompt, images=image, return_tensors="pt").to(torch_device)

        # Load model in 4 bit
        quantization_config = BitsAndBytesConfig(load_in_4bit=True)
        model = MllamaForConditionalGeneration.from_pretrained(
            self.base_model_checkpoint, quantization_config=quantization_config
        )

        # Forward
        with torch.inference_mode():
            output = model(**inputs)

        actual_logits = output.logits[0, -1, :5].cpu()
        expected_logits = torch.tensor([8.5781, 7.6719, 4.6406, 0.7192, 3.0918])
        self.assertTrue(
            torch.allclose(actual_logits, expected_logits, atol=0.1),
            f"Actual logits: {actual_logits}"
            f"\nExpected logits: {expected_logits}"
            f"\nDifference: {torch.abs(actual_logits - expected_logits)}",
        )

    @slow
    @require_torch_gpu
    @require_bitsandbytes
    def test_11b_model_integration_batched_generate(self):
        processor = AutoProcessor.from_pretrained(self.base_model_checkpoint)

        # Prepare inputs
        prompt = [
            "<|image|>If I had to write a haiku for this one",
            "<|image|>This image shows",
        ]
        image1 = Image.open(requests.get("https://llava-vl.github.io/static/images/view.jpg", stream=True).raw)
        image2 = Image.open(requests.get("https://www.ilankelman.org/stopsigns/australia.jpg", stream=True).raw)

        inputs = processor(text=prompt, images=[[image1], [image2]], padding=True, return_tensors="pt").to(
            torch_device
        )

        # Load model in 4 bit
        quantization_config = BitsAndBytesConfig(load_in_4bit=True)
        model = MllamaForConditionalGeneration.from_pretrained(
            self.base_model_checkpoint, quantization_config=quantization_config
        )

        output = model.generate(**inputs, do_sample=False, max_new_tokens=25)

        # Check first output
        decoded_output = processor.decode(output[0], skip_special_tokens=True)
        expected_output = "If I had to write a haiku for this one, it would be:.\\nLong exposure dock.\\nWhistler, British Columbia.\\nNikon D800E"  # fmt: skip

        self.assertEqual(
            decoded_output,
            expected_output,
            f"Decoded output: {decoded_output}\nExpected output: {expected_output}",
        )

        # Check second output
        decoded_output = processor.decode(output[1], skip_special_tokens=True)
        expected_output = "This image shows is a photo of a stop sign in front of a Chinese arch. The stop sign is red and white, and the arch"  # fmt: skip

        self.assertEqual(
            decoded_output,
            expected_output,
            f"Decoded output: {decoded_output}\nExpected output: {expected_output}",
        )

    @slow
    @require_torch_gpu
    @require_bitsandbytes
    def test_11b_model_integration_multi_image_generate(self):
        processor = AutoProcessor.from_pretrained(self.instruct_model_checkpoint)

        # Prepare inputs
        image1 = Image.open(requests.get("https://llava-vl.github.io/static/images/view.jpg", stream=True).raw)
        image2 = Image.open(requests.get("https://www.ilankelman.org/stopsigns/australia.jpg", stream=True).raw)

        conversation = [
            {
                "role": "user",
                "content": [
                    {"type": "image"},
                    {"type": "text", "text": "What’s shown in this image?"},
                ],
            },
            {
                "role": "assistant",
                "content": [
                    {"type": "text", "text": "This image shows a long wooden dock extending out into a lake."}
                ],
            },
            {
                "role": "user",
                "content": [
                    {"type": "image"},
                    {"type": "text", "text": "What about this one, what do you see here? Can you describe in detail?"},
                ],
            },
        ]

        prompt = processor.apply_chat_template(conversation, add_generation_prompt=True)
        inputs = processor(text=prompt, images=[[image1, image2]], return_tensors="pt").to(torch_device)
        prompt_len = inputs["input_ids"].shape[-1]

        # Load model in 4 bit
        quantization_config = BitsAndBytesConfig(load_in_4bit=True)
        model = MllamaForConditionalGeneration.from_pretrained(
            self.instruct_model_checkpoint, quantization_config=quantization_config
        )

        output = model.generate(**inputs, do_sample=False, max_new_tokens=25)

        # Check first output
        generated_output = output[0][prompt_len:]
        decoded_output = processor.decode(generated_output, skip_special_tokens=False)

        # model should response about "stop sign", however it responses about "dock"
        # this happens only in quantized version, bfloat16 works fine
        expected_output = "This image shows a long wooden dock extending out into a lake. The dock is made of wooden planks and has a railing"

        self.assertEqual(
            decoded_output,
            expected_output,
            f"Decoded output: {decoded_output}\nExpected output: {expected_output}",
        )<|MERGE_RESOLUTION|>--- conflicted
+++ resolved
@@ -131,13 +131,6 @@
         self.model_tester = MllamaText2TextModelTester(self)
         self.config_tester = ConfigTester(self, config_class=MllamaTextConfig, has_text_modality=True)
 
-<<<<<<< HEAD
-    # @unittest.skip(reason="Mllama has dynamic control flow which is not yet supported by compile")
-    # def test_generate_compile_fullgraph(self):
-    #     pass
-
-=======
->>>>>>> 3c2b37e6
     @require_torch_sdpa
     @slow
     @is_flaky()
