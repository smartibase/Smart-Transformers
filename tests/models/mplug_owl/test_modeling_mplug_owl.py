--- conflicted
+++ resolved
@@ -184,8 +184,6 @@
         self.model_tester = MplugOwlModelTester(self)
         self.config_tester = ConfigTester(self, config_class=MplugOwlConfig)
 
-    def test_config(self):
-
     def test_save_load_strict(self):
         config, inputs_dict = self.model_tester.prepare_config_and_inputs()
         for model_class in self.all_model_classes:
@@ -403,12 +401,7 @@
     
     @cached_property
     def default_tokenizer(self):
-<<<<<<< HEAD
         return LlamaTokenizer.from_pretrained("MAGAer13/mplug-owl-llama-7b")
-=======
-        return MplugOwlTokenizer.from_pretrained("MAGAer13/mplug-owl-llama-7b")
-
->>>>>>> 59b3274a
 
     def test_inference_head(self):
         model = MplugOwlForConditionalGeneration.from_pretrained("MAGAer13/mplug-owl-llama-7b").to(torch_device)
