--- conflicted
+++ resolved
@@ -1339,7 +1339,41 @@
         transcript = processor.batch_decode(generated_ids, skip_special_tokens=True, output_offsets=True)
         self.assertEqual(transcript, EXPECTED_TRANSCRIPT)
 
-<<<<<<< HEAD
+    @slow
+    def test_tiny_specaugment_librispeech(self):
+        torch_device = "cpu"
+        set_seed(0)
+        # Apply SpecAugment
+        model = WhisperModel.from_pretrained("openai/whisper-tiny", apply_spec_augment=True)
+        # Set model to training mode to enable SpecAugment
+        model.train()
+        model.to(torch_device)
+        input_speech = self._load_datasamples(1)
+        feature_extractor = WhisperFeatureExtractor()
+        input_features = feature_extractor(input_speech, return_tensors="pt").input_features
+
+        with torch.no_grad():
+            logits = model(
+                input_features,
+                decoder_input_ids=torch.tensor([[50258, 50259, 50359]]),
+                output_hidden_states=False,
+                output_attentions=False,
+                return_dict=False,
+                use_cache=False,
+            )
+
+        # fmt: off
+        EXPECTED_LOGITS = torch.tensor(
+            [
+                0.9362, -4.7105, 5.0879, 3.9642, 1.0013, -6.0096, 4.7285, -3.1847,
+                -0.8648, 1.9631, 6.2653, 3.6936, 0.3575, -4.5818, 3.0564, 7.8712,
+                2.9951, 0.6848, 9.9497, -2.6638, 1.1571, -6.8546, -1.4333, -7.7584,
+                1.1200, 3.9030, 4.4655, -4.4919, -1.1703, 9.6241
+            ]
+        )
+        # fmt: on
+        self.assertTrue(torch.allclose(logits[0][0, 0, :30].cpu(), EXPECTED_LOGITS, atol=1e-4))
+
 
 def prepare_whisper_encoder_inputs_dict(
     config,
@@ -1533,40 +1567,4 @@
 
     # WhisperEncoder cannot resize token embeddings since it has no tokens embeddings
     def test_resize_tokens_embeddings(self):
-        pass
-=======
-    @slow
-    def test_tiny_specaugment_librispeech(self):
-        torch_device = "cpu"
-        set_seed(0)
-        # Apply SpecAugment
-        model = WhisperModel.from_pretrained("openai/whisper-tiny", apply_spec_augment=True)
-        # Set model to training mode to enable SpecAugment
-        model.train()
-        model.to(torch_device)
-        input_speech = self._load_datasamples(1)
-        feature_extractor = WhisperFeatureExtractor()
-        input_features = feature_extractor(input_speech, return_tensors="pt").input_features
-
-        with torch.no_grad():
-            logits = model(
-                input_features,
-                decoder_input_ids=torch.tensor([[50258, 50259, 50359]]),
-                output_hidden_states=False,
-                output_attentions=False,
-                return_dict=False,
-                use_cache=False,
-            )
-
-        # fmt: off
-        EXPECTED_LOGITS = torch.tensor(
-            [
-                0.9362, -4.7105, 5.0879, 3.9642, 1.0013, -6.0096, 4.7285, -3.1847,
-                -0.8648, 1.9631, 6.2653, 3.6936, 0.3575, -4.5818, 3.0564, 7.8712,
-                2.9951, 0.6848, 9.9497, -2.6638, 1.1571, -6.8546, -1.4333, -7.7584,
-                1.1200, 3.9030, 4.4655, -4.4919, -1.1703, 9.6241
-            ]
-        )
-        # fmt: on
-        self.assertTrue(torch.allclose(logits[0][0, 0, :30].cpu(), EXPECTED_LOGITS, atol=1e-4))
->>>>>>> 5b28b783
+        pass