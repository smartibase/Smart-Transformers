--- conflicted
+++ resolved
@@ -3,13 +3,8 @@
 
 import requests
 
-<<<<<<< HEAD
 from transformers import FuyuConfig, is_torch_available, is_vision_available
-from transformers.testing_utils import require_torch, require_torch_gpu, slow, torch_device
-=======
-from transformers import AutoTokenizer, FuyuConfig, is_torch_available, is_vision_available
 from transformers.testing_utils import require_torch, require_torch_accelerator, slow, torch_device
->>>>>>> af3de8d8
 
 from ...test_modeling_common import ids_tensor, random_attention_mask
 
@@ -298,7 +293,7 @@
 
 """
     @slow
-    @require_torch_gpu
+    @require_torch_accelerator
     def test_model_8b_chat_greedy_generation_bus_color(self):
         EXPECTED_TEXT_COMPLETION = "The bus is blue.\n|ENDOFTEXT|"
         text_prompt_bus_color = "What color is the bus?\n"
@@ -315,7 +310,7 @@
         self.assertEqual(EXPECTED_TEXT_COMPLETION, clean_sequence)
 
     @slow
-    @require_torch_gpu
+    @require_torch_accelerator
     def test_model_8b_chat_greedy_generation_chart_vqa(self):
         # fmt: off
         EXPECTED_TEXT_TOKENS = ["The","life expectancy","at","birth","of male","s in","","20","18","is","","80",".","7",".","\n","|ENDOFTEXT|",]
@@ -341,7 +336,7 @@
         self.assertEqual(expected_text_completion, clean_sequence)
 
     @slow
-    @require_torch_gpu
+    @require_torch_accelerator
     def test_model_8b_chat_greedy_generation_bounding_box(self):
         EXPECTED_TEXT_COMPLETION = "\x00194213202244\x01|ENDOFTEXT|"
         text_prompt_bbox = "When presented with a box, perform OCR to extract text contained within it. If provided with text, generate the corresponding bounding box.\\nWilliams"  # noqa: E231
