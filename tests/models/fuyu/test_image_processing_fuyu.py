import unittest

import numpy as np

from transformers import is_torch_available, is_vision_available
from transformers.testing_utils import (
    require_torch,
    require_torchvision,
    require_vision,
)


if is_torch_available() and is_vision_available():
    import torch

    from transformers import FuyuImageProcessor

if is_vision_available():
    from PIL import Image


@require_torch
@require_vision
@require_torchvision
class TestFuyuImageProcessor(unittest.TestCase):
    def setUp(self):
        self.size = {"height": 160, "width": 320}
        self.processor = FuyuImageProcessor(size=self.size, padding_value=1.0)
        self.batch_size = 3
        self.channels = 3
        self.height = 300
        self.width = 300

        self.image_input = torch.rand(self.batch_size, self.channels, self.height, self.width)

        self.image_patch_dim_h = 30
        self.image_patch_dim_w = 30
        self.sample_image = np.zeros((450, 210, 3), dtype=np.uint8)
        self.sample_image_pil = Image.fromarray(self.sample_image)

    def test_patches(self):
        expected_num_patches = self.processor.get_num_patches(image_height=self.height, image_width=self.width)

        patches_final = self.processor.patchify_image(image=self.image_input)
        assert (
            patches_final.shape[1] == expected_num_patches
        ), f"Expected {expected_num_patches} patches, got {patches_final.shape[1]}."

    def test_scale_to_target_aspect_ratio(self):
<<<<<<< HEAD
        scaled_image = self.processor.resize(self.sample_image, size=self.size)
=======
        # (h:450, w:210) fitting (160, 320) -> (160, 210*160/450)
        scaled_image = self.processor._scale_to_target_aspect_ratio(self.sample_image)
>>>>>>> af3de8d8
        self.assertEqual(scaled_image.shape[0], 160)
        self.assertEqual(scaled_image.shape[1], 74)

    def test_apply_transformation_numpy(self):
        transformed_image = self.processor.preprocess(self.sample_image).images[0][0]
        self.assertEqual(transformed_image.shape[1], 160)
        self.assertEqual(transformed_image.shape[2], 320)

    def test_apply_transformation_pil(self):
        transformed_image = self.processor.preprocess(self.sample_image_pil).images[0][0]
        self.assertEqual(transformed_image.shape[1], 160)
        self.assertEqual(transformed_image.shape[2], 320)<|MERGE_RESOLUTION|>--- conflicted
+++ resolved
@@ -47,12 +47,8 @@
         ), f"Expected {expected_num_patches} patches, got {patches_final.shape[1]}."
 
     def test_scale_to_target_aspect_ratio(self):
-<<<<<<< HEAD
+        # (h:450, w:210) fitting (160, 320) -> (160, 210*160/450)
         scaled_image = self.processor.resize(self.sample_image, size=self.size)
-=======
-        # (h:450, w:210) fitting (160, 320) -> (160, 210*160/450)
-        scaled_image = self.processor._scale_to_target_aspect_ratio(self.sample_image)
->>>>>>> af3de8d8
         self.assertEqual(scaled_image.shape[0], 160)
         self.assertEqual(scaled_image.shape[1], 74)
 
