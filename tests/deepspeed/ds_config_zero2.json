{
    "fp16": {
        "enabled": "auto",
        "loss_scale": 0,
        "loss_scale_window": 1000,
        "initial_scale_power": 16,
        "hysteresis": 2,
        "min_loss_scale": 1
    },

    "optimizer": {
        "type": "AdamW",
        "params": {
            "lr": "auto",
            "betas": "auto",
            "eps": "auto",
            "weight_decay": "auto"
        }
    },

    "scheduler": {
        "type": "WarmupLR",
        "params": {
            "warmup_min_lr": "auto",
            "warmup_max_lr": "auto",
            "warmup_num_steps": "auto"
        }
    },

    "zero_optimization": {
        "stage": 2,
        "offload_optimizer": {
            "device": "cpu",
            "pin_memory": true
        },
        "allgather_partitions": true,
        "allgather_bucket_size": 2e8,
        "overlap_comm": true,
        "reduce_scatter": true,
        "reduce_bucket_size": 2e8,
<<<<<<< HEAD
        "contiguous_gradients": true,
        "cpu_offload": true

=======
        "contiguous_gradients": true
>>>>>>> 32290d87
    },

    "gradient_accumulation_steps": "auto",
    "gradient_clipping": "auto",
    "steps_per_print": 2000,
    "train_batch_size": "auto",
    "train_micro_batch_size_per_gpu": "auto",
    "wall_clock_breakdown": false
}<|MERGE_RESOLUTION|>--- conflicted
+++ resolved
@@ -38,13 +38,7 @@
         "overlap_comm": true,
         "reduce_scatter": true,
         "reduce_bucket_size": 2e8,
-<<<<<<< HEAD
-        "contiguous_gradients": true,
-        "cpu_offload": true
-
-=======
         "contiguous_gradients": true
->>>>>>> 32290d87
     },
 
     "gradient_accumulation_steps": "auto",
