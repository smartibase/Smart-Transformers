--- conflicted
+++ resolved
@@ -40,6 +40,7 @@
         BartForQuestionAnswering,
         BartForSequenceClassification,
         BartModel,
+        BartForCausalLM,
         BartTokenizer,
         BartTokenizerFast,
         pipeline,
@@ -710,115 +711,9 @@
         generated_summaries = tok.batch_decode(
             hypotheses_batch.tolist(), clean_up_tokenization_spaces=True, skip_special_tokens=True
         )
-<<<<<<< HEAD
         assert generated_summaries == EXPECTED
 
 
-@require_torch
-class TestBartSinusoidalPositionalEmbeddings(unittest.TestCase):
-    desired_weights = [
-        [0, 0, 0, 0, 0],
-        [0.84147096, 0.82177866, 0.80180490, 0.78165019, 0.76140374],
-        [0.90929741, 0.93651021, 0.95829457, 0.97505713, 0.98720258],
-    ]
-
-    def test_positional_emb_cache_logic(self):
-        emb1 = BartSinusoidalPositionalEmbedding(num_positions=32, embedding_dim=6, padding_idx=1).to(torch_device)
-        no_cache = emb1((4, 10), past_key_values_length=0)
-        yes_cache = emb1((4, 10), past_key_values_length=2)
-
-        self.assertTrue(no_cache.shape == yes_cache.shape == (10, 6))
-        self.assertListEqual(no_cache[2:].tolist(), yes_cache[:-2].tolist())
-
-    def test_odd_embed_dim(self):
-        # odd embedding_dim is allowed
-        BartSinusoidalPositionalEmbedding(num_positions=4, embedding_dim=5, padding_idx=0).to(torch_device)
-
-        # odd num_positions is allowed
-        BartSinusoidalPositionalEmbedding(num_positions=5, embedding_dim=4, padding_idx=0).to(torch_device)
-
-    def test_positional_emb_weights_against_marian(self):
-        pad = 1
-        emb1 = BartSinusoidalPositionalEmbedding(num_positions=512, embedding_dim=512, padding_idx=pad).to(
-            torch_device
-        )
-        weights = emb1.weight.data[:3, :5].tolist()
-        for i, (expected_weight, actual_weight) in enumerate(zip(self.desired_weights, weights)):
-            for j in range(5):
-                self.assertAlmostEqual(expected_weight[j], actual_weight[j], places=3)
-
-    def test_child_config_equivalence(self):
-        """Test that configs associated with children of BartForConditionalGeneration are identical."""
-        child_classes = [BlenderbotConfig, MBartConfig, MarianConfig, PegasusConfig]
-        parent_keys = BartConfig().to_dict().keys()
-        for c in child_classes:
-            assert c().to_dict().keys() == parent_keys  # traceback is very nice on it's own
-        # check that test is not stupid
-        assert BertConfig().to_dict().keys() != parent_keys
-
-
-@require_torch
-@slow
-class FastIntegrationTests(unittest.TestCase):
-    """These tests are useful for debugging since they operate on a model with 1 encoder layer and 1 decoder layer."""
-
-    @cached_property
-    def tok(self):
-        return BartTokenizer.from_pretrained("facebook/bart-large")
-
-    @cached_property
-    def xsum_1_1_model(self):
-        return BartForConditionalGeneration.from_pretrained("sshleifer/distilbart-xsum-1-1")
-
-    def test_xsum_1_1_generation(self):
-        hf = self.xsum_1_1_model
-        tok = self.tok
-        ARTICLE = 'The Palestinian Authority officially became the 123rd member of the International Criminal Court on Wednesday, a step that gives the court jurisdiction over alleged crimes in Palestinian territories. The formal accession was marked with a ceremony at The Hague, in the Netherlands, where the court is based. The Palestinians signed the ICC\'s founding Rome Statute in January, when they also accepted its jurisdiction over alleged crimes committed "in the occupied Palestinian territory, including East Jerusalem, since June 13, 2014." Later that month, the ICC opened a preliminary examination into the situation in Palestinian territories, paving the way for possible war crimes investigations against Israelis. As members of the court, Palestinians may be subject to counter-charges as well. Israel and the United States, neither of which is an ICC member, opposed the Palestinians\' efforts to join the body. But Palestinian Foreign Minister Riad al-Malki, speaking at Wednesday\'s ceremony, said it was a move toward greater justice. "As Palestine formally becomes a State Party to the Rome Statute today, the world is also a step closer to ending a long era of impunity and injustice," he said, according to an ICC news release. "Indeed, today brings us closer to our shared goals of justice and peace." Judge Kuniko Ozaki, a vice president of the ICC, said acceding to the treaty was just the first step for the Palestinians. "As the Rome Statute today enters into force for the State of Palestine, Palestine acquires all the rights as well as responsibilities that come with being a State Party to the Statute. These are substantive commitments, which cannot be taken lightly," she said. Rights group Human Rights Watch welcomed the development. "Governments seeking to penalize Palestine for joining the ICC should immediately end their pressure, and countries that support universal acceptance of the court\'s treaty should speak out to welcome its membership," said Balkees Jarrah, international justice counsel for the group. "What\'s objectionable is the attempts to undermine international justice, not Palestine\'s decision to join a treaty to which over 100 countries around the world are members." In January, when the preliminary ICC examination was opened, Israeli Prime Minister Benjamin Netanyahu described it as an outrage, saying the court was overstepping its boundaries. The United States also said it "strongly" disagreed with the court\'s decision. "As we have said repeatedly, we do not believe that Palestine is a state and therefore we do not believe that it is eligible to join the ICC," the State Department said in a statement. It urged the warring sides to resolve their differences through direct negotiations. "We will continue to oppose actions against Israel at the ICC as counterproductive to the cause of peace," it said. But the ICC begs to differ with the definition of a state for its purposes and refers to the territories as "Palestine." While a preliminary examination is not a formal investigation, it allows the court to review evidence and determine whether to investigate suspects on both sides. Prosecutor Fatou Bensouda said her office would "conduct its analysis in full independence and impartiality." The war between Israel and Hamas militants in Gaza last summer left more than 2,000 people dead. The inquiry will include alleged war crimes committed since June. The International Criminal Court was set up in 2002 to prosecute genocide, crimes against humanity and war crimes.'
-        EXPECTED = " The International Criminal Court (ICC) has announced that it has been announced by the International Criminal court."
-
-        dct = tok(ARTICLE, return_tensors="pt")
-        generated_ids = hf.generate(**dct, num_beams=4)
-        result = tok.batch_decode(generated_ids, skip_special_tokens=True)[0]
-        assert EXPECTED == result
-
-    def test_xsum_1_1_batch_generation(self):
-        # test batch
-
-        batch = self.tok(
-            [
-                'The Palestinian Authority officially became the 123rd member of the International Criminal Court on Wednesday, a step that gives the court jurisdiction over alleged crimes in Palestinian territories. The formal accession was marked with a ceremony at The Hague, in the Netherlands, where the court is based. The Palestinians signed the ICC\'s founding Rome Statute in January, when they also accepted its jurisdiction over alleged crimes committed "in the occupied Palestinian territory, including East Jerusalem, since June 13, 2014." Later that month, the ICC opened a preliminary examination into the situation in Palestinian territories, paving the way for possible war crimes investigations against Israelis. As members of the court, Palestinians may be subject to counter-charges as well. Israel and the United States, neither of which is an ICC member, opposed the Palestinians\' efforts to join the body. But Palestinian Foreign Minister Riad al-Malki, speaking at Wednesday\'s ceremony, said it was a move toward greater justice. "As Palestine formally becomes a State Party to the Rome Statute today, the world is also a step closer to ending a long era of impunity and injustice," he said, according to an ICC news release. "Indeed, today brings us closer to our shared goals of justice and peace." Judge Kuniko Ozaki, a vice president of the ICC, said acceding to the treaty was just the first step for the Palestinians. "As the Rome Statute today enters into force for the State of Palestine, Palestine acquires all the rights as well as responsibilities that come with being a State Party to the Statute. These are substantive commitments, which cannot be taken lightly," she said. Rights group Human Rights Watch welcomed the development. "Governments seeking to penalize Palestine for joining the ICC should immediately end their pressure, and countries that support universal acceptance of the court\'s treaty should speak out to welcome its membership," said Balkees Jarrah, international justice counsel for the group. "What\'s objectionable is the attempts to undermine international justice, not Palestine\'s decision to join a treaty to which over 100 countries around the world are members." In January, when the preliminary ICC examination was opened, Israeli Prime Minister Benjamin Netanyahu described it as an outrage, saying the court was overstepping its boundaries. The United States also said it "strongly" disagreed with the court\'s decision. "As we have said repeatedly, we do not believe that Palestine is a state and therefore we do not believe that it is eligible to join the ICC," the State Department said in a statement. It urged the warring sides to resolve their differences through direct negotiations. "We will continue to oppose actions against Israel at the ICC as counterproductive to the cause of peace," it said. But the ICC begs to differ with the definition of a state for its purposes and refers to the territories as "Palestine." While a preliminary examination is not a formal investigation, it allows the court to review evidence and determine whether to investigate suspects on both sides. Prosecutor Fatou Bensouda said her office would "conduct its analysis in full independence and impartiality." The war between Israel and Hamas militants in Gaza last summer left more than 2,000 people dead. The inquiry will include alleged war crimes committed since June. The International Criminal Court was set up in 2002 to prosecute genocide, crimes against humanity and war crimes.',
-                'The French prosecutor leading an investigation into the crash of Germanwings Flight 9525 insisted Wednesday that he was not aware of any video footage from on board the plane. Marseille prosecutor Brice Robin told CNN that "so far no videos were used in the crash investigation." He added, "A person who has such a video needs to immediately give it to the investigators." Robin\'s comments follow claims by two magazines, German daily Bild and French Paris Match, of a cell phone video showing the harrowing final seconds from on board Germanwings Flight 9525 as it crashed into the French Alps. All 150 on board were killed. Paris Match and Bild reported that the video was recovered from a phone at the wreckage site. The two publications described the supposed video, but did not post it on their websites. The publications said that they watched the video, which was found by a source close to the investigation. "One can hear cries of \'My God\' in several languages," Paris Match reported. "Metallic banging can also be heard more than three times, perhaps of the pilot trying to open the cockpit door with a heavy object.  Towards the end, after a heavy shake, stronger than the others, the screaming intensifies. Then nothing." "It is a very disturbing scene," said Julian Reichelt, editor-in-chief of Bild online. An official with France\'s accident investigation agency, the BEA, said the agency is not aware of any such video. Lt. Col. Jean-Marc Menichini, a French Gendarmerie spokesman in charge of communications on rescue efforts around the Germanwings crash site, told CNN that the reports were "completely wrong" and "unwarranted." Cell phones have been collected at the site, he said, but that they "hadn\'t been exploited yet." Menichini said he believed the cell phones would need to be sent to the Criminal Research Institute in Rosny sous-Bois, near Paris, in order to be analyzed by specialized technicians working hand-in-hand with investigators. But none of the cell phones found so far have been sent to the institute, Menichini said. Asked whether staff involved in the search could have leaked a memory card to the media, Menichini answered with a categorical "no." Reichelt told "Erin Burnett: Outfront" that he had watched the video and stood by the report, saying Bild and Paris Match are "very confident" that the clip is real. He noted that investigators only revealed they\'d recovered cell phones from the crash site after Bild and Paris Match published their reports. "That is something we did not know before. ... Overall we can say many things of the investigation weren\'t revealed by the investigation at the beginning," he said. What was mental state of Germanwings co-pilot? German airline Lufthansa confirmed Tuesday that co-pilot Andreas Lubitz had battled depression years before he took the controls of Germanwings Flight 9525, which he\'s accused of deliberately crashing last week in the French Alps. Lubitz told his Lufthansa flight training school in 2009 that he had a "previous episode of severe depression," the airline said Tuesday. Email correspondence between Lubitz and the school discovered in an internal investigation, Lufthansa said, included medical documents he submitted in connection with resuming his flight training. The announcement indicates that Lufthansa, the parent company of Germanwings, knew of Lubitz\'s battle with depression, allowed him to continue training and ultimately put him in the cockpit. Lufthansa, whose CEO Carsten Spohr previously said Lubitz was 100% fit to fly, described its statement Tuesday as a "swift and seamless clarification" and said it was sharing the information and documents -- including training and medical records -- with public prosecutors. Spohr traveled to the crash site Wednesday, where recovery teams have been working for the past week to recover human remains and plane debris scattered across a steep mountainside. He saw the crisis center set up in Seyne-les-Alpes, laid a wreath in the village of Le Vernet, closer to the crash site, where grieving families have left flowers at a simple stone memorial. Menichini told CNN late Tuesday that no visible human remains were left at the site but recovery teams would keep searching. French President Francois Hollande, speaking Tuesday, said that it should be possible to identify all the victims using DNA analysis by the end of the week, sooner than authorities had previously suggested. In the meantime, the recovery of the victims\' personal belongings will start Wednesday, Menichini said. Among those personal belongings could be more cell phones belonging to the 144 passengers and six crew on board. Check out the latest from our correspondents . The details about Lubitz\'s correspondence with the flight school during his training were among several developments as investigators continued to delve into what caused the crash and Lubitz\'s possible motive for downing the jet. A Lufthansa spokesperson told CNN on Tuesday that Lubitz had a valid medical certificate, had passed all his examinations and "held all the licenses required." Earlier, a spokesman for the prosecutor\'s office in Dusseldorf, Christoph Kumpa, said medical records reveal Lubitz suffered from suicidal tendencies at some point before his aviation career and underwent psychotherapy before he got his pilot\'s license. Kumpa emphasized there\'s no evidence suggesting Lubitz was suicidal or acting aggressively before the crash. Investigators are looking into whether Lubitz feared his medical condition would cause him to lose his pilot\'s license, a European government official briefed on the investigation told CNN on Tuesday. While flying was "a big part of his life," the source said, it\'s only one theory being considered. Another source, a law enforcement official briefed on the investigation, also told CNN that authorities believe the primary motive for Lubitz to bring down the plane was that he feared he would not be allowed to fly because of his medical problems. Lubitz\'s girlfriend told investigators he had seen an eye doctor and a neuropsychologist, both of whom deemed him unfit to work recently and concluded he had psychological issues, the European government official said. But no matter what details emerge about his previous mental health struggles, there\'s more to the story, said Brian Russell, a forensic psychologist. "Psychology can explain why somebody would turn rage inward on themselves about the fact that maybe they weren\'t going to keep doing their job and they\'re upset about that and so they\'re suicidal," he said. "But there is no mental illness that explains why somebody then feels entitled to also take that rage and turn it outward on 149 other people who had nothing to do with the person\'s problems." Germanwings crash compensation: What we know . Who was the captain of Germanwings Flight 9525? CNN\'s Margot Haddad reported from Marseille and Pamela Brown from Dusseldorf, while Laura Smith-Spark wrote from London. CNN\'s Frederik Pleitgen, Pamela Boykoff, Antonia Mortensen, Sandrine Amiel and Anna-Maja Rappard contributed to this report.',
-            ],
-            return_tensors="pt",
-            padding="longest",
-            truncation=True,
-        )
-        generated_ids = self.xsum_1_1_model.generate(**batch, num_beams=4)
-        result = self.tok.batch_decode(generated_ids, skip_special_tokens=True)
-        assert (
-            result[0]
-            == " The International Criminal Court (ICC) has announced that it has been announced by the International Criminal court."
-        )
-        assert (
-            result[1]
-            == " An investigation into the crash that killed at least 10 people in the French capital has been released by the French police investigating the crash."
-        )
-
-    def test_encoder_equiv(self):
-        # test batch
-
-        batch = self.tok(
-            [
-                'The Palestinian Authority officially became the 123rd member of the International Criminal Court on Wednesday, a step that gives the court jurisdiction over alleged crimes in Palestinian territories. The formal accession was marked with a ceremony at The Hague, in the Netherlands, where the court is based. The Palestinians signed the ICC\'s founding Rome Statute in January, when they also accepted its jurisdiction over alleged crimes committed "in the occupied Palestinian territory, including East Jerusalem, since June 13, 2014." Later that month, the ICC opened a preliminary examination into the situation in Palestinian territories, paving the way for possible war crimes investigations against Israelis. As members of the court, Palestinians may be subject to counter-charges as well. Israel and the United States, neither of which is an ICC member, opposed the Palestinians\' efforts to join the body. But Palestinian Foreign Minister Riad al-Malki, speaking at Wednesday\'s ceremony, said it was a move toward greater justice. "As Palestine formally becomes a State Party to the Rome Statute today, the world is also a step closer to ending a long era of impunity and injustice," he said, according to an ICC news release. "Indeed, today brings us closer to our shared goals of justice and peace." Judge Kuniko Ozaki, a vice president of the ICC, said acceding to the treaty was just the first step for the Palestinians. "As the Rome Statute today enters into force for the State of Palestine, Palestine acquires all the rights as well as responsibilities that come with being a State Party to the Statute. These are substantive commitments, which cannot be taken lightly," she said. Rights group Human Rights Watch welcomed the development. "Governments seeking to penalize Palestine for joining the ICC should immediately end their pressure, and countries that support universal acceptance of the court\'s treaty should speak out to welcome its membership," said Balkees Jarrah, international justice counsel for the group. "What\'s objectionable is the attempts to undermine international justice, not Palestine\'s decision to join a treaty to which over 100 countries around the world are members." In January, when the preliminary ICC examination was opened, Israeli Prime Minister Benjamin Netanyahu described it as an outrage, saying the court was overstepping its boundaries. The United States also said it "strongly" disagreed with the court\'s decision. "As we have said repeatedly, we do not believe that Palestine is a state and therefore we do not believe that it is eligible to join the ICC," the State Department said in a statement. It urged the warring sides to resolve their differences through direct negotiations. "We will continue to oppose actions against Israel at the ICC as counterproductive to the cause of peace," it said. But the ICC begs to differ with the definition of a state for its purposes and refers to the territories as "Palestine." While a preliminary examination is not a formal investigation, it allows the court to review evidence and determine whether to investigate suspects on both sides. Prosecutor Fatou Bensouda said her office would "conduct its analysis in full independence and impartiality." The war between Israel and Hamas militants in Gaza last summer left more than 2,000 people dead. The inquiry will include alleged war crimes committed since June. The International Criminal Court was set up in 2002 to prosecute genocide, crimes against humanity and war crimes.',
-                'The French prosecutor leading an investigation into the crash of Germanwings Flight 9525 insisted Wednesday that he was not aware of any video footage from on board the plane. Marseille prosecutor Brice Robin told CNN that "so far no videos were used in the crash investigation." He added, "A person who has such a video needs to immediately give it to the investigators." Robin\'s comments follow claims by two magazines, German daily Bild and French Paris Match, of a cell phone video showing the harrowing final seconds from on board Germanwings Flight 9525 as it crashed into the French Alps. All 150 on board were killed. Paris Match and Bild reported that the video was recovered from a phone at the wreckage site. The two publications described the supposed video, but did not post it on their websites. The publications said that they watched the video, which was found by a source close to the investigation. "One can hear cries of \'My God\' in several languages," Paris Match reported. "Metallic banging can also be heard more than three times, perhaps of the pilot trying to open the cockpit door with a heavy object.  Towards the end, after a heavy shake, stronger than the others, the screaming intensifies. Then nothing." "It is a very disturbing scene," said Julian Reichelt, editor-in-chief of Bild online. An official with France\'s accident investigation agency, the BEA, said the agency is not aware of any such video. Lt. Col. Jean-Marc Menichini, a French Gendarmerie spokesman in charge of communications on rescue efforts around the Germanwings crash site, told CNN that the reports were "completely wrong" and "unwarranted." Cell phones have been collected at the site, he said, but that they "hadn\'t been exploited yet." Menichini said he believed the cell phones would need to be sent to the Criminal Research Institute in Rosny sous-Bois, near Paris, in order to be analyzed by specialized technicians working hand-in-hand with investigators. But none of the cell phones found so far have been sent to the institute, Menichini said. Asked whether staff involved in the search could have leaked a memory card to the media, Menichini answered with a categorical "no." Reichelt told "Erin Burnett: Outfront" that he had watched the video and stood by the report, saying Bild and Paris Match are "very confident" that the clip is real. He noted that investigators only revealed they\'d recovered cell phones from the crash site after Bild and Paris Match published their reports. "That is something we did not know before. ... Overall we can say many things of the investigation weren\'t revealed by the investigation at the beginning," he said. What was mental state of Germanwings co-pilot? German airline Lufthansa confirmed Tuesday that co-pilot Andreas Lubitz had battled depression years before he took the controls of Germanwings Flight 9525, which he\'s accused of deliberately crashing last week in the French Alps. Lubitz told his Lufthansa flight training school in 2009 that he had a "previous episode of severe depression," the airline said Tuesday. Email correspondence between Lubitz and the school discovered in an internal investigation, Lufthansa said, included medical documents he submitted in connection with resuming his flight training. The announcement indicates that Lufthansa, the parent company of Germanwings, knew of Lubitz\'s battle with depression, allowed him to continue training and ultimately put him in the cockpit. Lufthansa, whose CEO Carsten Spohr previously said Lubitz was 100% fit to fly, described its statement Tuesday as a "swift and seamless clarification" and said it was sharing the information and documents -- including training and medical records -- with public prosecutors. Spohr traveled to the crash site Wednesday, where recovery teams have been working for the past week to recover human remains and plane debris scattered across a steep mountainside. He saw the crisis center set up in Seyne-les-Alpes, laid a wreath in the village of Le Vernet, closer to the crash site, where grieving families have left flowers at a simple stone memorial. Menichini told CNN late Tuesday that no visible human remains were left at the site but recovery teams would keep searching. French President Francois Hollande, speaking Tuesday, said that it should be possible to identify all the victims using DNA analysis by the end of the week, sooner than authorities had previously suggested. In the meantime, the recovery of the victims\' personal belongings will start Wednesday, Menichini said. Among those personal belongings could be more cell phones belonging to the 144 passengers and six crew on board. Check out the latest from our correspondents . The details about Lubitz\'s correspondence with the flight school during his training were among several developments as investigators continued to delve into what caused the crash and Lubitz\'s possible motive for downing the jet. A Lufthansa spokesperson told CNN on Tuesday that Lubitz had a valid medical certificate, had passed all his examinations and "held all the licenses required." Earlier, a spokesman for the prosecutor\'s office in Dusseldorf, Christoph Kumpa, said medical records reveal Lubitz suffered from suicidal tendencies at some point before his aviation career and underwent psychotherapy before he got his pilot\'s license. Kumpa emphasized there\'s no evidence suggesting Lubitz was suicidal or acting aggressively before the crash. Investigators are looking into whether Lubitz feared his medical condition would cause him to lose his pilot\'s license, a European government official briefed on the investigation told CNN on Tuesday. While flying was "a big part of his life," the source said, it\'s only one theory being considered. Another source, a law enforcement official briefed on the investigation, also told CNN that authorities believe the primary motive for Lubitz to bring down the plane was that he feared he would not be allowed to fly because of his medical problems. Lubitz\'s girlfriend told investigators he had seen an eye doctor and a neuropsychologist, both of whom deemed him unfit to work recently and concluded he had psychological issues, the European government official said. But no matter what details emerge about his previous mental health struggles, there\'s more to the story, said Brian Russell, a forensic psychologist. "Psychology can explain why somebody would turn rage inward on themselves about the fact that maybe they weren\'t going to keep doing their job and they\'re upset about that and so they\'re suicidal," he said. "But there is no mental illness that explains why somebody then feels entitled to also take that rage and turn it outward on 149 other people who had nothing to do with the person\'s problems." Germanwings crash compensation: What we know . Who was the captain of Germanwings Flight 9525? CNN\'s Margot Haddad reported from Marseille and Pamela Brown from Dusseldorf, while Laura Smith-Spark wrote from London. CNN\'s Frederik Pleitgen, Pamela Boykoff, Antonia Mortensen, Sandrine Amiel and Anna-Maja Rappard contributed to this report.',
-            ],
-            return_tensors="pt",
-            padding="longest",
-            truncation=True,
-        )
-        features = self.xsum_1_1_model.get_encoder()(**batch).last_hidden_state
-        expected = [[-0.0828, -0.0251, -0.0674], [0.1277, 0.3311, -0.0255], [0.2613, -0.0840, -0.2763]]
-        assert_tensors_close(features[0, :3, :3], torch.tensor(expected), atol=1e-3)
 class BartStandaloneDecoderModelTester:
     def __init__(
         self,
@@ -874,14 +769,12 @@
         self.num_hidden_states_types = 2  # decoder_main, decoder_ngram
         self.decoder_attention_idx = 1
 
-
     def prepare_config_and_inputs(self):
         input_ids = ids_tensor([self.batch_size, self.decoder_seq_length], self.vocab_size)
 
         attention_mask = None
         if self.use_attention_mask:
             attention_mask = ids_tensor([self.batch_size, self.decoder_seq_length], vocab_size=2)
-
 
         lm_labels = None
         if self.use_labels:
@@ -909,9 +802,6 @@
             lm_labels,
         )
 
-
-
-
     def create_and_check_decoder_model_past(
         self,
         config,
@@ -1009,7 +899,6 @@
         return config, inputs_dict
 
 
-
 @require_torch
 class BartStandaloneDecoderModelTest(ModelTesterMixin, GenerationTesterMixin, unittest.TestCase):
     all_model_classes = (BartDecoder, BartForCausalLM) if is_torch_available() else ()
@@ -1020,7 +909,6 @@
     test_headmasking = False
     is_encoder_decoder = False
 
-
     def setUp(self,):
         self.model_tester = BartStandaloneDecoderModelTester()
         self.config_tester = ConfigTester(self, config_class=BartConfig)
@@ -1038,7 +926,4 @@
 
     def test_retain_grad_hidden_states_attentions(self):
         # decoder cannot keep gradients
-        return
-=======
-        assert generated_summaries == EXPECTED
->>>>>>> 82498cbc
+        return