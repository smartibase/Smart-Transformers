# Copyright 2021 The HuggingFace Team. All rights reserved.
#
# Licensed under the Apache License, Version 2.0 (the "License");
# you may not use this file except in compliance with the License.
# You may obtain a copy of the License at
#
#     http://www.apache.org/licenses/LICENSE-2.0
#
# Unless required by applicable law or agreed to in writing, software
# distributed under the License is distributed on an "AS IS" BASIS,
# WITHOUT WARRANTIES OR CONDITIONS OF ANY KIND, either express or implied.
# See the License for the specific language governing permissions and
# limitations under the License.

"""
Simple check list from AllenNLP repo: https://github.com/allenai/allennlp/blob/main/setup.py

To create the package for pypi.

1. Create the release branch named: v<RELEASE>-release, for example v4.19-release. For a patch release checkout the
   current release branch.

   If releasing on a special branch, copy the updated README.md on the main branch for your the commit you will make
   for the post-release and run `make fix-copies` on the main branch as well.

2. Run `make pre-release` (or `make pre-patch` for a patch release) and commit these changes with the message:
   "Release: <VERSION>" and push.

3. Go back to the main branch and run `make post-release` then `make fix-copies`. Commit these changes with the
   message "v<NEXT_VERSION>.dev.0" and push to main.

# If you were just cutting the branch in preparation for a release, you can stop here for now.

4. Wait for the tests on the release branch to be completed and be green (otherwise revert and fix bugs)

5. On the release branch, add a tag in git to mark the release: "git tag v<VERSION> -m 'Adds tag v<VERSION> for pypi' "
   Push the tag to git: git push --tags origin v<RELEASE>-release

6. Build both the sources and the wheel. Do not change anything in setup.py between
   creating the wheel and the source distribution (obviously).

   Run `make build-release`. This will build the release and do some sanity checks for you. If this ends with an error
   message, you need to fix things before going further.

   You should now have a /dist directory with both .whl and .tar.gz source versions.

7. Check that everything looks correct by uploading the package to the pypi test server:

   twine upload dist/* -r testpypi
   (pypi suggest using twine as other methods upload files via plaintext.)
   You may have to specify the repository url, use the following command then:
   twine upload dist/* -r testpypi --repository-url=https://test.pypi.org/legacy/

   Check that you can install it in a virtualenv by running:
   pip install -i https://testpypi.python.org/pypi transformers

   Check you can run the following commands:
   python -c "from transformers import pipeline; classifier = pipeline('text-classification'); print(classifier('What a nice release'))"
   python -c "from transformers import *"
   python utils/check_build.py --check_lib

   If making a patch release, double check the bug you are patching is indeed resolved.

8. Upload the final version to actual pypi:
   twine upload dist/* -r pypi

9. Copy the release notes from RELEASE.md to the tag in github once everything is looking hunky-dory.
"""

import os
import re
import shutil
from pathlib import Path

from setuptools import Command, find_packages, setup


# Remove stale transformers.egg-info directory to avoid https://github.com/pypa/pip/issues/5466
stale_egg_info = Path(__file__).parent / "transformers.egg-info"
if stale_egg_info.exists():
    print(
        (
            "Warning: {} exists.\n\n"
            "If you recently updated transformers to 3.0 or later, this is expected,\n"
            "but it may prevent transformers from installing in editable mode.\n\n"
            "This directory is automatically generated by Python's packaging tools.\n"
            "I will remove it now.\n\n"
            "See https://github.com/pypa/pip/issues/5466 for details.\n"
        ).format(stale_egg_info)
    )
    shutil.rmtree(stale_egg_info)


# IMPORTANT:
# 1. all dependencies should be listed here with their version requirements if any
# 2. once modified, run: `make deps_table_update` to update src/transformers/dependency_versions_table.py
_deps = [
    "Pillow>=10.0.1,<=15.0",
    "accelerate>=0.21.0",
    "av==9.2.0",  # Latest version of PyAV (10.0.0) has issues with audio stream.
    "beautifulsoup4",
    "codecarbon==1.2.0",
    "cookiecutter==1.7.3",
    "dataclasses",
    "datasets!=2.5.0",
    "decord==0.6.0",
    "deepspeed>=0.9.3",
    "diffusers",
    "dill<0.3.5",
    "evaluate>=0.2.0",
    "faiss-cpu",
    "fastapi",
    "filelock",
    "flax>=0.4.1,<=0.7.0",
    "fsspec<2023.10.0",
    "ftfy",
    "fugashi>=1.0",
    "GitPython<3.1.19",
    "hf-doc-builder>=0.3.0",
    "huggingface-hub>=0.19.3,<1.0",
    "importlib_metadata",
    "ipadic>=1.0.0,<2.0",
    "isort>=5.5.4",
    "jax>=0.4.1,<=0.4.13",
    "jaxlib>=0.4.1,<=0.4.13",
    "jieba",
    "kenlm",
    # Keras pin - this is to make sure Keras 3 doesn't destroy us. Remove or change when we have proper support.
    "keras<2.16",
    "keras-nlp>=0.3.1",
    "librosa",
    "nltk",
    "natten>=0.14.6,<0.15.0",
    "numpy>=1.17",
    "onnxconverter-common",
    "onnxruntime-tools>=1.4.2",
    "onnxruntime>=1.4.0",
    "opencv-python",
    "optuna",
    "optax>=0.0.8,<=0.1.4",
    "packaging>=20.0",
    "parameterized",
    "phonemizer",
    "protobuf",
    "psutil",
    "pyyaml>=5.1",
<<<<<<< HEAD
    "pydantic<2",
    "pygtrie>=2.5.0",
    "pytest>=7.2.0",
=======
    "pydantic",
    "pytest>=7.2.0,<8.0.0",
>>>>>>> 1f5590d3
    "pytest-timeout",
    "pytest-xdist",
    "python>=3.8.0",
    "ray[tune]>=2.7.0",
    "regex!=2019.12.17",
    "requests",
    "rhoknp>=1.1.0,<1.3.1",
    "rjieba",
    "rouge-score!=0.0.7,!=0.0.8,!=0.1,!=0.1.1",
    "ruff==0.1.5",
    "sacrebleu>=1.4.12,<2.0.0",
    "sacremoses",
    "safetensors>=0.4.1",
    "sagemaker>=2.31.0",
    "scikit-learn",
    "sentencepiece>=0.1.91,!=0.1.92",
    "sigopt",
    "starlette",
    "sudachipy>=0.6.6",
    "sudachidict_core>=20220729",
    "tensorboard",
    # TensorFlow pin. When changing this value, update examples/tensorflow/_tests_requirements.txt accordingly
    "tensorflow-cpu>=2.6,<2.16",
    "tensorflow>=2.6,<2.16",
    "tensorflow-text<2.16",
    "tf2onnx",
    "timeout-decorator",
    "timm",
    "tokenizers>=0.14,<0.19",
    "torch>=1.11,!=1.12.0",
    "torchaudio",
    "torchvision",
    "pyctcdecode>=0.4.0",
    "tqdm>=4.27",
    "unidic>=1.0.2",
    "unidic_lite>=1.0.7",
    "urllib3<2.0.0",
    "uvicorn",
]


# this is a lookup table with items like:
#
# tokenizers: "tokenizers==0.9.4"
# packaging: "packaging"
#
# some of the values are versioned whereas others aren't.
deps = {b: a for a, b in (re.findall(r"^(([^!=<>~ ]+)(?:[!=<>~ ].*)?$)", x)[0] for x in _deps)}

# since we save this data in src/transformers/dependency_versions_table.py it can be easily accessed from
# anywhere. If you need to quickly access the data from this table in a shell, you can do so easily with:
#
# python -c 'import sys; from transformers.dependency_versions_table import deps; \
# print(" ".join([ deps[x] for x in sys.argv[1:]]))' tokenizers datasets
#
# Just pass the desired package names to that script as it's shown with 2 packages above.
#
# If transformers is not yet installed and the work is done from the cloned repo remember to add `PYTHONPATH=src` to the script above
#
# You can then feed this for example to `pip`:
#
# pip install -U $(python -c 'import sys; from transformers.dependency_versions_table import deps; \
# print(" ".join([deps[x] for x in sys.argv[1:]]))' tokenizers datasets)
#


def deps_list(*pkgs):
    return [deps[pkg] for pkg in pkgs]


class DepsTableUpdateCommand(Command):
    """
    A custom distutils command that updates the dependency table.
    usage: python setup.py deps_table_update
    """

    description = "build runtime dependency table"
    user_options = [
        # format: (long option, short option, description).
        ("dep-table-update", None, "updates src/transformers/dependency_versions_table.py"),
    ]

    def initialize_options(self):
        pass

    def finalize_options(self):
        pass

    def run(self):
        entries = "\n".join([f'    "{k}": "{v}",' for k, v in deps.items()])
        content = [
            "# THIS FILE HAS BEEN AUTOGENERATED. To update:",
            "# 1. modify the `_deps` dict in setup.py",
            "# 2. run `make deps_table_update``",
            "deps = {",
            entries,
            "}",
            "",
        ]
        target = "src/transformers/dependency_versions_table.py"
        print(f"updating {target}")
        with open(target, "w", encoding="utf-8", newline="\n") as f:
            f.write("\n".join(content))


extras = {}

extras["ja"] = deps_list("fugashi", "ipadic", "unidic_lite", "unidic", "sudachipy", "sudachidict_core", "rhoknp")
extras["sklearn"] = deps_list("scikit-learn")

extras["tf"] = deps_list("tensorflow", "onnxconverter-common", "tf2onnx", "tensorflow-text", "keras-nlp")
extras["tf-cpu"] = deps_list("tensorflow-cpu", "onnxconverter-common", "tf2onnx", "tensorflow-text", "keras-nlp")

extras["torch"] = deps_list("torch", "accelerate")
extras["accelerate"] = deps_list("accelerate")

if os.name == "nt":  # windows
    extras["retrieval"] = deps_list("datasets")  # faiss is not supported on windows
    extras["flax"] = []  # jax is not supported on windows
else:
    extras["retrieval"] = deps_list("faiss-cpu", "datasets")
    extras["flax"] = deps_list("jax", "jaxlib", "flax", "optax")

extras["tokenizers"] = deps_list("tokenizers")
extras["ftfy"] = deps_list("ftfy")
extras["onnxruntime"] = deps_list("onnxruntime", "onnxruntime-tools")
extras["onnx"] = deps_list("onnxconverter-common", "tf2onnx") + extras["onnxruntime"]
extras["modelcreation"] = deps_list("cookiecutter")

extras["sagemaker"] = deps_list("sagemaker")
extras["deepspeed"] = deps_list("deepspeed") + extras["accelerate"]
extras["optuna"] = deps_list("optuna")
extras["ray"] = deps_list("ray[tune]")
extras["sigopt"] = deps_list("sigopt")

extras["integrations"] = extras["optuna"] + extras["ray"] + extras["sigopt"]

extras["serving"] = deps_list("pydantic", "uvicorn", "fastapi", "starlette")
extras["audio"] = deps_list("librosa", "pyctcdecode", "phonemizer", "kenlm")
# `pip install ".[speech]"` is deprecated and `pip install ".[torch-speech]"` should be used instead
extras["speech"] = deps_list("torchaudio") + extras["audio"]
extras["torch-speech"] = deps_list("torchaudio") + extras["audio"]
extras["tf-speech"] = extras["audio"]
extras["flax-speech"] = extras["audio"]
extras["vision"] = deps_list("Pillow")
extras["timm"] = deps_list("timm")
extras["torch-vision"] = deps_list("torchvision") + extras["vision"]
extras["natten"] = deps_list("natten")
extras["codecarbon"] = deps_list("codecarbon")
extras["video"] = deps_list("decord", "av")

extras["sentencepiece"] = deps_list("sentencepiece", "protobuf")
extras["testing"] = (
    deps_list(
        "pytest",
        "pytest-xdist",
        "timeout-decorator",
        "parameterized",
        "psutil",
        "datasets",
        "dill",
        "evaluate",
        "pytest-timeout",
        "ruff",
        "sacrebleu",
        "rouge-score",
        "nltk",
        "GitPython",
        "hf-doc-builder",
        "protobuf",  # Can be removed once we can unpin protobuf
        "sacremoses",
        "rjieba",
        "beautifulsoup4",
        "tensorboard",
        "pydantic",
    )
    + extras["retrieval"]
    + extras["modelcreation"]
)

extras["deepspeed-testing"] = extras["deepspeed"] + extras["testing"] + extras["optuna"] + extras["sentencepiece"]

extras["quality"] = deps_list("datasets", "isort", "ruff", "GitPython", "hf-doc-builder", "urllib3")

extras["all"] = (
    extras["tf"]
    + extras["torch"]
    + extras["flax"]
    + extras["sentencepiece"]
    + extras["tokenizers"]
    + extras["torch-speech"]
    + extras["vision"]
    + extras["integrations"]
    + extras["timm"]
    + extras["torch-vision"]
    + extras["codecarbon"]
    + extras["accelerate"]
    + extras["video"]
)

# Might need to add doc-builder and some specific deps in the future
extras["docs_specific"] = ["hf-doc-builder"]

# "docs" needs "all" to resolve all the references
extras["docs"] = extras["all"] + extras["docs_specific"]

extras["dev-torch"] = (
    extras["testing"]
    + extras["torch"]
    + extras["sentencepiece"]
    + extras["tokenizers"]
    + extras["torch-speech"]
    + extras["vision"]
    + extras["integrations"]
    + extras["timm"]
    + extras["torch-vision"]
    + extras["codecarbon"]
    + extras["quality"]
    + extras["ja"]
    + extras["docs_specific"]
    + extras["sklearn"]
    + extras["modelcreation"]
    + extras["onnxruntime"]
)
extras["dev-tensorflow"] = (
    extras["testing"]
    + extras["tf"]
    + extras["sentencepiece"]
    + extras["tokenizers"]
    + extras["vision"]
    + extras["quality"]
    + extras["docs_specific"]
    + extras["sklearn"]
    + extras["modelcreation"]
    + extras["onnx"]
    + extras["tf-speech"]
)
extras["dev"] = (
    extras["all"]
    + extras["testing"]
    + extras["quality"]
    + extras["ja"]
    + extras["docs_specific"]
    + extras["sklearn"]
    + extras["modelcreation"]
)

extras["torchhub"] = deps_list(
    "filelock",
    "huggingface-hub",
    "importlib_metadata",
    "numpy",
    "packaging",
    "protobuf",
    "regex",
    "requests",
    "sentencepiece",
    "torch",
    "tokenizers",
    "tqdm",
)

extras["agents"] = deps_list(
    "diffusers", "accelerate", "datasets", "torch", "sentencepiece", "opencv-python", "Pillow"
)

# when modifying the following list, make sure to update src/transformers/dependency_versions_check.py
install_requires = [
    deps["filelock"],  # filesystem locks, e.g., to prevent parallel downloads
    deps["huggingface-hub"],
    deps["numpy"],
    deps["packaging"],  # utilities from PyPA to e.g., compare versions
    deps["pyyaml"],  # used for the model cards metadata
    deps["regex"],  # for OpenAI GPT
    deps["requests"],  # for downloading models over HTTPS
    deps["tokenizers"],
    deps["safetensors"],
    deps["tqdm"],  # progress bars in model download and training scripts
]

setup(
    name="transformers",
    version="4.38.0.dev0",  # expected format is one of x.y.z.dev0, or x.y.z.rc1 or x.y.z (no to dashes, yes to dots)
    author="The Hugging Face team (past and future) with the help of all our contributors (https://github.com/huggingface/transformers/graphs/contributors)",
    author_email="transformers@huggingface.co",
    description="State-of-the-art Machine Learning for JAX, PyTorch and TensorFlow",
    long_description=open("README.md", "r", encoding="utf-8").read(),
    long_description_content_type="text/markdown",
    keywords="NLP vision speech deep learning transformer pytorch tensorflow jax BERT GPT-2 Wav2Vec2 ViT",
    license="Apache 2.0 License",
    url="https://github.com/huggingface/transformers",
    package_dir={"": "src"},
    packages=find_packages("src"),
    include_package_data=True,
    package_data={"": ["**/*.cu", "**/*.cpp", "**/*.cuh", "**/*.h", "**/*.pyx"]},
    zip_safe=False,
    extras_require=extras,
    entry_points={"console_scripts": ["transformers-cli=transformers.commands.transformers_cli:main"]},
    python_requires=">=3.8.0",
    install_requires=list(install_requires),
    classifiers=[
        "Development Status :: 5 - Production/Stable",
        "Intended Audience :: Developers",
        "Intended Audience :: Education",
        "Intended Audience :: Science/Research",
        "License :: OSI Approved :: Apache Software License",
        "Operating System :: OS Independent",
        "Programming Language :: Python :: 3",
        "Programming Language :: Python :: 3.8",
        "Programming Language :: Python :: 3.9",
        "Programming Language :: Python :: 3.10",
        "Topic :: Scientific/Engineering :: Artificial Intelligence",
    ],
    cmdclass={"deps_table_update": DepsTableUpdateCommand},
)<|MERGE_RESOLUTION|>--- conflicted
+++ resolved
@@ -144,14 +144,9 @@
     "protobuf",
     "psutil",
     "pyyaml>=5.1",
-<<<<<<< HEAD
-    "pydantic<2",
+    "pydantic",
     "pygtrie>=2.5.0",
-    "pytest>=7.2.0",
-=======
-    "pydantic",
     "pytest>=7.2.0,<8.0.0",
->>>>>>> 1f5590d3
     "pytest-timeout",
     "pytest-xdist",
     "python>=3.8.0",
